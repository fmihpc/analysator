--- conflicted
+++ resolved
@@ -307,13 +307,8 @@
 
     # Verify validity of operator
     operatorstr=''
-<<<<<<< HEAD
     operatorfilestr=''
-    # operatorstr is used both for the colorbar title and for the output file name
-    if operator!=None:
-=======
     if operator:
->>>>>>> 5fe70213
         # .isdigit checks if the operator is an integer (for taking an element from a vector)
         if type(operator) is int:
             operator = str(operator)
@@ -323,12 +318,8 @@
         if operator in 'xyz':
             # For components, always use linear scale, unless symlog is set
             operatorstr='_'+operator
-<<<<<<< HEAD
             operatorfilestr='_'+operator
-            if symlog==None and lin is None:
-=======
             if symlog is None and lin is None:
->>>>>>> 5fe70213
                 lin=True
         # index a vector
         if operator.isdigit():
@@ -458,13 +449,8 @@
         datamap_unit = pt.plot.scaleunits(datamap_info, vscale)
         
         # Add unit to colorbar title
-<<<<<<< HEAD
-        if datamap_unit!="":
+        if datamap_unit:
             cb_title_use = cb_title_use + "\,["+datamap_unit+"]"
-=======
-        if datamap_unit:
-            cb_title_use = cb_title_use + " ["+datamap_unit+"]"
->>>>>>> 5fe70213
 
         datamap = datamap_info.data
         cb_title_use = pt.plot.mathmode(pt.plot.bfstring(cb_title_use))
@@ -487,21 +473,12 @@
                 print("Error in reshaping datamap!") 
     else:
         # Expression set, use generated or provided colorbar title
-<<<<<<< HEAD
         cb_title_use = pt.plot.mathmode(pt.plot.bfstring(pt.plot.rmstring(expression.__name__.replace("_","\_")) +operatorstr))
-
-    # Allow title override
-    if cbtitle!=None:
-        # Here allow underscores for manual math mode        
-        cb_title_use = pt.plot.mathmode(pt.plot.bfstring(cbtitle))
-=======
-        cb_title_use = expression.__name__ + (f'${operatorstr}$' if operatorstr else '') 
 
     # Allow title override
     if cbtitle is not None:
         # Here allow underscores for manual math mode
-        cb_title_use = cbtitle       
->>>>>>> 5fe70213
+        cb_title_use = pt.plot.mathmode(pt.plot.bfstring(cbtitle))
 
     # Generates the mesh to map the data to.
     [XmeshXY,YmeshXY] = scipy.meshgrid(np.linspace(simext[0],simext[1],num=sizes[0]+1),np.linspace(simext[2],simext[3],num=sizes[1]+1))
@@ -859,12 +836,7 @@
 
     # Title and plot limits
     if len(plot_title)!=0:
-<<<<<<< HEAD
         plot_title = pt.plot.mathmode(pt.plot.bfstring(plot_title))
-=======
-        if os.getenv('PTNOLATEX') is None:  # This should probably check value...
-            plot_title = r"\textbf{"+plot_title+"}"
->>>>>>> 5fe70213
         ax1.set_title(plot_title,fontsize=fontsize2,fontweight='bold')
 
     ax1.set_xlim([boxcoords[0],boxcoords[1]])
@@ -878,16 +850,8 @@
     #ax1.xaxis.set_tick_params(which='minor',width=3,length=5)
     #ax1.yaxis.set_tick_params(which='minor',width=3,length=5)
 
-<<<<<<< HEAD
-    if noxlabels==None:
+    if not noxlabels:
         xlabelstr = pt.plot.mathmode(pt.plot.bfstring('x\,['+axisunitstr+']'))
-=======
-    if not noxlabels:
-        if os.getenv('PTNOLATEX') is None:
-            xlabelstr = r'\textbf{X ['+axisunitstr+']}'
-        else:
-            xlabelstr = r'X ['+axisunitstr+']'
->>>>>>> 5fe70213
         ax1.set_xlabel(xlabelstr,fontsize=fontsize,weight='black')
         for item in ax1.get_xticklabels():
             item.set_fontsize(fontsize)
@@ -1074,13 +1038,8 @@
             pt.plot.cb_linear = True
 
         # First draw colorbar
-<<<<<<< HEAD
-        if usesci is True:
+        if usesci:
             cb = plt.colorbar(fig1, ticks=ticks, format=mtick.FuncFormatter(pt.plot.cbfmtsci), cax=cax, drawedges=False)
-=======
-        if usesci:
-            cb = plt.colorbar(fig1,ticks=ticks,format=mtick.FuncFormatter(pt.plot.fmt),cax=cax, drawedges=False)
->>>>>>> 5fe70213
         else:
             #cb = plt.colorbar(fig1, ticks=ticks, format=mtick.FormatStrFormatter('%4.2f'), cax=cax, drawedges=False)
             cb = plt.colorbar(fig1, ticks=ticks, format=mtick.FuncFormatter(pt.plot.cbfmt), cax=cax, drawedges=False)
