import matplotlib
import pytools as pt
import numpy as np
import matplotlib.pyplot as plt
import glob
import os, sys
import time
import re
import matplotlib.ticker as mtick
import matplotlib.path as mpath
import matplotlib.patches as patches
import matplotlib.projections as projections
from mpl_toolkits.axes_grid1.inset_locator import inset_axes
from mpl_toolkits.axes_grid1 import make_axes_locatable
from matplotlib.ticker import MaxNLocator, MultipleLocator
from matplotlib.ticker import LogLocator
from matplotlib.colors import BoundaryNorm,LogNorm,SymLogNorm
from matplotlib.cbook import get_sample_data
<<<<<<< HEAD
from packaging.version import Version
=======
# from distutils.version import LooseVersion
from packaging.version import Version

>>>>>>> 16838251

def plot_ionosphere(filename=None,
                  vlsvobj=None,
                  filedir=None, step=None, run=None,
                  outputdir=None, outputfile=None,
                  nooverwrite=False,
                  var=None, op=None, operator=None,
                  colormap=None, vmin=None, vmax=None,
                  symmetric=False, absolute=None,
                  usesci=True, log=None,
                  lin=None, symlog=None, nocb=False, internalcb=False,
                  minlatitude=60,
                  cbtitle=None, title=None, cbaxes=None,
                  thick=1.0,scale=1.0,vscale=1.0,
                  wmark=False,wmarkb=False,
                  viewdir=1.0,draw=None,
                  axes=None
      ):

    ''' Plots a 2d projection of an ionosphere variable

    :kword filename:    path to .vlsv file to use for input. Assumes a bulk file.
    :kword vlsvobj:     Optionally provide a python vlsvfile object instead
    :kword filedir:     Optionally provide directory where files are located and use step for bulk file name
    :kword step:        output step index, used for constructing output (and possibly input) filename
    :kword run:         run identifier, used for constructing output filename
    :kword outputdir:   path to directory where output files are created (default: $HOME/Plots/ or override with PTOUTPUTDIR)
                        If directory does not exist, it will be created. If the string does not end in a
                        forward slash, the final part will be used as a prefix for the files.
    :kword outputfile:  Singular output file name
    :kword nooverwrite: Set to only perform actions if the target output file does not yet exist                    
    :kword var:         variable to plot, e.g. rho, RhoBackstream, beta, Temperature, MA, Mms, va, vms,
                        E, B, v, V or others. Accepts any variable known by analysator/pytools.
                        Per-population variables are simply given as "proton/rho" etc
    :kword operator:    Operator to apply to variable: None, x, y, or z. Vector variables return either
                        the queried component, or otherwise the magnitude. 
    :kword op:          duplicate of operator
    :kword colormap:    colour scale for plot, use e.g. hot_desaturated, jet, viridis, plasma, inferno,
                        magma, parula, nipy_spectral, RdBu, bwr
    :kword vmin,vmax:   min and max values for colour scale and colour bar. If no values are given,
                        min and max values for whole plot (non-zero rho regions only) are used.
    :kword symmetric:   Set the absolute value of vmin and vmax to the greater of the two
    :kword absolute:    Plot the absolute of the evaluated variable
    :kwird usesci:      Use scientific notation for colorbar ticks? (default: True)
    :kword lin:         Flag for using linear colour scaling instead of log
    :kword symlog:      Use logarithmic scaling, but linear when abs(value) is below the value given to symlog.
                        Allows symmetric quasi-logarithmic plots of e.g. transverse field components.
                        A given of 0 translates to a threshold of max(abs(vmin),abs(vmax)) * 1.e-2, but this can
                        result in the innermost tick marks overlapping. In this case, using a larger value for 
                        symlog is suggested.
    :kword nocb:        Set to suppress drawing of colourbar
    :kword internalcb:  Set to draw colorbar inside plot instead of outside. If set to a text
                        string, tries to use that as the location, e.g. "NW","NE","SW","SW"
    :kword minlatitude: Minimum plot latitude (default=60 degrees)
    :kword title:       string to use as plot title instead of time.
                        Special case: Set to "msec" to plot time with millisecond accuracy or "musec"
                        for microsecond accuracy. "sec" is integer second accuracy.
    :kword cbtitle:     string to use as colorbar title instead of map name
    :kword viewdir:     view direction onto the sphere. Positive value: North pole. Negative values: South pole.
    :kword scale:       Scale text size (default=1.0)
    :kword vscale:      Scale all values with this before plotting. Useful for going from e.g. m^-3 to cm^-3
                        or from tesla to nanotesla. Guesses correct units for colourbar for some known
                        variables.
    :kword axes:        Provide the routine a set of axes to draw within instead of generating a new image.
    :kword cbaxes:      Provide the routine a set of axes for the colourbar.
    :kword thick:       line and axis thickness, default=1.0
    :kword draw:        Set to anything but None or False in order to draw image on-screen instead of saving to file (requires x-windowing)
    :kword wmark:       If set to non-zero, will plot a Vlasiator watermark in the top left corner. If set to a text
                        string, tries to use that as the location, e.g. "NW","NE","SW","SW"
    :kword wmarkb:      As for wmark, but uses an all-black Vlasiator logo.

 
    .. code-block:: python

    '''

    #IONOSPHERE_RADIUS=6471e3 # R_E + 100 km
    # Verify the location of this watermark image
    watermarkimage=os.path.join(os.path.dirname(__file__), 'logo_color.png')
    watermarkimageblack=os.path.join(os.path.dirname(__file__), 'logo_black.png')


    # Change certain falsy values:
    if not lin and lin != 0:
        lin = None
    if not (log is None):
        lin = None
    if not symlog and symlog != 0:
        symlog = None
    if symlog is True:
        symlog = 0
    if (filedir == ''):
        filedir = './'
    if (outputdir == ''):
        outputdir = './'

    # Input file or object
    if filename!=None:
        f=pt.vlsvfile.VlsvReader(filename)
    elif ((filedir!=None) and (step!=None)):
        filename = glob.glob(filedir+'bulk*'+str(step).rjust(7,'0')+'.vlsv')[0]
        f=pt.vlsvfile.VlsvReader(filename)
    elif vlsvobj!=None:
        f=vlsvobj
    else:
        print("Error, needs a .vlsv file name, python object, or directory and step")
        return

    if operator is None:
        if op is not None:
            operator=op

    if not colormap:
        # Default values
        colormap="bwr"
    if Version(matplotlib.__version__) < Version("3.5.0"):
        cmapuse=matplotlib.cm.get_cmap(name=colormap)
    else:
        cmapuse=matplotlib.colormaps.get_cmap(colormap)

    fontsize=8*scale # Most text
    fontsize2=10*scale # Time title
    fontsize3=8*scale # Colour bar ticks and title

    # Plot title with time
    timeval=f.read_parameter("time")

    # Plot title with time
    if title is None or title=="msec" or title=="musec":        
        if timeval is None:    
            plot_title = ''
        else:
            timeformat='{:4.1f}'
            if title=="sec": timeformat='{:4.0f}'
            if title=="msec": timeformat='{:4.3f}'
            if title=="musec": timeformat='{:4.6f}'
            plot_title = "t="+timeformat.format(timeval)+' s '
    else:
        plot_title = ''+title

    if viewdir > 0:
        plot_title = "Northern\\; hemisphere, " + plot_title
    else:
        plot_title = "Southern\\; hemisphere, " + plot_title

    # step, used for file name
    if step is not None:
        stepstr = '_'+str(step).rjust(7,'0')
    else:
        if filename:
            stepstr = '_'+filename[-12:-5]
        else:
            stepstr = ''

    # If run name isn't given, just put "plot" in the output file name
    if run is None:
        run='plot'
        if filename:
            # If working within CSC filesystem, make a guess:
            if filename[0:16]=="/proj/vlasov/3D/":
                run = filename[16:19]

    # Verify validity of operator
    operatorstr=''
    operatorfilestr=''
    if operator is not None:
        # .isdigit checks if the operator is an integer (for taking an element from a vector)
        if type(operator) is int:
            operator = str(operator)
        if not operator in 'xyz' and operator != 'magnitude' and not operator.isdigit():
            print("Unknown operator "+str(operator))
            operator=None
            operatorstr=''
        if operator in 'xyz':
            # For components, always use linear scale, unless symlog is set
            operatorstr='_'+operator
            operatorfilestr='_'+operator
            if symlog is None:
                lin=True
        # index a vector
        if operator.isdigit():
            operator = str(operator)
            operatorstr='_{'+operator+'}'
            operatorfilestr='_'+operator
        # Note: operator magnitude gets operatorstr=''

    # Output file name
    if not var:
        # If no expression or variable given, defaults to FACs
        var='ig_fac'
    varstr=var.replace("/","_")

    if not outputfile: # Generate filename
        if not outputdir: # default initial path
            outputdir=pt.plot.defaultoutputdir
        # Sub-directories can still be defined in the "run" variable
        if viewdir > 0:
            outputpole = "_north"
        else:
            outputpole = "_south"
        outputfile = outputdir+run+"_ionosphere_"+varstr+operatorfilestr+outputpole+stepstr+".png"
    else: 
        if outputdir:
            outputfile = outputdir+outputfile

    # Re-check to find actual target sub-directory
    outputprefixind = outputfile.rfind('/')
    if outputprefixind >= 0:            
        outputdir = outputfile[:outputprefixind+1]

    # Ensure output directory exists
    if axes is None and not os.path.exists(outputdir):
        try:
            os.makedirs(outputdir)
        except:
            pass

    if axes is None and not os.access(outputdir, os.W_OK):
        print(("No write access for directory "+outputdir+"! Exiting."))
        return

    # Check if target file already exists and overwriting is disabled
    if axes is None and (nooverwrite and os.path.exists(outputfile)):            
        if os.stat(outputfile).st_size > 0: # Also check that file is not empty
            print(("Found existing file "+outputfile+". Skipping."))
            return
        else:
            print(("Found existing file "+outputfile+" of size zero. Re-rendering."))

    # The plot will be saved in a new figure 
    if axes is None and str(matplotlib.get_backend()) != pt.backend_noninteractive: #'Agg':
        plt.switch_backend(pt.backend_noninteractive)

    # Select plotting back-end based on on-screen plotting or direct to file without requiring x-windowing
    # If axes are provided, leave backend as-is.
    if axes is None and draw is not None:
        if str(matplotlib.get_backend()) != pt.backend_interactive: #'TkAgg': 
            plt.switch_backend(pt.backend_interactive)
    elif axes is None:
        if str(matplotlib.get_backend()) != pt.backend_noninteractive: #'Agg':
            plt.switch_backend(pt.backend_noninteractive)  

    # Read ionosphere mesh node coordinates
    coords = f.get_ionosphere_node_coords()
    
    # Read the ionosphere radius from the VLSV file
    try:
        ionosphere_radius = f.read_parameter("ionosphere_radius")
    except:
        # Recalculate the radius of the ionospheric grid
        ionosphere_radius = np.max(np.linalg.norm(coords, axis=-1))


    # Read ionosphere mesh connectivity
    elements = f.get_ionosphere_element_corners()
    # Read selected variable valus
    if operator is None:
       operator="pass"
    datamap_info= f.read_variable_info(var, operator=operator)
    # Correction for broken ionosphere units
    datamap_info.latex = re.sub("\\\\text","\\\\mathrm", datamap_info.latex)
    datamap_info.latexunits = re.sub("\\\\mho","\\\\Omega^{-1}", datamap_info.latexunits)
    cb_title_use = datamap_info.latex
    # Check if vscale results in standard unit
    vscale, _, datamap_unit_latex = datamap_info.get_scaled_units(vscale=vscale)
    values = datamap_info.data*vscale
    if np.ndim(values) == 0:
        print("Error, reading variable '" + str(var) + "' from vlsv file!",values.shape)
        return -1

    # Add unit to colorbar title
    if datamap_unit_latex:
       cb_title_use = cb_title_use + "\,["+datamap_unit_latex+"]"

    if viewdir > 0:
        r=np.degrees(np.arccos(coords[:,2]/ionosphere_radius))
    else:
        r=np.degrees(np.arccos(-coords[:,2]/ionosphere_radius))
    theta=np.arctan2(coords[:,1],coords[:,0])

    # Project nodes and elements into view plane
    mask = []
    if viewdir > 0:
      for e in elements:
         if coords[e[0],2] > 0 and coords[e[1],2] > 0 and coords[e[2],2] > 0:
            mask+=[False]
         else:
            mask+=[True]
    else:
      for e in elements:
         if coords[e[0],2] < 0 and coords[e[1],2] < 0 and coords[e[2],2] < 0:
            mask+=[False]
         else:
            mask+=[True]

    # Build mesh triangulation
    tri = matplotlib.tri.Triangulation(-r*np.sin(theta), r*np.cos(theta), elements, mask)

    # Allow title override
    if cbtitle is not None:
        # Here allow underscores for manual math mode
        cb_title_use = cbtitle

    # If automatic range finding is required, find min and max of array
    if vmin is not None:
        vminuse=vmin
    else: 
        vminuse = np.ma.amin(values)
    if vmax is not None:
        vmaxuse=vmax
    else:
        vmaxuse = np.ma.amax(values)

    # Ionospheric special handling: if we have negative values, let's turn on linear mode.
    if lin is None and symlog is None and (vminuse<=0):
        lin=True

    # If both values are zero, we have an empty array
    if vmaxuse==vminuse==0:
        print("Error, requested array is zero everywhere. Exiting.")
        return 0

    # If vminuse and vmaxuse are extracted from data, different signs, and close to each other, adjust to be symmetric
    # e.g. to plot transverse field components. Always done for symlog.
    if vmin is None and vmax is None:
        if symmetric or np.isclose(vminuse/vmaxuse, -1.0, rtol=0.2) or symlog is not None:
            absval = max(abs(vminuse),abs(vmaxuse))
            vminuse = -absval
            vmaxuse = absval

    # Ensure that lower bound is valid for logarithmic plots
    if (vminuse <= 0) and (lin is None) and (symlog is None):
        # Drop negative and zero values
        vminuse = min(np.ma.amin(values), 0)

    # Special case of very small vminuse values
    if ((vmin is None) or (vmax is None)) and (vminuse > 0) and (vminuse < vmaxuse*1.e-5):
        vminuse = vmaxuse*1e-5
        if lin is not None:
            vminuse = 0

    # If symlog scaling is set:
    if symlog is not None:
        if symlog > 0:
            linthresh = symlog 
        else:
            linthresh = max(abs(vminuse),abs(vmaxuse))*1.e-2

    # Lin or log colour scaling, defaults to lin
    if lin is None:
        # Special SymLogNorm case
        if symlog is not None:
            if Version(matplotlib.__version__) < Version("3.3.0"):
                norm = SymLogNorm(linthresh=linthresh, linscale = 1.0, vmin=vminuse, vmax=vmaxuse, clip=True)
                print("WARNING: colormap SymLogNorm uses base-e but ticks are calculated with base-10.")
                #TODO: copy over matplotlib 3.3.0 implementation of SymLogNorm into pytools/analysator
            else:
                norm = SymLogNorm(base=10, linthresh=linthresh, linscale = 1.0, vmin=vminuse, vmax=vmaxuse, clip=True)
            maxlog=int(np.ceil(np.log10(vmaxuse)))
            minlog=int(np.ceil(np.log10(-vminuse)))
            logthresh=int(np.floor(np.log10(linthresh)))
            logstep=1
            ticks=([-(10**x) for x in range(logthresh, minlog+1, logstep)][::-1]
                    +[0.0]
                    +[(10**x) for x in range(logthresh, maxlog+1, logstep)] )
        else:
            # Logarithmic plot
            norm = LogNorm(vmin=vminuse,vmax=vmaxuse)
            ticks = LogLocator(base=10,subs=list(range(10))) # where to show labels
    else:
        # Linear
        linticks = 7
        if isinstance(lin, int):
            linticks = abs(lin)
            if linticks==1: # old default was to set lin=1 for seven linear ticks
                linticks = 7
                
        levels = MaxNLocator(nbins=255).tick_values(vminuse,vmaxuse)
        norm = BoundaryNorm(levels, ncolors=cmapuse.N, clip=True)
        ticks = np.linspace(vminuse,vmaxuse,num=linticks)

    # Creating a new figure and axes 
    figsize = (6,5)
    if nocb:
        figsize = (5,5)

    if axes is None:
        fig = plt.figure(figsize=figsize,dpi=150)
        ax_cartesian = fig.add_axes([0.1,0.1,0.9,0.9], xlim=(-(90-minlatitude),(90-minlatitude)), ylim=(-(90-minlatitude),(90-minlatitude)), aspect='equal')
        #ax_polar = fig.add_axes([0.1,0.1,0.9,0.9], polar=True, frameon=False, ylim=(0, 90-minlatitude))
        ax_polar = inset_axes(parent_axes=ax_cartesian, width="100%", height="100%", axes_class = projections.get_projection_class('polar'), borderpad=0)
        ax_polar.set_frame_on(False)
        ax_polar.set_aspect('equal')
    else:
        axes.set_xticklabels([])
        axes.set_yticklabels([])
        ax_cartesian = inset_axes(parent_axes=axes, width="80%", height="80%", borderpad=1, loc='center left')
        ax_cartesian.set_xlim(-(90-minlatitude),(90-minlatitude))
        ax_cartesian.set_ylim(-(90-minlatitude),(90-minlatitude))
        ax_cartesian.set_aspect('equal')
        ax_polar = inset_axes(parent_axes=ax_cartesian, width="100%", height="100%", axes_class = projections.get_projection_class('polar'), borderpad=0)
        ax_polar.set_frame_on(False)
        ax_polar.set_aspect('equal')
    ax_cartesian.set_xticklabels([])
    ax_cartesian.set_yticklabels([])
    ax_cartesian.axis('off')


    ## Build a circle to map away the regions we're not interested in
    def make_circle(r):
        t = np.arange(0, np.pi * 2.0, 0.01)
        t = t.reshape((len(t), 1))
        x = r * np.cos(t)
        y = r * np.sin(t)
        return np.hstack((x, y))
    path = mpath.Path
    inside_vertices = make_circle(90-minlatitude)
    outside_vertices = make_circle(1000)
    pathCodes = np.ones(len(inside_vertices), dtype=mpath.Path.code_type) * mpath.Path.LINETO
    pathCodes[0] = mpath.Path.MOVETO
    path = mpath.Path(np.concatenate((inside_vertices[::-1],outside_vertices)), np.concatenate((pathCodes,pathCodes)))
    clippingcircle= patches.PathPatch(path, facecolor="#ffffff", edgecolor='grey', linewidth=1)

    ### THE ACTUAL PLOT HAPPENS HERE ###
    #contours = ax_cartesian.tricontourf(tri, values, cmap=cmapuse, norm=norm, levels=64, vmin=vminuse, vmax=vmaxuse)
    contours = ax_cartesian.tripcolor(tri, values, cmap=cmapuse, norm=norm, shading='gouraud')
    ax_cartesian.add_patch(clippingcircle)

    # Draw polar grid over it
    ax_polar.grid(True)
    gridlatitudes = np.arange(0., 90.-minlatitude,10.)
    ax_polar.set_rmax(90.-minlatitude);
    ax_polar.set_rgrids(gridlatitudes, map(lambda x: str(90.-x)+"°", gridlatitudes),angle=225)
    ax_polar.set_thetagrids(np.linspace(0., 360, 13), ["24h","2h","4h","","8h","10h","12h","14h","16h","18h","20h","22h","24h"])
    ax_polar.set_theta_zero_location('S', offset=0)
    ax_polar.tick_params(labelsize=fontsize2, pad=0.1)

    # Title and plot limits
    if len(plot_title)!=0 and axes is None:
        plot_title = pt.plot.mathmode(pt.plot.bfstring(plot_title))
        ax_polar.set_title(plot_title,fontsize=fontsize2,fontweight='bold')

    # Colourbar title
    if len(cb_title_use)!=0:
        cb_title_use = pt.plot.mathmode(pt.plot.bfstring(cb_title_use))

    # Set flag which affects colorbar decimal precision
    if lin is None:
        pt.plot.cb_linear = False
    else:
        pt.plot.cb_linear = True

    # Creating colorbar axes
    if not nocb:
        if cbaxes: 
            # Colorbar axes are provided
            cax = cbaxes
            cbdir="right"; horalign="left"
        elif internalcb:
            # Colorbar within plot area
            cbloc=1; cbdir="left"; horalign="right"
            if type(internalcb) is str:
                if internalcb=="NE":
                    cbloc=1; cbdir="left"; horalign="right"
                if internalcb=="NW":
                    cbloc=2; cbdir="right"; horalign="left"
                if internalcb=="SW": 
                    cbloc=3; cbdir="right"; horalign="left"
                if internalcb=="SE": 
                    cbloc=4; cbdir="left";  horalign="right"
            # borderpad default value is 0.5, need to increase it to make room for colorbar title
            cax = inset_axes(ax_polar, width="5%", height="35%", loc=cbloc, borderpad=1.0,
                             bbox_transform=ax_polar.transAxes, bbox_to_anchor=(0.15,0,0.85,0.92))
        else:
            # Split existing axes to make room for colorbar
            if axes is None:
                cax = fig.add_axes([0.9,0.2,0.03,0.6])
            else:
                cax = axes.inset_axes([0.9,0.2,0.03,0.6])
            cbdir="right"; horalign="left"

        # Set flag which affects colorbar decimal precision
        if lin is None:
            pt.plot.cb_linear = False
        else:
            pt.plot.cb_linear = True

        # First draw colorbar
        if usesci:
            cb = plt.colorbar(contours, ticks=ticks, format=mtick.FuncFormatter(pt.plot.cbfmtsci), cax=cax, drawedges=False)
        else:
            #cb = plt.colorbar(contours, ticks=ticks, format=mtick.FormatStrFormatter('%4.2f'), cax=cax, drawedges=False)
            cb = plt.colorbar(contours, ticks=ticks, format=mtick.FuncFormatter(pt.plot.cbfmt), cax=cax, drawedges=False)
        cb.outline.set_linewidth(thick)
        cb.ax.yaxis.set_ticks_position(cbdir)

        if not cbaxes:
            cb.ax.tick_params(labelsize=fontsize3,width=thick,length=3*thick)
            cb_title = cax.set_title(cb_title_use,fontsize=fontsize3,fontweight='bold', horizontalalignment=horalign)
            cb_title.set_position((0.,1.+0.025*scale)) # avoids having colourbar title too low when fontsize is increased
        else:
            cb.ax.tick_params(labelsize=fontsize,width=thick,length=3*thick)
            cb_title = cax.set_title(cb_title_use,fontsize=fontsize,fontweight='bold', horizontalalignment=horalign)
        # Ensure minor tick marks are off
        if lin is not None:
            cb.minorticks_off()

        # Perform intermediate draw if necessary to gain access to ticks
        if (axes is None) and (symlog is not None and np.isclose(vminuse/vmaxuse, -1.0, rtol=0.2)) or (not lin and symlog is None):
            fig.canvas.draw() # draw to get tick positions

        # Adjust placement of innermost ticks for symlog if it indeed is (quasi)symmetric
        if symlog is not None and np.isclose(vminuse/vmaxuse, -1.0, rtol=0.2) and len(cb.ax.yaxis.get_ticklabels()) > 2:
            cbt=cb.ax.yaxis.get_ticklabels()
            (cbtx,cbty) = cbt[len(cbt)//2-1].get_position() # just below zero
            if abs(0.5-cbty)/scale < 0.1:
                cbt[len(cbt)//2-1].set_va("top")
            (cbtx,cbty) = cbt[len(cbt)//2+1].get_position() # just above zero
            if abs(0.5-cbty)/scale < 0.1:
                cbt[len(cbt)//2+1].set_va("bottom")
            if len(cbt)>=7: # If we have at least seven ticks, may want to adjust next ones as well
                (cbtx,cbty) = cbt[len(cbt)//2-2].get_position() # second below zero
                if abs(0.5-cbty)/scale < 0.15:
                    cbt[len(cbt)//2-2].set_va("top")
                (cbtx,cbty) = cbt[len(cbt)//2+2].get_position() # second above zero
                if abs(0.5-cbty)/scale < 0.15:
                    cbt[len(cbt)//2+2].set_va("bottom")

        # Adjust precision for colorbar ticks
        thesetickvalues = cb.locator()
        if len(thesetickvalues)<2:
            precision_b=1
        else:
            mintickinterval = abs(thesetickvalues[-1]-thesetickvalues[0])
            # find smallest interval
            for ticki in range(len(thesetickvalues)-1):
                mintickinterval = min(mintickinterval,abs(thesetickvalues[ticki+1]-thesetickvalues[ticki]))
            precision_a, precision_b = '{:.1e}'.format(mintickinterval).split('e')
            # e.g. 9.0e-1 means we need precision 1
            # e.g. 1.33e-1 means we need precision 3?
        pt.plot.decimalprecision_cblin = 1
        if int(precision_b)<1: pt.plot.decimalprecision_cblin = str(1+abs(-int(precision_b)))
        cb.update_ticks()

        # if too many subticks in logarithmic colorbar:
        if not lin and symlog is None:
            nlabels = len(cb.ax.yaxis.get_ticklabels())
            # Force less ticks for internal colorbars
            if internalcb: 
                nlabels = nlabels * 1.5
            valids = ['1','2','3','4','5','6','7','8','9']
            if nlabels > 10:
                valids = ['1','2','3','4','5','6','8']
            if nlabels > 19:
                valids = ['1','2','5']
            if nlabels > 28:
                valids = ['1']
            # for label in cb.ax.yaxis.get_ticklabels()[::labelincrement]:
            for labi,label in enumerate(cb.ax.yaxis.get_ticklabels()):
                labeltext = label.get_text().replace('$','').replace('{','').replace('}','').replace('\mbox{\textbf{--}}','').replace('-','').replace('.','').lstrip('0')
                if not labeltext:
                    continue
                firstdigit = labeltext[0]
                if not firstdigit in valids: 
                    label.set_visible(False)

    # Add Vlasiator watermark
    if (wmark or wmarkb) and (axes is None):
        if wmark:
            wm = plt.imread(get_sample_data(watermarkimage))
        else:
            wmark=wmarkb # for checking for placement
            wm = plt.imread(get_sample_data(watermarkimageblack))
        if type(wmark) is str:
            anchor = wmark
        else:
            anchor="NW"
        # Allowed region and anchor used in tandem for desired effect
        if anchor=="NW" or anchor=="W" or anchor=="SW":
            rect = [0.01, 0.01, 0.3, 0.98]
        elif anchor=="NE" or anchor=="E" or anchor=="SE":
            rect = [0.69, 0.01, 0.3, 0.98]
        elif anchor=="N" or anchor=="C" or anchor=="S":
            rect = [0.35, 0.01, 0.3, 0.98]
        newax = fig.add_axes(rect, anchor=anchor, zorder=1)
        newax.imshow(wm)
        newax.axis('off')

    # Adjust layout. Uses tight_layout() but in fact this ensures 
    # that long titles and tick labels are still within the plot area.
    if axes is None:
        plt.tight_layout(pad=0.01)
    savefig_pad=0.01
    bbox_inches='tight'

    # Save output or draw on-screen
    if not draw and axes is None:
        try:
            plt.savefig(outputfile,dpi=300, bbox_inches=bbox_inches, pad_inches=savefig_pad)
        except:
            print("Error attempting to save figure: ", sys.exc_info())
        print(outputfile+"\n")
        plt.close()
    elif draw is not None and axes is None:
        # Draw on-screen
        plt.draw()
        plt.show()
        print('Draw complete!')<|MERGE_RESOLUTION|>--- conflicted
+++ resolved
@@ -16,13 +16,8 @@
 from matplotlib.ticker import LogLocator
 from matplotlib.colors import BoundaryNorm,LogNorm,SymLogNorm
 from matplotlib.cbook import get_sample_data
-<<<<<<< HEAD
 from packaging.version import Version
-=======
-# from distutils.version import LooseVersion
-from packaging.version import Version
-
->>>>>>> 16838251
+
 
 def plot_ionosphere(filename=None,
                   vlsvobj=None,
