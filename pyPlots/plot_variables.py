# 
# This file is part of Analysator.
# Copyright 2013-2016 Finnish Meteorological Institute
# Copyright 2017-2018 University of Helsinki
# 
# For details of usage, see the COPYING file and read the "Rules of the Road"
# at http://www.physics.helsinki.fi/vlasiator/
# 
# This program is free software; you can redistribute it and/or modify
# it under the terms of the GNU General Public License as published by
# the Free Software Foundation; either version 2 of the License, or
# (at your option) any later version.
# 
# This program is distributed in the hope that it will be useful,
# but WITHOUT ANY WARRANTY; without even the implied warranty of
# MERCHANTABILITY or FITNESS FOR A PARTICULAR PURPOSE.  See the
# GNU General Public License for more details.
# 
# You should have received a copy of the GNU General Public License along
# with this program; if not, write to the Free Software Foundation, Inc.,
# 51 Franklin Street, Fifth Floor, Boston, MA 02110-1301 USA.
# 

# This class has a function for plotting multiple variables as subplots in one plot figure

###############################
# WARNING!  This function should be considered deprecated. It is provided only as the
# rankine-hugoniot calculation rankine.py assumes it is available.
###############################


<<<<<<< HEAD
import matplotlib.pyplot as pl
=======
import matplotlib.pyplot as plt
>>>>>>> 7416bf44
import logging
import numpy as np
from matplotlib.ticker import MaxNLocator

def set_yticks( figure, yticks ):
   ''' Sets figure ticks for subplots of given figure

       :param figure: Some figure whose subplots to set
       :param yticks: Number of ticks to set

       :returns: Edited figure
   '''
   from math import ceil
   new_figure = figure
   if yticks <= 1:
      logging.info("BAD YTICKS SET AT SET_YTICKS!")
      return []
   # Get sub axes
   axes = new_figure.get_axes()
   # Iterate thorugh sub axes
   for ax in axes:
      ax.yaxis.set_major_locator(MaxNLocator(yticks))
   return new_figure

def plot_variables( x, y, figure=[] ):
   ''' Plots x and y variables from the input with pylab

       :param x:        Some variable to be plotted in the x-axis
       :param y:        Some variable to be plotted in the y-axis
       :param figure:   If one wants to plot into an existing figure then the matplotlib figure should be passed as an argument (OPTIONAL)
       :returns: a pylab figure with the plot

       .. code-block:: python

          # Example usage:
          plot_variables( distances, rho )
          # This would plot rho as a function of distance
   '''   
   # Get dimensions of x and y
   import numpy as np
   x_dim = len(np.shape(x))
   y_dim = len(np.shape(y))
   if x_dim != y_dim:
      if x_dim == y_dim - 1:
         from variable import get_data, get_name, get_units
         new_x = [get_data(x) for i in range(len(y)-1)]
         new_x.append(x)
         return plot_multiple_variables( new_x, y, figure, clean_xticks=True )
      else:
         logging.info("ERROR; BAD X AND Y DIMENSIONS " + str(x_dim) + " " + str(y_dim))
         return []
   else:
      if x_dim == 0 and y_dim == 0:
         return plot_multiple_variables( [x], [y], figure )
      else:
         return plot_multiple_variables( x, y, figure )


def plot_multiple_variables( variables_x_list, variables_y_list, figure=[], clean_xticks=False ):
   ''' Plots multiple variables from the input with pylab

       :param variables_x_list:        Some list of variables to be plotted in the x-axis
       :param variables_y_list:        Some list of variables to be plotted in the y-axis
       :param figure:                  If one wants to plot into an existing figure then the matplotlib figure should be passed as an argument (OPTIONAL)
       :returns: a pylab figure with the plot

       .. code-block:: python

          #Example usage:
          plot_multiple_variables( [distances, xcoordinates], [rho, B_x] )
          # This would plot rho_values as a function of distance and B_x_values as a function of xcoordinates

       .. note:: Multiplot expects variables to be saved in the VariableInfo class

       .. note:: If for some reason some variable list (x or y) is empty, e.g. variables_x_list = [B_x, [], B_z, rho], then the variable will not be plotted. This can be used if one wants to plot only into certain subplots.
   '''
   yticks = {}
   for i in range(18):
      tick = i+1
      yticks[tick] = 7 - (int)(i)//(int)(4)


   import numpy as np
   variables_x_list = np.ma.asarray(variables_x_list)
   variables_y_list = np.ma.asarray(variables_y_list)
   if len(variables_x_list) != len(variables_y_list):
      # Attempt to fix the lengths:
      if (len(variables_x_list) == 1):
         if (len(np.atleast_1d(variables_x_list[0])) == len(variables_y_list)):
            variables_y_list = [variables_y_list]
   
      if (len(variables_y_list) == 1):
         if (len(np.atleast_1d(variables_y_list[0])) == len(variables_x_list)):
            variables_x_list = [variables_x_list]

   if len(variables_x_list) != len(variables_y_list):
      logging.info("BAD VARIABLE LENGTH: " + str(len(variables_x_list)) + " " + str(len(variables_y_list)))
      return []
   if len(variables_y_list) > 18:
      logging.info("TOO MANY VARIABLES: " + str(len(variables_y_list)))
      return []
      
   length_of_list = len(variables_x_list)

   if figure != []:
<<<<<<< HEAD
      fig = pl.figure()
=======
      fig = plt.figure()
>>>>>>> 7416bf44
      if len(fig.get_axes()) < length_of_list:
         for i in (np.arange(length_of_list-len(fig.get_axes())) + len(fig.get_axes())):
            fig.add_subplot(length_of_list,1,i)
   else:
      fig = plt.figure()
      for i in range(length_of_list):
         fig.add_subplot(length_of_list,1,i+1)

   axes = fig.get_axes()
   from variable import get_data, get_name, get_units
   for i in range(length_of_list):
      
      x = variables_x_list[i]
      y = variables_y_list[i]
      # Check the length of the list
      if (len(np.atleast_1d(x)) == 0) or (len(np.atleast_1d(y)) == 0):
         continue
      ax = axes[i]
      ax.plot(get_data(x), get_data(y), lw=2)

      if get_units(x) != "":
         ax.set_xlabel(get_name(x) + " [" + get_units(x) + "]")
      else:
         ax.set_xlabel(get_name(x))

      if get_units(y) != "":
         ax.set_ylabel(get_name(y) + " [" + get_units(y) + "]")
      else:
         ax.set_ylabel(get_name(y))

      # Set limits
      xlength = np.max(get_data(x)) - np.min(get_data(x))
      ylength = np.max(get_data(y)) - np.min(get_data(y))
      ax.set_xlim([np.min(get_data(x)) - 0.01*xlength, np.max(get_data(x)) + 0.01*xlength])
      ax.set_ylim([np.min(get_data(y)) - 0.05*ylength, np.max(get_data(y)) + 0.05*ylength])      
      # Set format
      ax.ticklabel_format(style='sci', axis='y', scilimits=(-3,3))

   if clean_xticks == True:
      for i in range(len(np.atleast_1d(axes))-1):
         axes[i].set_xticks([])

   # Set yticks:
   fig = set_yticks( fig, yticks[len(axes)] )
   return fig


<|MERGE_RESOLUTION|>--- conflicted
+++ resolved
@@ -29,11 +29,7 @@
 ###############################
 
 
-<<<<<<< HEAD
-import matplotlib.pyplot as pl
-=======
 import matplotlib.pyplot as plt
->>>>>>> 7416bf44
 import logging
 import numpy as np
 from matplotlib.ticker import MaxNLocator
@@ -139,11 +135,7 @@
    length_of_list = len(variables_x_list)
 
    if figure != []:
-<<<<<<< HEAD
-      fig = pl.figure()
-=======
       fig = plt.figure()
->>>>>>> 7416bf44
       if len(fig.get_axes()) < length_of_list:
          for i in (np.arange(length_of_list-len(fig.get_axes())) + len(fig.get_axes())):
             fig.add_subplot(length_of_list,1,i)
