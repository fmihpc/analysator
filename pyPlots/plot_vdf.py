# 
# This file is part of Analysator.
# Copyright 2013-2016 Finnish Meteorological Institute
# Copyright 2017-2018 University of Helsinki
# 
# For details of usage, see the COPYING file and read the "Rules of the Road"
# at http://www.physics.helsinki.fi/vlasiator/
# 
# This program is free software; you can redistribute it and/or modify
# it under the terms of the GNU General Public License as published by
# the Free Software Foundation; either version 2 of the License, or
# (at your option) any later version.
# 
# This program is distributed in the hope that it will be useful,
# but WITHOUT ANY WARRANTY; without even the implied warranty of
# MERCHANTABILITY or FITNESS FOR A PARTICULAR PURPOSE.  See the
# GNU General Public License for more details.
# 
# You should have received a copy of the GNU General Public License along
# with this program; if not, write to the Free Software Foundation, Inc.,
# 51 Franklin Street, Fifth Floor, Boston, MA 02110-1301 USA.
# 

import matplotlib
import pytools as pt
import numpy as np
import matplotlib.pyplot as plt
import scipy
import os, sys
import re
from mpl_toolkits.axes_grid1 import make_axes_locatable
from matplotlib.colors import BoundaryNorm,LogNorm,SymLogNorm
from matplotlib.ticker import MaxNLocator
from matplotlib.ticker import LogLocator
import matplotlib.ticker as mtick
import colormaps as cmaps
from matplotlib.cbook import get_sample_data
from mpl_toolkits.axes_grid1.inset_locator import inset_axes

from rotation import rotateVectorToVector

# Run TeX typesetting through the full TeX engine instead of python's own mathtext. Allows
# for changing fonts, bold math symbols etc, but may cause trouble on some systems.
matplotlib.rc('text', usetex=True)
matplotlib.rcParams['text.latex.preamble'] = [r'\boldmath']
matplotlib.rcParams['mathtext.fontset'] = 'stix'
matplotlib.rcParams['font.family'] = 'STIXGeneral'
# matplotlib.rcParams['text.dvipnghack'] = 'True' # This hack might fix it on some systems

# Register custom colourmaps
plt.register_cmap(name='viridis', cmap=cmaps.viridis)
plt.register_cmap(name='viridis_r', cmap=matplotlib.colors.ListedColormap(cmaps.viridis.colors[::-1]))
plt.register_cmap(name='plasma', cmap=cmaps.plasma)
plt.register_cmap(name='plasma_r', cmap=matplotlib.colors.ListedColormap(cmaps.plasma.colors[::-1]))
plt.register_cmap(name='inferno', cmap=cmaps.inferno)
plt.register_cmap(name='inferno_r', cmap=matplotlib.colors.ListedColormap(cmaps.inferno.colors[::-1]))
plt.register_cmap(name='magma', cmap=cmaps.magma)
plt.register_cmap(name='magma_r', cmap=matplotlib.colors.ListedColormap(cmaps.magma.colors[::-1]))
plt.register_cmap(name='parula', cmap=cmaps.parula)
plt.register_cmap(name='parula_r', cmap=matplotlib.colors.ListedColormap(cmaps.parula.colors[::-1]))
# plt.register_cmap(name='cork',cmap=cork_map)
# plt.register_cmap(name='davos_r',cmap=davos_r_map)
plt.register_cmap(name='hot_desaturated', cmap=cmaps.hot_desaturated_colormap)
plt.register_cmap(name='hot_desaturated_r', cmap=cmaps.hot_desaturated_colormap_r) # Listed colormap requires making reversed version at earlier step


# Different style scientific format for colour bar ticks
def fmt(x, pos):
    a, b = '{:.1e}'.format(x).split('e')
    # this should bring all colorbar ticks to the same horizontal position, but for
    # some reason it doesn't work. (signchar=r'\enspace')
    signchar=r'' 
    # replaces minus sign with en-dash to fix big with latex descender value return
    if np.sign(x)<0: signchar='\mbox{--}'
    # Multiple braces for b take care of negative values in exponent
    # brackets around \times remove extra whitespace
    return r'$'+signchar+'{}'.format(abs(float(a)))+r'{\times}'+'10^{{{}}}$'.format(int(b))

# axisfmt replaces minus sign with en-dash to fix big with latex descender value return
def axisfmt(x, pos):
    # Find out required decimal precision
    a, b = '{:.1e}'.format(np.amax(abs(np.array(plot_vdf.boxcoords)))).split('e')
    precision = '0'
    if int(b)<1: precision = str(abs(-1-int(b)))
    f = r'{:.'+precision+r'f}'
    a = f.format(abs(x))
    if np.sign(x)<0: a = r'\mbox{--}'+a
    return r'$'+a+'$'


# find nearest spatial cell with vspace to cid
def getNearestCellWithVspace(vlsvReader,cid):
    cell_candidates = vlsvReader.read(mesh='SpatialGrid',tag='CELLSWITHBLOCKS')
    if len(cell_candidates)==0:
        print("Error: No velocity distributions found!")
        sys.exit()
    cell_candidate_coordinates = [vlsvReader.get_cell_coordinates(cell_candidate) for cell_candidate in cell_candidates]
    cell_coordinates = vlsvReader.get_cell_coordinates(cid)
    norms = np.sum((cell_candidate_coordinates - cell_coordinates)**2, axis=-1)**(1./2)
    norm, i = min((norm, idx) for (idx, norm) in enumerate(norms))
    return cell_candidates[i]

# Verify that given cell has a saved vspace
def verifyCellWithVspace(vlsvReader,cid):
    cell_candidates = vlsvReader.read(mesh='SpatialGrid',tag='CELLSWITHBLOCKS').tolist()
    found=False
    if cid in cell_candidates:
        found=True
    return found

# create a 2-dimensional histogram
def doHistogram(f,VX,VY,Vpara,vxBinEdges,vyBinEdges,vthick,wflux=None):
    # Flux weighting?
    if wflux!=None:
        fw = f*np.linalg.norm([VX,VY,Vpara]) # use particle flux as weighting in the histogram
    else:
        fw = f # use particle phase-space density as weighting in the histogram

    # Select cells which are within slice area
    if vthick!=0:
        indexes = [(abs(Vpara) <= 0.5*vthick) &
                   (VX > min(vxBinEdges)) & (VX < max(vxBinEdges)) & 
                   (VY > min(vyBinEdges)) & (VY < max(vyBinEdges)) ]
    else:
        indexes = [(VX > min(vxBinEdges)) & (VX < max(vxBinEdges)) & 
                   (VY > min(vyBinEdges)) & (VY < max(vyBinEdges)) ]

    # Gather histogram of values
    (nVhist,VXEdges,VYEdges) = np.histogram2d(VX[tuple(indexes)],VY[tuple(indexes)],bins=(vxBinEdges,vyBinEdges),weights=fw[tuple(indexes)],normed=0)
    # Gather histogram of how many cells were summed for the histogram
    (Chist,VXEdges,VYEdges) = np.histogram2d(VX[tuple(indexes)],VY[tuple(indexes)],bins=(vxBinEdges,vyBinEdges),normed=0)
    # Correct for summing multiple cells into one histogram output cell
    nonzero = np.where(Chist != 0)
    nVhist[nonzero] = np.divide(nVhist[nonzero],Chist[nonzero])

    if vthick==0:
        # slickethick=0, perform a projection. This is done by taking averages for each sampled stack of cells
        # (in order to deal with rotated sampling issues) and then rescaling the resultant 2D VDF with the unsampled
        # VDF in order to get the particle counts to agree. Here we gather the total particle counts for the
        # unprojected VDF.
        weights_total_all = fw[tuple(indexes)].sum()
        weights_total_proj = nVhist.sum()
        # Now rescale the projection back up in order to retain particle counts.
        nVhist = nVhist * weights_total_all/weights_total_proj

    # Please note that the histogram does not follow the Cartesian convention where x values are on the abscissa
    # and y values on the ordinate axis. Rather, x is histogrammed along the first dimension of the array (vertical),
    # and y along the second dimension of the array (horizontal). This ensures compatibility with histogramdd.
    nVhist = nVhist.transpose()

    # Flux weighting
    if wflux!=None:
        dV = np.abs(vxBinEdges[-1] - vxBinEdges[-2]) # assumes constant bin size
        nVhist = np.divide(nVhist,(dV*4*np.pi)) # normalization

    return (nVhist,VXEdges,VYEdges)
  

# analyze velocity space in a spatial cell (velocity space reducer)
def vSpaceReducer(vlsvReader, cid, slicetype, normvect, VXBins, VYBins, pop="proton", 
                  slicethick=None, wflux=None, center=None, setThreshold=None):
    # check if velocity space exists in this cell
    if vlsvReader.check_variable('fSaved'): #restart files will not have this value
        if vlsvReader.read_variable('fSaved',cid) != 1.0:
            return (False,0,0,0)

    # Assume velocity cells are cubes
    [vxsize, vysize, vzsize] = vlsvReader.get_velocity_mesh_size(pop=pop)
    # Account for 4x4x4 cells per block
    vxsize = 4*vxsize
    vysize = 4*vysize
    vzsize = 4*vzsize
    [vxmin, vymin, vzmin, vxmax, vymax, vzmax] = vlsvReader.get_velocity_mesh_extent(pop=pop)
    inputcellsize=(vxmax-vxmin)/vxsize
    print("Input velocity grid cell size "+str(inputcellsize))

    velcells = vlsvReader.read_velocity_cells(cid, pop=pop)
    V = vlsvReader.get_velocity_cell_coordinates(velcells.keys(), pop=pop)
    print("Found "+str(len(V))+" v-space cells")

    if not center is None:
        if len(center)==3: # assumes it's a vector
            print("Transforming to frame travelling at speed "+str(center))
            V = V - center
        else:
            print("Error in shape of center vector! Give in form (vx,vy,vz).")

    f = zip(*velcells.items())
    # check that velocity space has cells
    if(len(f) > 0):
        f = np.asarray(zip(*velcells.items())[1])
    else:
        return (False,0,0,0)

    if setThreshold==None:
        # Drop all velocity cells which are below the sparsity threshold. Otherwise the plot will show buffer
        # cells as well.
        if vlsvReader.check_variable('MinValue') == True: # Sparsity threshold used to be saved as MinValue
            setThreshold = vlsvReader.read_variable('MinValue',cid)
            print("Found a vlsv file MinValue of "+str(setThreshold))
        elif vlsvReader.check_variable(pop+"/EffectiveSparsityThreshold") == True:
            setThreshold = vlsvReader.read_variable(pop+"/EffectiveSparsityThreshold",cid)
            print("Found a vlsv file value "+pop+"/EffectiveSparsityThreshold"+" of "+str(setThreshold))
        else:
            print("Warning! Unable to find a MinValue or EffectiveSparsityThreshold value from the .vlsv file.")
            print("Using a default value of 1.e-16. Override with setThreshold=value.")
            setThreshold = 1.e-16
    ii_f = np.where(f >= setThreshold)
    print("Dropping velocity cells under setThreshold value "+str(setThreshold))
    if len(ii_f) < 1:
        return (False,0,0,0)
    f = f[ii_f]
    V = V[ii_f,:][0,:,:]

    if slicethick==None:
        # Geometric magic to widen the slice to assure that each cell has some velocity grid points inside it.
        samplebox=np.array([ [0.0,0.0,0.0], [0.0,0.0,1.0], [0.0,1.0,0.0], [0.0,1.0,1.0], [1.0,0.0,0.0], [1.0,0.0,1.0], [1.0,1.0,0.0], [1.0,1.0,1.0] ])
        sbrot = rotateVectorToVector(samplebox,normvect)
        rotminx=np.amin(sbrot[:,0])
        rotmaxx=np.amax(sbrot[:,0])
        rotminy=np.amin(sbrot[:,1])
        rotmaxy=np.amax(sbrot[:,1])
        rotminz=np.amin(sbrot[:,2])
        rotmaxz=np.amax(sbrot[:,2])
        gridratio = np.amax([ rotmaxx-rotminx, rotmaxy-rotminy, rotmaxz-rotminz ])
        slicethick=inputcellsize*gridratio
    else:
        slicethick=inputcellsize*slicethick
    if slicethick!=0:
        print("Performing slice with a counting thickness of "+str(slicethick))
    else:
        print("Projecting total VDF to a single plane")

    if slicetype=="xy":
        VX = V[:,0]
        VY = V[:,1]
        Vpara = V[:,2]
    elif slicetype=="yz":
        VX = V[:,1]
        VY = V[:,2]
        Vpara = V[:,0]
    elif slicetype=="xz":
        VX = V[:,0]
        VY = V[:,2]
        Vpara = V[:,1]
    elif slicetype=="vecperp" or slicetype=="Bperp":
        # Find velocity components in give nframe (e.g. B frame: (vx,vy,vz) -> (vperp2,vperp1,vpar))
        N = np.array(normvect)/np.sqrt(normvect[0]**2 + normvect[1]**2 + normvect[2]**2)
        Vrot = rotateVectorToVector(V,N)
        VX = Vrot[:,0]
        VY = Vrot[:,1]
        Vpara = Vrot[:,2]
    elif slicetype=="Bpara":
        N = np.array(normvect)/np.sqrt(normvect[0]**2 + normvect[1]**2 + normvect[2]**2)
        Vrot = rotateVectorToVector(V,N)
        VX = Vrot[:,2]
        VY = Vrot[:,1]
        Vpara = Vrot[:,0]
    elif slicetype=="vecpara1":
        N = np.array(normvect)/np.sqrt(normvect[0]**2 + normvect[1]**2 + normvect[2]**2)
        Vrot = rotateVectorToVector(V,N)
        VX = Vrot[:,2]
        VY = Vrot[:,0]
        Vpara = Vrot[:,1]
    else:
        print("Error finding rotation of v-space!")
        return (False,0,0,0)

    # TODO: better rotation so perpendicular component can be defined?

    # create 2-dimensional histogram of velocity components perpendicular to slice-normal vector
    (binsXY,edgesX,edgesY) = doHistogram(f,VX,VY,Vpara,VXBins,VYBins, slicethick, wflux=wflux)
    return (True,binsXY,edgesX,edgesY)


def plot_vdf(filename=None,
             vlsvobj=None,
             filedir=None, step=None,
             cellids=None, pop="proton",
             coordinates=None, coordre=None, 
             outputdir=None, outputfile=None,
             nooverwrite=None,
             draw=None,axisunit=None,title=None, cbtitle=None,
             tickinterval=None,
             colormap=None, box=None, nocb=None, internalcb=None,
             run=None, thick=1.0,
             wmark=None, wmarkb=None, 
             fmin=None, fmax=None, slicethick=None, cellsize=None,
             xy=None, xz=None, yz=None, normal=None,
             bpara=None, bperp=None, bpara1=None,
             coordswap=None,
             bvector=None,
             cbulk=None, center=None, wflux=None, setThreshold=None,
             noborder=None, scale=1.0,
             biglabel=None, biglabloc=None,
             noxlabels=None, noylabels=None,
             axes=None,
             ):

    ''' Plots a coloured plot with axes and a colour bar.

    :kword filename:    path to .vlsv file to use for input. Assumes a bulk file.
    :kword vlsvobj:     Optionally provide a python vlsvfile object instead
    :kword filedir:     Optionally provide directory where files are located and use step for bulk file name
    :kword step:        output step index, used for constructing output (and possibly input) filename
    :kword outputdir:   path to directory where output files are created (default: $HOME/Plots/)
                        If directory does not exist, it will be created. If the string does not end in a
                        forward slash, the final parti will be used as a perfix for the files.
    :kword nooverwrite: Set to only perform actions if the target output file does not yet exist                    
     
    :kword cellids:     LIST of cell IDs to plot VDF for
    :kword coordinates: LIST of 3-element spatial coordinate lusts to plot VDF for (given in metres)
    :kword coordre:     LIST of 3-element spatial coordinate lists to plot VDF for (given in Earth radii)
    :kword pop:         Population to plot, default proton

    :kword colormap:    colour scale for plot, use e.g. hot_desaturated, jet, viridis, plasma, inferno,
                        magma, parula, nipy_spectral, RdBu, bwr
    :kword run:         run identifier, used for constructing output filename
    :kword title:       string to use as plot title instead of time.
                        Special case: Set to "msec" to plot time with millisecond accuracy or "musec"
                        for microsecond accuracy. "sec" is integer second accuracy.
    :kword cbtitle:     string to use as colorbar title instead of phase space density of flux

    :kword fmin,fmax:   min and max values for colour scale and colour bar. If no values are given,
                        min and max values for whole plot are used.

    :kword box:         extents of plotted velocity grid as [x0,x1,y0,y1] (in m/s)
    :kword axisunit:    Plot v-axes using 10^{axisunit} m/s (default: km/s)
    :kword tickinterval: Interval at which to have ticks on axes
   
    :kword xy:          Perform slice in x-y-direction
    :kword xz:          Perform slice in x-z-direction
    :kword yz:          Perform slice in y-z-direction
    :kword normal:      Perform slice in plane perpendicular to given vector
    :kword bpara:       Perform slice in B_para / B_perp2 plane
    :kword bperp:       Perform slice in B_perp1 / B_perp2 plane
    :kword bpara1:      Perform slice in B_para / B_perp1 plane
                        If no plane is given, default is simulation plane (for 2D simulations)

    :kword coordswap:   Swap the parallel and perpendicular coordinates
    :kword bvector:     Plot a magnetic field vector projection in-plane

    :kword cbulk:       Center plot on position of total bulk velocity (or if not available,
                        bulk velocity for this population)
    :kword center:      Center plot on provided 3-element velocity vector position (in m/s)
    :kword wflux:       Plot flux instead of distribution function
    :kword slicethick:  Thickness of slice as multiplier of cell size (default: 1 or minimum for good coverage).
                        This can be set to zero in order to project the whole VDF to a plane.
    :kword cellsize:    Plotting grid cell size as multiplier of input cell size (default: 1 or minimum for good coverage)
    :kword setThreshold: Use given setThreshold value instead of EffectiveSparsityThreshold or MinValue value read from file
                        Useful if EffectiveSparsityThreshold wasn't saved, or user wants to draw buffer cells
                        with values below the sparsity threshold

    :kword wmark:       If set to non-zero, will plot a Vlasiator watermark in the top left corner. If set to a text
                        string, tries to use that as the location, e.g. "NW","NE","SW","SW"
    :kword wmarkb:      As for wmark, but uses an all-black Vlasiator logo.

    :kword draw:        Draw image on-screen instead of saving to file (requires x-windowing)
    :kword nocb:        Suppress plotting of colourbar legend
    :kword internalcb:  Set to draw colorbar inside plot instead of outside. If set to a text
                        string, tries to use that as the location, e.g. "NW","NE","SW","SW"

    :kword biglabel:    Plot large label (in top-left corner)
    :kword biglabloc:   Move large label to: 0: NW 1: NE 2: SE 3: SW corner

    :kword axes:        Provide the routine a set of axes to draw within instead of generating a new image.

    :kword noborder:    Plot figure edge-to-edge without borders (default off)
    :kword noxlabels:   Suppress x-axis labels and title
    :kword noylabels:   Suppress y-axis labels and title
    :kword scale:       Scale text size (default=1.0)
    :kword thick:       line and axis thickness, default=1.0
    

    :returns:           Outputs an image to a file or to the screen.

    .. code-block:: python

    # Example usage:

    pt.plot.plot_vdf(filename="/proj/vlasov/2D/ABC/distributions/distributions.0000100.vlsv",
                     coordre=[[11.7,-1.6,0.]], cbulk=1, bpara=1,box=[-2e6,2e6,-2e6,2e6],draw=1)

    pt.plot.plot_vdf(filename="/proj/vlasov/2D/ABC/distributions/distributions.0000100.vlsv",
                     cellids=1670561, xy=1, box=[-2e6,2e6,-2e6,2e6], slicethick=5)

    pt.plot.plot_vdf(filename="/proj/vlasov/2D/ABC/distributions/distributions.0000100.vlsv",
                     cellids=[1670561,], xz=1, box=[-2e6,2e6,-2e6,2e6], slicethick=0)


    Note tilted slices: By default, the program samples the V-space with a slice where each cell is cube the
    dimensions of which are found by performing a rotation on a sample square and finding the maximum xyz-extent. This ensures
    adequate coverage and decreases sampling effects. This behaviour can be overridden with the slicethick and cellsize keywords.

    Setting a value of slicethick=0 will result in the whole VDF being flattened into a single plane. This may result in
    some slight sampling artefacts, but is a good measure of complex populations.

    '''

    # Verify the location of this watermark image
    watermarkimage=os.path.join(os.path.dirname(__file__), 'logo_color.png')
    watermarkimageblack=os.path.join(os.path.dirname(__file__), 'logo_black.png')
    
    # Input file or object
    if filename!=None:
        vlsvReader=pt.vlsvfile.VlsvReader(filename)
    elif vlsvobj!=None:
        vlsvReader=vlsvobj
    elif ((filedir!=None) and (step!=None)):
        filename = filedir+'bulk.'+str(step).rjust(7,'0')+'.vlsv'
        vlsvReader=pt.vlsvfile.VlsvReader(filename)
    else:
        print("Error, needs a .vlsv file name, python object, or directory and step")
        return

    if colormap==None:
        colormap="hot_desaturated"
    cmapuse=matplotlib.cm.get_cmap(name=colormap)

    fontsize=8*scale # Most text
    fontsize2=10*scale # Time title
    fontsize3=5*scale # Colour bar ticks
    fontsize4=12*scale # Big label

    # Plot title with time
    timeval=vlsvReader.read_parameter("time")

    # Plot title with time
    if title==None or title=="msec" or title=="musec":        
        if timeval == None:    
            plot_title = ''
        else:
<<<<<<< HEAD
            plot_title = "t="+"{:.1f}".format(timeval)+' s'
=======
            timeformat='{:4.1f}'
            if title=="sec": timeformat='{:4.0f}'
            if title=="msec": timeformat='{:4.3f}'
            if title=="musec": timeformat='{:4.6f}'
            plot_title = "t="+timeformat.format(timeval)+' s'
>>>>>>> 1e845389
    else:
        plot_title = title

    if draw==None and axes==None:
        # step, used for file name
        if step!=None:
            stepstr = '_'+str(step).rjust(7,'0')
        else:
            if timeval != None:
                stepstr = '_t'+str(np.int(timeval))
            else:
                stepstr = ''

        # If run name isn't given, just put "plot" in the output file name
        if run==None:
            run='plot'
            # If working within CSC filesystem, make a guess:
            if filename!=None:
                if type(filename) is str:
                    if filename[0:16]=="/proj/vlasov/2D/":
                        run = filename[16:19]
        
        # Indicate projection in file name
        projstr=""
        if slicethick==0:
            projstr="_proj"

        # Verify directory
        if outputfile==None:
            if outputdir==None: # default initial path
                savefigdir=os.path.expandvars('$HOME/Plots/')
            else:
                savefigdir=outputdir
            # Sub-directories can still be defined in the "run" variable
            savefigname = savefigdir+run
        else: 
            if outputdir!=None:
                savefigname = outputdir+outputfile
            else:
                savefigname = outputfile
            
        # Re-check to find actual target sub-directory
        savefigprefixind = savefigname.rfind('/')
        if savefigprefixind >= 0:
            savefigdir = savefigname[:savefigprefixind+1]
            savefigprefix = savefigname[savefigprefixind+1:]
        else:
            savefigdir = "./"
            savefigprefix = savefigname

        # Ensure output directory exists
        if not os.path.exists(savefigdir):
            try:
                os.makedirs(savefigdir)
            except:
                pass

        if not os.access(savefigdir, os.W_OK):
            print("No write access for directory "+outputdir2+"! Exiting.")
            return



    # If population isn't defined i.e. defaults to protons, check if 
    # instead should use old version "avgs"
    if pop=="proton":
       if not vlsvReader.check_population(pop):
           if vlsvReader.check_population("avgs"):
               pop="avgs"
               #print("Auto-switched to population avgs")
           else:
               print("Unable to detect population "+pop+" in .vlsv file!")
               sys.exit()
    else:
        if not vlsvReader.check_population(pop):
            print("Unable to detect population "+pop+" in .vlsv file!")
            sys.exit()       

    #read in mesh size and cells in ordinary space
    [xsize, ysize, zsize] = vlsvReader.get_spatial_mesh_size()
    [vxsize, vysize, vzsize] = vlsvReader.get_velocity_mesh_size(pop=pop)
    [vxmin, vymin, vzmin, vxmax, vymax, vzmax] = vlsvReader.get_velocity_mesh_extent(pop=pop)
    inputcellsize=(vxmax-vxmin)/vxsize

    # account for 4x4x4 cells per block
    vxsize = 4*vxsize
    vysize = 4*vysize
    vzsize = 4*vzsize

    Re = 6.371e+6 # Earth radius in m
    # unit of velocity
    velUnit = 1e3
    velUnitStr = '[km/s]'
    if axisunit!=None:
        velUnit = np.power(10,int(axisunit))
        if np.isclose(axisunit,0):
            velUnitStr = r'[m/s]'
        else:
            velUnitStr = r'[$10^{'+str(int(axisunit))+'}$ m/s]'

    # Select ploitting back-end based on on-screen plotting or direct to file without requiring x-windowing
    if axes==None: # If axes are provided, leave backend as-is.
        if draw!=None:
            if str(matplotlib.get_backend()) is not 'TkAgg':
                plt.switch_backend('TkAgg')
        else:
            if str(matplotlib.get_backend()) is not 'Agg':
                plt.switch_backend('Agg')  

    if (cellids==None and coordinates==None and coordre==None):
        print("Error: must provide either cell id's or coordinates")
        return -1

    if coordre!=None:
        # Transform to metres
        coordinates = (Re*np.asarray(coordre)).tolist()

    if coordinates!=None:
        # Check if coordinates given were actually just a single 3-element list
        # instead of a list of 3-element lists:
        if type(coordinates[0]) is not list:
            coordinates = [coordinates]

        # Calculate cell IDs from given coordinates        
        xReq = np.asarray(coordinates).T[0]
        yReq = np.asarray(coordinates).T[1]
        zReq = np.asarray(coordinates).T[2]
        if xReq.shape == yReq.shape == zReq.shape:
            #print('Number of points: ' + str(xReq.shape[0]))
            pass
        else:
            print('ERROR: bad coordinate variables given')
            sys.exit()
        cidsTemp = []
        for ii in range(xReq.shape[0]):
            cidRequest = (np.int64)(vlsvReader.get_cellid(np.array([xReq[ii],yReq[ii],zReq[ii]])))
            cidNearestVspace = -1
            if cidRequest > 0:
                cidNearestVspace = getNearestCellWithVspace(vlsvReader,cidRequest)
            else:
                print('ERROR: cell not found')
                sys.exit()
            if (cidNearestVspace <= 0):
                print('ERROR: cell with vspace not found')
                sys.exit()
            xCid,yCid,zCid = vlsvReader.get_cell_coordinates(cidRequest)
            xVCid,yVCid,zVCid = vlsvReader.get_cell_coordinates(cidNearestVspace)
            print('Point: ' + str(ii+1) + '/' + str(xReq.shape[0]))
            print('Requested coordinates : ' + str(xReq[ii]/Re) + ', ' + str(yReq[ii]/Re) + ', ' + str(zReq[ii]/Re))
            print('Nearest spatial cell  : ' + str(xCid/Re)    + ', ' + str(yCid/Re)    + ', ' + str(zCid/Re))
            print('Nearest vspace        : ' + str(xVCid/Re)   + ', ' + str(yVCid/Re)   + ', ' + str(zVCid/Re))
            cidsTemp.append(cidNearestVspace)
        cellids = np.unique(cidsTemp).tolist()
        print('Unique cells with vspace found: ' + str(len(cidsTemp)))
    #else:
    #    print('Using given cell ids and assuming vspace is stored in them')

    # Ensure that we now have a list of cellids instead of just a single cellid
    if type(cellids) is not list:
        print("Converting given cellid to a single-element list of cellids.")
        cellids = [cellids]

    if coordinates==None and coordre==None:
        # User-provided cellids
        for cellid in cellids:
            if not verifyCellWithVspace(vlsvReader, cellid):
                print("Error, cellid "+str(cellid)+" does not contain a VDF!")
                return


    if draw!=None or axes!=None:
        # Program was requested to draw to screen or existing axes instead of saving to a file. 
        # Just handle the first cellid.
        if len(cellids) > 1:
            cellids = [cellids[0]]
            print("User requested on-screen display, only plotting first requested cellid!")

    print("\n")
    for cellid in cellids:
        # Initialise some values
        fminuse=None
        fmaxuse=None

        x,y,z = vlsvReader.get_cell_coordinates(cellid)
        print('cellid ' + str(cellid) + ', x = ' + str(x) + ', y = ' + str(y)  + ', z = ' + str(z))

        # Check slice to perform (and possibly normal vector)
        normvect=None
        if xy==None and xz==None and yz==None and normal==None and bpara==None and bperp==None and bpara1==None:
            # Use default slice for this simulation
            # Check if ecliptic or polar run
            if ysize==1: # polar
                xz=1
                slicetype="xz"
                pltxstr=r"$v_x$ "+velUnitStr
                pltystr=r"$v_z$ "+velUnitStr
                normvect=[0,1,0] # used just for cell size normalisation
                strcut='xz'
            elif zsize==1: # ecliptic
                xy=1
                slicetype="xy"
                pltxstr=r"$v_x$ "+velUnitStr
                pltystr=r"$v_y$ "+velUnitStr
                normvect=[0,0,1] # used just for cell size normalisation
                strcut='xy'
            else:
                print("Problem finding default slice direction")
                yz=1
                slicetype="yz"
                pltxstr=r"$v_y$ "+velUnitStr
                pltystr=r"$v_z$ "+velUnitStr
                normvect=[1,0,0] # used just for cell size normalisation
                strcut='yz'
        elif normal!=None:
            if len(normal)==3:
                slicetype="vecperp"
                normvect=normal
                pltxstr=r"$v_1$ "+velUnitStr
                pltystr=r"$v_2$ "+velUnitStr
                strcut='normal'
            else:
                print("Error parsing slice normal vector!")
                sys.exit()
        elif xy!=None:
            slicetype="xy"
            pltxstr=r"$v_x$ "+velUnitStr
            pltystr=r"$v_y$ "+velUnitStr
            normvect=[0,0,1] # used just for cell size normalisation
            strcut='xy'
        elif xz!=None:
            slicetype="xz"
            pltxstr=r"$v_x$ "+velUnitStr
            pltystr=r"$v_z$ "+velUnitStr
            normvect=[0,1,0] # used just for cell size normalisation
            strcut='xz'
        elif yz!=None:
            slicetype="yz"
            pltxstr=r"$v_y$ "+velUnitStr
            pltystr=r"$v_z$ "+velUnitStr
            normvect=[1,0,0] # used just for cell size normalisation
            strcut='yz'
        elif bpara!=None or bperp!=None or bpara1!=None:
            # Rotate based on B-vector
            if vlsvReader.check_variable("B"):
                Bvect = vlsvReader.read_variable("B", cellid)
            elif (vlsvReader.check_variable("background_B") and vlsvReader.check_variable("perturbed_B")):
                # used e.g. for restart files
                BGB = vlsvReader.read_variable("background_B", cellid)
                PERBB = vlsvReader.read_variable("perturbed_B", cellid)
                Bvect = BGB+PERBB
            else:
                print("Error finding B vector direction!")
                sys.exit()

            if Bvect.shape==(1,3):
                Bvect = Bvect[0]
            normvect = Bvect

            if bperp!=None:
                # slice in b_perp1/b_perp2
                slicetype="Bperp"
                pltxstr=r"$v_{\perp 1}$ "+velUnitStr
                pltystr=r"$v_{\perp 2}$ "+velUnitStr
<<<<<<< HEAD
                strcut='bperp'
            elif bpara!=None:
                # slice in b_parallel/b_perp2 plane
                slicetype="vecpara"
=======
            else:
                # means bpara!=None, slice in b_parallel/b_perp2 plane
                slicetype="Bpara"
>>>>>>> 1e845389
                pltxstr=r"$v_{\parallel}$ "+velUnitStr
                pltystr=r"$v_{\perp 2}$ "+velUnitStr
                strcut='bpara'
            else:
                # means bpara1!=None, slice in b_parallel/b_perp1 plane
                slicetype="vecpara1"
                pltxstr=r"$v_{\parallel}$ "+velUnitStr
                pltystr=r"$v_{\perp 1}$ "+velUnitStr
                strcut='bpara1'


        if draw==None and axes==None:
            if outputfile==None:
                savefigname=savefigdir+savefigprefix+"_vdf_"+pop+"_cellid_"+str(cellid)+stepstr+"_"+slicetype+projstr+".png"
            else:
                savefigname=outputfile
            # Check if target file already exists and overwriting is disabled
            if (nooverwrite!=None and os.path.exists(savefigname)):            
                if os.stat(savefigname).st_size > 0: # Also check that file is not empty
                    print("Found existing file "+savefigname+". Skipping.")
                    return
                else:
                    print("Found existing file "+savefigname+" of size zero. Re-rendering.")

        # Extend velocity space and each cell to account for slice directions oblique to axes
        normvect = np.array(normvect)
        normvect = normvect/np.linalg.norm(normvect)

        if cbulk!=None:
            center=None # Finds the bulk velocity and places it in the center vector
            print("Transforming to plasma frame")
            if type(cbulk) is str:
                if vlsvReader.check_variable(cbulk):
                    center = vlsvReader.read_variable(cbulk,cellid)
                    print("Found bulk frame from variable "+cbulk)
            if np.array(center).any()==None and vlsvReader.check_variable('moments'):
                # This should be a restart file
                center = vlsvReader.read_variable('restart_V',cellid)
            if np.array(center).any()==None and vlsvReader.check_variable(pop+'/V'):
                # multipop bulk file
                center = vlsvReader.read_variable(pop+'/V',cellid)
            if np.array(center).any()==None:
                # regular bulk file, currently analysator supports pre- and post-multipop files with "V"
                center = vlsvReader.read_variable('V',cellid)
            if np.array(center).any()==None:
                print("Error in finding plasma bulk velocity!")
                sys.exit()


        # Geometric magic to stretch the grid to assure that each cell has some velocity grid points inside it.
        # Might still be incorrect, erring on the side of caution.
        # norm_srt = sorted(abs(normvect))
        # if cellsize==None:
        #     if norm_srt[1] > 0:
        #         temp = norm_srt[0]/norm_srt[1]
        #         aratio = (1.+temp)/np.sqrt( 1+temp**2)
        #     else:
        #         aratio = 1.
        #     gridratio = aratio * norm_srt[2] * (1. + aratio * np.sqrt(norm_srt[0]**2 + norm_srt[1]**2) / norm_srt[2] )
        #     if gridratio>1.0:
        #         gridratio = gridratio*1.01 # account for numerical inaccuracies
        # else:
        #     gridratio = 1.

        if cellsize==None:
            samplebox=np.array([ [0.0,0.0,0.0], [0.0,0.0,1.0], [0.0,1.0,0.0], [0.0,1.0,1.0], [1.0,0.0,0.0], [1.0,0.0,1.0], [1.0,1.0,0.0], [1.0,1.0,1.0] ])
            sbrot = rotateVectorToVector(samplebox,normvect)
            rotminx=np.amin(sbrot[:,0])
            rotmaxx=np.amax(sbrot[:,0])
            rotminy=np.amin(sbrot[:,1])
            rotmaxy=np.amax(sbrot[:,1])
            rotminz=np.amin(sbrot[:,2])
            rotmaxz=np.amax(sbrot[:,2])
            gridratio = np.amax([ rotmaxx-rotminx, rotmaxy-rotminy, rotmaxz-rotminz ])
        else:
            gridratio = cellsize

        # num must be vxsize+1 or vysize+1 in order to do both edges for each cell
        VXBins = np.linspace(vxmin*gridratio,vxmax*gridratio,num=vxsize+1)
        VYBins = np.linspace(vymin*gridratio,vymax*gridratio,num=vysize+1)            
        
        # Read velocity data into histogram
        (checkOk,binsXY,edgesX,edgesY) = vSpaceReducer(vlsvReader,cellid,slicetype,normvect,VXBins, VYBins,pop=pop,
                                                       slicethick=slicethick, wflux=wflux,
                                                       center=center,setThreshold=setThreshold)

        # Check that data is ok and not empty
        if checkOk == False:
            print('ERROR: error from velocity space reducer')
            continue

        # Perform swap of coordinate axes, if requested
        if coordswap!=None:
            temp = edgesX
            edgesX = edgesY
            edgesY = temp
            temp = pltxstr
            pltxstr = pltystr
            pltystr = temp
            binsXY = binsXY.T

        # If no other plotting fmin fmax values are given, take min and max of array
        if fmin!=None:
            fminuse=fmin
        else:
            nzindex = np.where(binsXY > 0)
            if np.any(nzindex):
                fminuse=np.amin(binsXY[nzindex])
            else:
                fminuse = 1e-20 # No valid values! use extreme default.

        if fmax!=None:
            fmaxuse=fmax
        else:
            nzindex = np.where(binsXY > 0)
            if np.any(nzindex):
                fmaxuse=np.amax(binsXY[nzindex])
            else:
                fmaxuse = 1e-10 # No valid values! use extreme default.

        print("Active f range is "+str(fminuse)+" to "+str(fmaxuse))

        norm = LogNorm(vmin=fminuse,vmax=fmaxuse)
        ticks = LogLocator(base=10,subs=range(10)) # where to show labels

        if box!=None:  # extents of plotted velocity grid as [x0,y0,x1,y1]
            xvalsrange=[box[0],box[1]]
            yvalsrange=[box[2],box[3]]
        else:
            # Find extent of nonzero data
            xindexrange = [vxsize,0] #last, first cell
            yindexrange = [vysize,0] #last, first cell
            for xi in range(len(edgesX)-1):
                for yi in range(len(edgesY)-1):
#                    if binsXY[xi,yi] > 0:
                    if binsXY[yi,xi] > 0:
                        xindexrange[0] = np.amin([xindexrange[0],xi])
                        xindexrange[1] = np.amax([xindexrange[1],xi])
                        yindexrange[0] = np.amin([yindexrange[0],yi])
                        yindexrange[1] = np.amax([yindexrange[1],yi])

            # leave some buffer
            xindexrange[0] =  np.max([0, 4 * int(np.floor((xindexrange[0]-2.)/4.)) ])
            xindexrange[1] =  np.min([len(edgesX)-1, 4 * int(np.ceil((xindexrange[1]+2.)/4.)) ])
            yindexrange[0] =  np.max([0, 4 * int((np.floor(yindexrange[0]-2.)/4.)) ])
            yindexrange[1] =  np.min([len(edgesY)-1, 4 * int(np.ceil((yindexrange[1]+2.)/4.)) ])

            # If empty VDF: plot whole v-space
            if ((xindexrange==[vxsize,0]) and (yindexrange==[vysize,0])):
                xindexrange = [0,vxsize]
                yindexrange = [0,vysize]

            xvalsrange = [ edgesX[xindexrange[0]] , edgesX[xindexrange[1]] ]
            yvalsrange = [ edgesY[yindexrange[0]] , edgesY[yindexrange[1]] ]

        boxcoords = np.array([xvalsrange[0],xvalsrange[1],yvalsrange[0],yvalsrange[1]])/velUnit
        plot_vdf.boxcoords = boxcoords # make available for axis formatter

            # TODO make plot area square if it's almost square?

        # Define figure size        
        ratio = (yvalsrange[1]-yvalsrange[0])/(xvalsrange[1]-xvalsrange[0])
        # default for square figure is figsize=[4.0,3.15]
        figsize = [4.0,3.15*ratio]

        # Plot the slice         
        [XmeshXY,YmeshXY] = scipy.meshgrid(edgesX/velUnit,edgesY/velUnit) # Generates the mesh to map the data to

        if axes==None:
            # Create 300 dpi image of suitable size
            fig = plt.figure(figsize=figsize,dpi=300)
            ax1 = plt.gca() # get current axes
        else:
            ax1=axes
        fig1 = ax1.pcolormesh(XmeshXY,YmeshXY,binsXY, cmap=colormap,norm=norm)
        ax1.set_xlim([val/velUnit for val in xvalsrange])
        ax1.set_ylim([val/velUnit for val in yvalsrange])
        ax1.set_aspect('equal')

        # Grid
        #plt.grid(color='grey',linestyle='-')
        #plt.minorticks_on()
        ax1.grid(color='grey',linestyle='-',lw=thick)
        ax1.tick_params(axis='x',which='minor')
        ax1.tick_params(axis='y',which='minor')

        for axiss in ['top','bottom','left','right']:
            ax1.spines[axiss].set_linewidth(thick)

        ax1.xaxis.set_tick_params(width=thick,length=4)
        ax1.yaxis.set_tick_params(width=thick,length=4)
        ax1.xaxis.set_tick_params(which='minor',width=thick*0.8,length=2)
        ax1.yaxis.set_tick_params(which='minor',width=thick*0.8,length=2)

        if len(plot_title)>0:
            ax1.set_title(plot_title,fontsize=fontsize2,fontweight='bold')

        #fig.canvas.draw() # draw to get tick positions

        # Find maximum possible lengths of axis tick labels
        # Only counts digits
        ticklens = [ len(re.sub(r'\D',"",axisfmt(bc,None))) for bc in boxcoords]
        tickmaxlens = [np.amax(ticklens[0:1]),np.amax(ticklens[2:3])]

        # Adjust axis tick labels
        for axisi, axis in enumerate([ax1.xaxis, ax1.yaxis]):
            if tickinterval!=None:
                axis.set_major_locator(mtick.MultipleLocator(tickinterval))
            # Custom tick formatter
            axis.set_major_formatter(mtick.FuncFormatter(axisfmt))
            ticklabs = axis.get_ticklabels()
            # Set boldface.
            for t in ticklabs: # note that the tick labels haven't yet been populated with text
                t.set_fontweight("black")
                # If label has >3 numbers, tilt it
                if tickmaxlens[axisi]>3: 
                    t.set_rotation(30)
                    t.set_verticalalignment('top')
                    t.set_horizontalalignment('right')

        if noxlabels==None:
            #plt.xlabel(pltxstr,fontsize=fontsize,weight='black')
            #plt.xticks(fontsize=fontsize,fontweight='black')
            ax1.set_xlabel(pltxstr,fontsize=fontsize,weight='black')
            for item in ax1.get_xticklabels():
                item.set_fontsize(fontsize)
                item.set_fontweight('black')
            ax1.xaxis.offsetText.set_fontsize(fontsize)
        if noylabels==None:
            #plt.ylabel(pltystr,fontsize=fontsize,weight='black')
            #plt.yticks(fontsize=fontsize,fontweight='black')
            ax1.set_ylabel(pltystr,fontsize=fontsize,weight='black')
            for item in ax1.get_yticklabels():
                item.set_fontsize(fontsize)
                item.set_fontweight('black')
            ax1.yaxis.offsetText.set_fontsize(fontsize)

        if biglabel!=None:
            if biglabloc==None:
                biglabloc = 0 # default top-left corner               
            if biglabloc==0:
                BLcoords=[0.02,0.98]
                BLha = "left"
                BLva = "top"
            elif biglabloc==1:
                BLcoords=[0.98,0.98]
                BLha = "right"
                BLva = "top"
            elif biglabloc==2:
                BLcoords=[0.98,0.02]
                BLha = "right"
                BLva = "bottom"
            elif biglabloc==3:
                BLcoords=[0.02,0.02]
                BLha = "left"
                BLva = "bottom"

            plt.text(BLcoords[0],BLcoords[1],biglabel, fontsize=fontsize4,weight='black', transform=ax1.transAxes, ha=BLha, va=BLva,color='k',bbox=dict(facecolor='white', alpha=0.5, edgecolor=None))


        if bvector!=None and bpara==None and bperp==None:
            # Draw vector of magnetic field direction
            if vlsvReader.check_variable("B"):
                Bvect = vlsvReader.read_variable("B", cellid)
            elif (vlsvReader.check_variable("background_B") and vlsvReader.check_variable("perturbed_B")):
                # used e.g. for restart files
                BGB = vlsvReader.read_variable("background_B", cellid)
                PERBB = vlsvReader.read_variable("perturbed_B", cellid)
                Bvect = BGB+PERBB
            else:
                print("Error finding B vector direction!")
                sys.exit()
            if xy!=None and coordswap==None:
                binplane = [Bvect[0],Bvect[1]]
            if xy!=None and coordswap!=None:
                binplane = [Bvect[1],Bvect[0]]
            if xz!=None and coordswap==None:
                binplane = [Bvect[0],Bvect[2]]
            if xz!=None and coordswap!=None:
                binplane = [Bvect[2],Bvect[0]]
            if yz!=None and coordswap==None:
                binplane = [Bvect[1],Bvect[2]]
            if yz!=None and coordswap!=None:
                binplane = [Bvect[2],Bvect[1]]
            # normalize
            bvector = binplane/np.linalg.norm(binplane)
            # Length default is 1/5 of axis length
            bvectormultiplier = np.amin([yvalsrange[1]-yvalsrange[0],xvalsrange[1]-xvalsrange[0]])/(velUnit*5.)
            bvector *= bvectormultiplier
#            ax1.arrow(0,0,bvector[0],bvector[1],width=0.02*thick,head_width=0.1*thick,
#                      head_length=0.2*thick,zorder=10,color='k')
            #ax1.arrow(origin[0],origin[1],bvector[0],bvector[1],zorder=10,color='k')
            ax1.annotate("", xy=(bvector[0],bvector[1]), xytext=(0,0),
                        arrowprops=dict(arrowstyle="->"),zorder=10)

        if nocb==None:
            cbtitleuse=None
            if cbtitle!=None:
                if type(cbtitle) is str:
                    cbtitleuse = cbtitle
            if cbtitleuse==None:
                if wflux==None:
                    cbtitleuse=r"$f(v)\,[\mathrm{m}^{-6} \,\mathrm{s}^{3}]$"
                else:
                    cbtitleuse=r"flux $F\,[\mathrm{m}^{-2} \,\mathrm{s}^{-1} \,\mathrm{sr}^{-1}]$"

            if internalcb==None:
                # Witchcraft used to place colourbar
                divider = make_axes_locatable(ax1)
                cax = divider.append_axes("right", size="5%", pad=0.05)
                horalign="left"
                cbdir="right"
            else:
                # Colorbar within plot area
                cbloc=1
                cbdir="left"
                horalign="right"
                if type(internalcb) is str:
                    if internalcb=="NW":
                        cbloc=2
                        cbdir="right"
                        horalign="left"
                    if internalcb=="SW": 
                        cbloc=3
                        cbdir="right"
                        horalign="left"
                    if internalcb=="SE": 
                        cbloc=4
                        cbdir="left"
                        horalign="right"
                cax = inset_axes(ax1, width="5%", height="35%", loc=cbloc, 
                                 bbox_transform=ax1.transAxes, borderpad=1.0)
                # borderpad default value is 0.5, need to increase it to make room for colorbar title

                   
            # First draw colorbar
            cb = plt.colorbar(fig1,ticks=ticks,cax=cax)
            cb.ax.tick_params(labelsize=fontsize3)#,width=1.5,length=3)
            cb.outline.set_linewidth(thick)
            cb.ax.yaxis.set_ticks_position(cbdir)

            # Colourbar title
            cax.set_title(cbtitleuse,fontsize=fontsize3,fontweight='bold', horizontalalignment=horalign)

        if noxlabels!=None:
            for label in ax1.xaxis.get_ticklabels():
                label.set_visible(False)
        if noylabels!=None:
            for label in ax1.yaxis.get_ticklabels():
                label.set_visible(False)       

        # Adjust layout. Uses tight_layout() but in fact this ensures 
        # that long titles and tick labels are still within the plot area.
        if noborder==None:
            plt.tight_layout()
            savefig_pad=0.05 # The default is 0.1
            bbox_inches=None
        else:
            plt.tight_layout(pad=0.01)
            savefig_pad=0.01
            bbox_inches='tight'

        # Add Vlasiator watermark
        if wmark!=None or wmarkb!=None:
            if wmark!=None:
                wm = plt.imread(get_sample_data(watermarkimage))
            else:
                wmark=wmarkb # for checking for placement
                wm = plt.imread(get_sample_data(watermarkimageblack))
            if type(wmark) is str:
                anchor = wmark
            else:
                anchor="NW"
            # Allowed region and anchor used in tandem for desired effect
            if anchor=="NW" or anchor=="W" or anchor=="SW":
                rect = [0.01, 0.01, 0.3, 0.98]
            elif anchor=="NE" or anchor=="E" or anchor=="SE":
                rect = [0.69, 0.01, 0.3, 0.98]
            elif anchor=="N" or anchor=="C" or anchor=="S":
                rect = [0.35, 0.01, 0.3, 0.98]
            newax = fig.add_axes(rect, anchor=anchor, zorder=1)
            newax.imshow(wm)
            newax.axis('off')

        savefigname = outputdir+run+"_vdf_"+pop+stepstr+"_cellid_"+str(cellid)+"_"+strcut+".png"
        # Save output or draw on-screen
        if draw==None and axes==None:
            try:
                plt.savefig(savefigname,dpi=300, bbox_inches=bbox_inches, pad_inches=savefig_pad)
            except:
                print("Error with attempting to save figure due to matplotlib LaTeX integration.")
            print(savefigname+"\n")
        elif axes==None:
            # Draw on-screen
            plt.draw()
            plt.show()<|MERGE_RESOLUTION|>--- conflicted
+++ resolved
@@ -256,12 +256,6 @@
         VX = Vrot[:,2]
         VY = Vrot[:,1]
         Vpara = Vrot[:,0]
-    elif slicetype=="vecpara1":
-        N = np.array(normvect)/np.sqrt(normvect[0]**2 + normvect[1]**2 + normvect[2]**2)
-        Vrot = rotateVectorToVector(V,N)
-        VX = Vrot[:,2]
-        VY = Vrot[:,0]
-        Vpara = Vrot[:,1]
     else:
         print("Error finding rotation of v-space!")
         return (False,0,0,0)
@@ -287,7 +281,7 @@
              wmark=None, wmarkb=None, 
              fmin=None, fmax=None, slicethick=None, cellsize=None,
              xy=None, xz=None, yz=None, normal=None,
-             bpara=None, bperp=None, bpara1=None,
+             bpara=None, bperp=None,
              coordswap=None,
              bvector=None,
              cbulk=None, center=None, wflux=None, setThreshold=None,
@@ -334,7 +328,6 @@
     :kword normal:      Perform slice in plane perpendicular to given vector
     :kword bpara:       Perform slice in B_para / B_perp2 plane
     :kword bperp:       Perform slice in B_perp1 / B_perp2 plane
-    :kword bpara1:      Perform slice in B_para / B_perp1 plane
                         If no plane is given, default is simulation plane (for 2D simulations)
 
     :kword coordswap:   Swap the parallel and perpendicular coordinates
@@ -430,15 +423,11 @@
         if timeval == None:    
             plot_title = ''
         else:
-<<<<<<< HEAD
-            plot_title = "t="+"{:.1f}".format(timeval)+' s'
-=======
             timeformat='{:4.1f}'
             if title=="sec": timeformat='{:4.0f}'
             if title=="msec": timeformat='{:4.3f}'
             if title=="musec": timeformat='{:4.6f}'
             plot_title = "t="+timeformat.format(timeval)+' s'
->>>>>>> 1e845389
     else:
         plot_title = title
 
@@ -627,7 +616,7 @@
 
         # Check slice to perform (and possibly normal vector)
         normvect=None
-        if xy==None and xz==None and yz==None and normal==None and bpara==None and bperp==None and bpara1==None:
+        if xy==None and xz==None and yz==None and normal==None and bpara==None and bperp==None:
             # Use default slice for this simulation
             # Check if ecliptic or polar run
             if ysize==1: # polar
@@ -636,14 +625,12 @@
                 pltxstr=r"$v_x$ "+velUnitStr
                 pltystr=r"$v_z$ "+velUnitStr
                 normvect=[0,1,0] # used just for cell size normalisation
-                strcut='xz'
             elif zsize==1: # ecliptic
                 xy=1
                 slicetype="xy"
                 pltxstr=r"$v_x$ "+velUnitStr
                 pltystr=r"$v_y$ "+velUnitStr
                 normvect=[0,0,1] # used just for cell size normalisation
-                strcut='xy'
             else:
                 print("Problem finding default slice direction")
                 yz=1
@@ -651,14 +638,12 @@
                 pltxstr=r"$v_y$ "+velUnitStr
                 pltystr=r"$v_z$ "+velUnitStr
                 normvect=[1,0,0] # used just for cell size normalisation
-                strcut='yz'
         elif normal!=None:
             if len(normal)==3:
                 slicetype="vecperp"
                 normvect=normal
                 pltxstr=r"$v_1$ "+velUnitStr
                 pltystr=r"$v_2$ "+velUnitStr
-                strcut='normal'
             else:
                 print("Error parsing slice normal vector!")
                 sys.exit()
@@ -667,20 +652,17 @@
             pltxstr=r"$v_x$ "+velUnitStr
             pltystr=r"$v_y$ "+velUnitStr
             normvect=[0,0,1] # used just for cell size normalisation
-            strcut='xy'
         elif xz!=None:
             slicetype="xz"
             pltxstr=r"$v_x$ "+velUnitStr
             pltystr=r"$v_z$ "+velUnitStr
             normvect=[0,1,0] # used just for cell size normalisation
-            strcut='xz'
         elif yz!=None:
             slicetype="yz"
             pltxstr=r"$v_y$ "+velUnitStr
             pltystr=r"$v_z$ "+velUnitStr
             normvect=[1,0,0] # used just for cell size normalisation
-            strcut='yz'
-        elif bpara!=None or bperp!=None or bpara1!=None:
+        elif bpara!=None or bperp!=None:
             # Rotate based on B-vector
             if vlsvReader.check_variable("B"):
                 Bvect = vlsvReader.read_variable("B", cellid)
@@ -702,25 +684,11 @@
                 slicetype="Bperp"
                 pltxstr=r"$v_{\perp 1}$ "+velUnitStr
                 pltystr=r"$v_{\perp 2}$ "+velUnitStr
-<<<<<<< HEAD
-                strcut='bperp'
-            elif bpara!=None:
-                # slice in b_parallel/b_perp2 plane
-                slicetype="vecpara"
-=======
             else:
                 # means bpara!=None, slice in b_parallel/b_perp2 plane
                 slicetype="Bpara"
->>>>>>> 1e845389
                 pltxstr=r"$v_{\parallel}$ "+velUnitStr
-                pltystr=r"$v_{\perp 2}$ "+velUnitStr
-                strcut='bpara'
-            else:
-                # means bpara1!=None, slice in b_parallel/b_perp1 plane
-                slicetype="vecpara1"
-                pltxstr=r"$v_{\parallel}$ "+velUnitStr
-                pltystr=r"$v_{\perp 1}$ "+velUnitStr
-                strcut='bpara1'
+                pltystr=r"$v_{\perp}$ "+velUnitStr
 
 
         if draw==None and axes==None:
@@ -1096,7 +1064,6 @@
             newax.imshow(wm)
             newax.axis('off')
 
-        savefigname = outputdir+run+"_vdf_"+pop+stepstr+"_cellid_"+str(cellid)+"_"+strcut+".png"
         # Save output or draw on-screen
         if draw==None and axes==None:
             try:
