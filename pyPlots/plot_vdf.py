#
# This file is part of Analysator.
# Copyright 2013-2016 Finnish Meteorological Institute
# Copyright 2017-2018 University of Helsinki
#
# For details of usage, see the COPYING file and read the "Rules of the Road"
# at http://www.physics.helsinki.fi/vlasiator/
#
# This program is free software; you can redistribute it and/or modify
# it under the terms of the GNU General Public License as published by
# the Free Software Foundation; either version 2 of the License, or
# (at your option) any later version.
#
# This program is distributed in the hope that it will be useful,
# but WITHOUT ANY WARRANTY; without even the implied warranty of
# MERCHANTABILITY or FITNESS FOR A PARTICULAR PURPOSE.  See the
# GNU General Public License for more details.
#
# You should have received a copy of the GNU General Public License along
# with this program; if not, write to the Free Software Foundation, Inc.,
# 51 Franklin Street, Fifth Floor, Boston, MA 02110-1301 USA.
#

import matplotlib
import warnings
import pytools as pt
import numpy as np
import matplotlib.pyplot as plt
import scipy
import os, sys, math
import re
import glob
from mpl_toolkits.axes_grid1 import make_axes_locatable
from matplotlib.colors import BoundaryNorm,LogNorm,SymLogNorm,Normalize
from matplotlib.ticker import MaxNLocator
from matplotlib.ticker import LogLocator,LinearLocator
import matplotlib.ticker as mtick
import colormaps as cmaps
from matplotlib.cbook import get_sample_data
from mpl_toolkits.axes_grid1.inset_locator import inset_axes

from rotation import rotateVectorToVector,rotateVectorToVector_X

from packaging.version import Version

# Resample reducer flag - set to True to perform resampling in log-scaled values
# Retained for reference, if the large differences in VDF values come back to haunt
logspaceResample = False

# Verify that given cell has a saved vspace
def verifyCellWithVspace(vlsvReader,cid):
    cell_candidates = vlsvReader.read(mesh='SpatialGrid',tag='CELLSWITHBLOCKS').tolist()
    # tolist returns a scalar (non-iterable) if array is 0-dim, this variable needs to be an iterable
    if type(cell_candidates) is not list:
        cell_candidates = [cell_candidates]
    found=False
    if cid in cell_candidates:
        found=True
    return found

# create a 2-dimensional histogram
def doHistogram(f,VX,VY,Voutofslice,vxBinEdges,vyBinEdges,vthick,reducer="integrate", wflux=None, initial_dV=1.0):
    # Flux weighting?
    if wflux is not None:
        fw = f*np.linalg.norm([VX,VY,Voutofslice], axis=0)/(4*np.pi) # use particle flux as weighting in the histogram
    else:
        fw = f # use particle phase-space density as weighting in the histogram

    # Select cells which are within slice area
    if vthick!=0:
        indexes = [(abs(Voutofslice) <= 0.5*vthick) &
                   (VX > min(vxBinEdges)) & (VX < max(vxBinEdges)) &
                   (VY > min(vyBinEdges)) & (VY < max(vyBinEdges)) ]
    else:
        indexes = [(VX > min(vxBinEdges)) & (VX < max(vxBinEdges)) &
                   (VY > min(vyBinEdges)) & (VY < max(vyBinEdges)) ]

    # Gather histogram of values
    (nVhist,VXEdges,VYEdges) = np.histogram2d(VX[tuple(indexes)],VY[tuple(indexes)],bins=(vxBinEdges,vyBinEdges),weights=fw[tuple(indexes)],density=False)

    # Correct for summing multiple cells into one histogram output cell with the averaging reducer
    if reducer == "average":
        # Gather histogram of how many cells were summed for the histogram
        (Chist,VXEdges,VYEdges) = np.histogram2d(VX[tuple(indexes)],VY[tuple(indexes)],bins=(vxBinEdges,vyBinEdges),density=False)
        nonzero = np.where(Chist != 0)
        nonzero = Chist > 0
        nVhist[nonzero] = np.divide(nVhist[nonzero],Chist[nonzero])

    dV = np.abs(vxBinEdges[-1] - vxBinEdges[-2]) # assumes constant bin size

    if vthick==0:
        # slickethick=0, perform a projection. This is done by taking averages for each sampled stack of cells (above)
        # (in order to deal with rotated sampling issues) and then rescaling the resultant 2D VDF with the unsampled
        # VDF in order to get the particle counts to agree. Here we gather the total particle counts for the
        # unprojected VDF.
        weights_total_all = fw[tuple(indexes)].sum()
        weights_total_proj = nVhist.sum()
        # Now rescale the projection back up in order to retain particle counts.
        nVhist = nVhist * weights_total_all/weights_total_proj
    else:
        pass

    # Please note that the histogram does not follow the Cartesian convention where x values are on the abscissa
    # and y values on the ordinate axis. Rather, x is histogrammed along the first dimension of the array (vertical),
    # and y along the second dimension of the array (horizontal). This ensures compatibility with histogramdd.
    nVhist = nVhist.transpose()

    # Rotation contributions are already normalized, this is just to rescaling to correct units
    # nb: maybe not great for finite slices...?
    if reducer == "integrate":
        nVhist = nVhist*initial_dV**3/dV**2 # normalization

    return (nVhist,VXEdges,VYEdges)

def resampleReducer(V,f, inputcellsize, setThreshold, normvect, normvectX, slicetype, slicethick, reducer="integrate", wflux=None):

    if wflux is not None:
        fw = f*np.linalg.norm(V, axis=-1)/(4*np.pi) # use particle flux as weighting in the histogram
    else:
        fw = f # use particle phase-space density as weighting in the histogram

    NX = np.array(normvect)/np.linalg.norm(normvect)
    NY = np.array(normvectX)/np.linalg.norm(normvectX)
    NZ = np.cross(NX,NY)
    if slicetype=="Bpara":
        R = np.stack((NX, NY, NZ)).T
    elif slicetype=="Bpara1":
        R = np.stack((NX, NZ, NY)).T
    elif slicetype=="Bperp":
        R = np.stack((NY, NX, NZ)).T
    elif slicetype=="vecperp":
        R = np.stack((NY, NX, NZ)).T
    #print(R)
    vmins = np.amin(V,axis=0)
    vmaxs = np.amax(V,axis=0)

    # let's see where the bounding box corners end up and pad the array accordingly
    vexts =[[vmins[0], vmins[1], vmins[2]],
            [vmins[0], vmins[1], vmaxs[2]],
            [vmins[0], vmaxs[1], vmaxs[2]],
            [vmaxs[0], vmaxs[1], vmaxs[2]],
            [vmaxs[0], vmaxs[1], vmins[2]],
            [vmaxs[0], vmins[1], vmins[2]]]

    vextsR = np.array([np.matmul(R, v) for v in vexts])
    vexts = np.array(vexts) # also needs the initial extent, so a thin box isn't rotated out of the initial box

    vminsR,vmaxsR = np.minimum(np.amin(vextsR, axis=0),np.amin(vexts, axis=0)), np.maximum(np.amax(vextsR, axis=0),np.amax(vexts, axis=0))

    leftpads = (np.abs(vmins/inputcellsize - vminsR/inputcellsize)).astype(int)
    rightpads = (np.abs(vmaxs/inputcellsize - vmaxsR/inputcellsize)).astype(int)

    szs = np.trunc((vmaxs-vmins)/inputcellsize+1).astype(int)

    pivot = -vmins/inputcellsize+leftpads #assumes a previously centered V-space wrt. rotations, just need this in cellwidth units

    #Form a dense array of the initial data
    basearray, edges = np.histogramdd(V, bins=tuple(szs),
        range=list(zip(vmins-0.5*inputcellsize,vmaxs+0.5*inputcellsize)),
        density=False,weights=fw*inputcellsize**3)

    newedges = [np.linspace(vminsR[d],vmaxsR[d], num=(szs+leftpads+rightpads)[d]+1) for d in [0,1,2]]
    #need to expand the array a bit to not chop off anything
    basearray = np.pad(basearray,tuple(zip(leftpads,rightpads)))


    nonzero = basearray > 0


    if logspaceResample:
        newarray = np.ones_like(basearray)
        newarray = newarray*np.log(sys.float_info.min)
        np.log(basearray, where=nonzero, out=newarray)
    else:
        newarray = np.zeros_like(basearray)
        newarray[nonzero] = basearray[nonzero]

    newarray = scipy.ndimage.affine_transform(newarray,R,
                                            mode='constant',cval=np.log(setThreshold/10),
                                            order=1,
                                            offset=pivot-np.matmul(R,pivot),
                                            )
    if logspaceResample:
        newarray = np.exp(newarray)
        newarray[np.logical_not(np.isfinite(newarray))] = 0

    newarray[newarray<setThreshold*inputcellsize**3] = 0
    #better not to force conservation - values under threshold get folded into the distribution!
    #newarray = np.multiply(newarray,basearray.sum()/newarray.sum())

    #find the indices within slice thickness - direction 1 is the reduced dimension
    #indexes = [(abs(Voutofslice) <= 0.5*vthick) in doHistogram
    if slicethick!=0:
        dnew = newedges[1][1]-newedges[1][0]
        zeroInd = int(-newedges[1][0]/dnew)
        zeroIndLow = int((-newedges[1][0]-slicethick/2)/dnew)
        zeroIndHi = int((-newedges[1][0]+slicethick/2)/dnew)
        if zeroIndHi <= zeroIndLow:
            zeroIndHi = zeroIndLow+1
        dind = zeroIndHi-zeroIndLow
        print("slicethick", slicethick, "dind", dind, "zeroIndLow", zeroIndLow, "dnew", dnew)
        result = newarray[:,zeroIndLow:zeroIndHi].sum(axis=1).T
        if reducer == "average":
            result = np.divide(result,dind*inputcellsize**3)
        else: #integrate
            result = np.divide(result,(newedges[0][0]-newedges[0][1])*(newedges[2][0]-newedges[2][1]))
            pass
        return (True, result,
            newedges[0],newedges[2])
    else:
        return (True, newarray.sum(axis=1).T/((newedges[0][0]-newedges[0][1])*(newedges[2][0]-newedges[2][1])),
            newedges[0],newedges[2])

    print("resampleReducer failure")
    return (False,0,0,0)

# analyze velocity space in a spatial cell (velocity space reducer)
def vSpaceReducer(vlsvReader, cid, slicetype, normvect, VXBins, VYBins, pop="proton",
                  slicethick=None, reducer="integrate", resampler=True, wflux=None, center=None, setThreshold=None,normvectX=None):
    # check if velocity space exists in this cell
    if vlsvReader.check_variable('fSaved'): #restart files will not have this value
        if vlsvReader.read_variable('fSaved',cid) != 1.0:
            return (False,0,0,0)
    if vlsvReader.check_variable('vg_f_saved'): #restart files will not have this value
        if vlsvReader.read_variable('vg_f_saved',cid) != 1.0:
            return (False,0,0,0)

    # Assume velocity cells are cubes
    [vxsize, vysize, vzsize] = vlsvReader.get_velocity_mesh_size(pop=pop)
    vxsize = int(vxsize)
    vysize = int(vysize)
    vzsize = int(vzsize)
    # Account for WID3 cells per block
    widval=4 #default WID=4
    if vlsvReader.check_parameter("velocity_block_width"):
        widval = vlsvReader.read_parameter("velocity_block_width")
    vxsize = widval*vxsize
    vysize = widval*vysize
    vzsize = widval*vzsize
    [vxmin, vymin, vzmin, vxmax, vymax, vzmax] = vlsvReader.get_velocity_mesh_extent(pop=pop)
    inputcellsize=(vxmax-vxmin)/vxsize
    print("Input velocity grid cell size "+str(inputcellsize))

    velcells = vlsvReader.read_velocity_cells(cid, pop=pop)
    velcellslist = list(zip(*velcells.items()))

    if slicethick is not None and slicethick !=0:
        if slicethick < 0:
            warnings.warn("Slicethick < 0. This may cause bad behaviour.")
        if slicethick > 0.1*min(min(vxsize,vysize),vzsize):
            warnings.warn("You seem to be analysing a thick slice of the VDF.\nPlease check this is your intent - slicethick is amount of cells, not SI velocity space length!")
        if slicethick > 0 and reducer=="average":
            warnings.warn("You seem to be averaging across some width of the VDF. Are you sure you don't want to integrate instead?")

    # check that velocity space has cells
    if(len(velcellslist) <= 0):
        return (False,0,0,0)

    f = np.asarray(velcellslist[1])
    V = vlsvReader.get_velocity_cell_coordinates(velcellslist[0], pop=pop)
    print("Found "+str(len(V))+" v-space cells")

    # center on highest f-value
<<<<<<< HEAD
    
    if type(center) == str:
      if center == "peak":
         peakindex = np.argmax(f)
         Vpeak = V[peakindex,:]
         V = V - Vpeak
         print(peakindex)
         print("Transforming to frame of peak f-value, travelling at speed "+str(Vpeak))
=======
    if str(center) == "peak":
        peakindex = np.argmax(f)
        Vpeak = V[peakindex,:]
        V = V - Vpeak
        #print(peakindex)
        print("Transforming to frame of peak f-value, travelling at speed "+str(Vpeak))
>>>>>>> aa4ac180
    elif not center is None:
        # assumes it's a vector, either provided or extracted from bulk velocity
        if len(center)==3:
            print("Transforming to frame travelling at speed "+str(center))
            V = V - center
        else:
            print("Error in shape of center vector! Give in form (vx,vy,vz).")

    if setThreshold is None:
        # Drop all velocity cells which are below the sparsity threshold. Otherwise the plot will show buffer
        # cells as well.
        if vlsvReader.check_variable('MinValue') == True: # Sparsity threshold used to be saved as MinValue
            setThreshold = vlsvReader.read_variable('MinValue',cid)
            print("Found a vlsv file MinValue of "+str(setThreshold))
        elif vlsvReader.check_variable(pop+"/EffectiveSparsityThreshold") == True:
            setThreshold = vlsvReader.read_variable(pop+"/EffectiveSparsityThreshold",cid)
            print("Found a vlsv file value "+pop+"/EffectiveSparsityThreshold"+" of "+str(setThreshold))
        elif vlsvReader.check_variable(pop+"/vg_effectivesparsitythreshold") == True:
            setThreshold = vlsvReader.read_variable(pop+"/vg_effectivesparsitythreshold",cid)
            print("Found a vlsv file value "+pop+"/vg_effectivesparsitythreshold"+" of "+str(setThreshold))
        else:
            print("Warning! Unable to find a MinValue or EffectiveSparsityThreshold value from the .vlsv file.")
            print("Using a default value of 1.e-16. Override with setThreshold=value.")
            setThreshold = 1.e-16
    ii_f = np.where(f >= setThreshold)
    print("Dropping velocity cells under setThreshold value "+str(setThreshold))
    if len(ii_f) < 1:
        return (False,0,0,0)
    f = f[ii_f]
    V = V[ii_f,:][0,:,:]

    if slicethick is None:
        # Geometric magic to widen the slice to assure that each cell has some velocity grid points inside it.
        samplebox=np.array([ [0.0,0.0,0.0], [0.0,0.0,1.0], [0.0,1.0,0.0], [0.0,1.0,1.0], [1.0,0.0,0.0], [1.0,0.0,1.0], [1.0,1.0,0.0], [1.0,1.0,1.0] ])
        sbrot = rotateVectorToVector(samplebox,normvect)
        rotminx=np.amin(sbrot[:,0])
        rotmaxx=np.amax(sbrot[:,0])
        rotminy=np.amin(sbrot[:,1])
        rotmaxy=np.amax(sbrot[:,1])
        rotminz=np.amin(sbrot[:,2])
        rotmaxz=np.amax(sbrot[:,2])
        gridratio = np.amax([ rotmaxx-rotminx, rotmaxy-rotminy, rotmaxz-rotminz ])
        if gridratio > 1.0:  # adds a 5% margin to slice thickness
            gridratio = 1.05*gridratio
        slicethick=inputcellsize*gridratio
    else:
        slicethick=inputcellsize*slicethick
    if slicethick!=0:
        print("Performing slice with a counting thickness of "+str(slicethick))
    else:
        print("Projecting total VDF to a single plane")

    if slicetype=="xy":
        VX = V[:,0]
        VY = V[:,1]
        Voutofslice = V[:,2]
    elif slicetype=="yz":
        VX = V[:,1]
        VY = V[:,2]
        Voutofslice = V[:,0]
    elif slicetype=="xz":
        VX = V[:,0]
        VY = V[:,2]
        Voutofslice = V[:,1]
    elif slicetype=="vecperp":
        # Find velocity components in rotated frame where normavect is outofslice and optional
        # normvectX is in VX direction
        if resampler is False:
            N = np.array(normvect)/np.sqrt(normvect[0]**2 + normvect[1]**2 + normvect[2]**2)
            Vrot = rotateVectorToVector(V,N)
            if normvectX is not None:
                NX = np.array(normvectX)/np.sqrt(normvectX[0]**2 + normvectX[1]**2 + normvectX[2]**2)
                NXrot = rotateVectorToVector(NX,N)
                Vrot2 = rotateVectorToVector_X(Vrot,NXrot)
                Vrot = Vrot2
            VX = Vrot[:,0]
            VY = Vrot[:,1]
            Voutofslice = Vrot[:,2]
        else:
            if normvectX is None:
                warnings.warn("Please provide a normvectX for the resampler!")
                return(False,0,0,0)
            return resampleReducer(V,f, inputcellsize,setThreshold, normvect, normvectX, slicetype, slicethick, reducer=reducer, wflux=wflux)

    elif slicetype=="Bperp" or slicetype=="Bpara" or slicetype=="Bpara1":
         if resampler is False:
            # Find velocity components in rotated frame where B is aligned with Z and BcrossV is aligned with X
            N = np.array(normvect)/np.sqrt(normvect[0]**2 + normvect[1]**2 + normvect[2]**2)
            NX = np.array(normvectX)/np.sqrt(normvectX[0]**2 + normvectX[1]**2 + normvectX[2]**2)
            Vrot = rotateVectorToVector(V,N) # transforms V to frame where z is aligned with N=B
            NXrot = rotateVectorToVector(NX,N) # transforms NX=BcrossV to frame where z is aligned with N=B (hence NXrot in XY plane)
            Vrot2 = rotateVectorToVector_X(Vrot,NXrot) # transforms Vrot to frame where x is aligned with NXrot (hence preserves z)
            # Choose the correct components for this plot
            if slicetype=="Bperp":
                  VX = Vrot2[:,0] # the X axis of the slice is BcrossV=perp1
                  VY = Vrot2[:,1] # the Y axis of the slice is Bcross(BcrossV)=perp2
                  Voutofslice = Vrot2[:,2] # the Z axis of the slice is B
            elif slicetype=="Bpara":
                  VX = Vrot2[:,2] # the X axis of the slice is B
                  VY = Vrot2[:,1] # the Y axis of the slice is Bcross(BcrossV)=perp2
                  Voutofslice = Vrot2[:,0] # the Z axis of the slice is -BcrossV=perp1
                  # intuition says this should be -Vrot2[:,0], but testing of profiles across the VDF prove otherwise
            elif slicetype=="Bpara1":
                  VX = Vrot2[:,2] # the X axis of the slice is B
                  VY = Vrot2[:,0] # the Y axis of the slice is BcrossV=perp1
                  Voutofslice = Vrot2[:,1] # the Z axis of the slice is Bcross(BcrossV)=perp2

            # Calculations for verification of rotation:
            testvectors = np.array([N,NX,np.cross(N,NX)]) # verifies B, BcrossV, and Bcross(BcrossV)
            testrot = rotateVectorToVector(testvectors,N) # transforms testvectors to frame where z is aligned with N=B
            testrot2 = rotateVectorToVector_X(testrot,NXrot) # transforms testrot to frame where x is aligned with NXrot (hence preserves z)
            if abs(1.0-np.linalg.norm(NXrot))>1.e-3:
                  print("Error in rotation: NXrot not a unit vector")
            if abs(NXrot[2]) > 1.e-3:
                  print("Error in rotation: NXrot not in x-y-plane")
            for count,testvect in enumerate(testrot2):
                  if abs(1.0-np.linalg.norm(testvect))>1.e-3:
                     print("Error in rotation: testvector ",count,testvect," not a unit vector")
                  if abs(1.0-np.amax(testvect))>1.e-3:
                     print("Error in rotation: testvector ",count,testvect," largest component is not unity")
         else:
            return resampleReducer(V,f, inputcellsize, setThreshold, normvect, normvectX, slicetype, slicethick, reducer=reducer, wflux=wflux)
    else:
        print("Error finding rotation of v-space!")
        return (False,0,0,0)

    # create 2-dimensional histogram of velocity components perpendicular to slice-normal vector
    (binsXY,edgesX,edgesY) = doHistogram(f,VX,VY,Voutofslice,VXBins,VYBins, slicethick, reducer=reducer, wflux=wflux, initial_dV=inputcellsize)
    return (True,binsXY,edgesX,edgesY)


def plot_vdf(filename=None,
             vlsvobj=None,
             filedir=None, step=None,
             cellids=None, pop="proton",
             coordinates=None, coordre=None,
             outputdir=None, outputfile=None,
             nooverwrite=None,
             draw=None,axisunit=None,axiskmps=None,title=None, cbtitle=None,
             tickinterval=None,
             colormap=None, box=None, nocb=None, internalcb=None,
             run=None, thick=1.0,
             wmark=None, wmarkb=None,
             fmin=None, fmax=None, slicethick=None, reducer='integrate', resampler=True,
             cellsize=None,
             xy=None, xz=None, yz=None,
             normal=None, normalx=None,
             bpara=None, bpara1=None, bperp=None,
             coordswap=None,
             bvector=None,bvectorscale=0.2,
             cbulk=None, cpeak=None,center=None, wflux=None, setThreshold=None,
             noborder=None, scale=1.0, scale_text=8.0, scale_title=10.0,scale_cb=5.0,scale_label=12.0,
             biglabel=None, biglabloc=None,
             noxlabels=None, noylabels=None,
             axes=None, cbaxes=None,
             contours=None
             ):

    ''' Plots a coloured 2D plot of a VDF (a slice of given thickness or fully projected) with axes and a colour bar.

    :kword filename:    path to .vlsv file to use for input. Assumes a bulk file.
    :kword vlsvobj:     Optionally provide a python vlsvfile object instead
    :kword filedir:     Optionally provide directory where files are located and use step for bulk file name
    :kword step:        output step index, used for constructing output (and possibly input) filename
    :kword outputdir:   path to directory where output files are created (default: $HOME/Plots/ or override with PTOUTPUTDIR)
                        If directory does not exist, it will be created. If the string does not end in a
                        forward slash, the final parti will be used as a perfix for the files.
    :kword nooverwrite: Set to only perform actions if the target output file does not yet exist

    :kword cellids:     LIST of cell IDs to plot VDF for
    :kword coordinates: LIST of 3-element spatial coordinate lusts to plot VDF for (given in metres)
    :kword coordre:     LIST of 3-element spatial coordinate lists to plot VDF for (given in Earth radii)
    :kword pop:         Population to plot, default proton

    :kword colormap:    colour scale for plot, use e.g. hot_desaturated, jet, viridis, plasma, inferno,
                        magma, parula, nipy_spectral, RdBu, bwr
    :kword run:         run identifier, used for constructing output filename
    :kword title:       string to use as plot title instead of time.
                        Special case: Set to "msec" to plot time with millisecond accuracy or "musec"
                        for microsecond accuracy. "sec" is integer second accuracy.
    :kword cbtitle:     string to use as colorbar title instead of phase space density of flux

    :kword contours:    Set to number of contours to draw

    :kword fmin,fmax:   min and max values for colour scale and colour bar. If no values are given,
                        min and max values for whole plot are used.

    :kword box:         extents of plotted velocity grid as [x0,x1,y0,y1] (in m/s)
    :kword axisunit:    Plot v-axes using 10^{axisunit} m/s (default: km/s)
    :kword axiskmps:    Plot v-axes using 10^{axiskmps} km/s (default: km/s, when the kword has a value)
    :kword tickinterval: Interval at which to have ticks on axes

    :kword xy:          Perform slice in x-y-direction
    :kword xz:          Perform slice in x-z-direction
    :kword yz:          Perform slice in y-z-direction
    :kword normal:      Perform slice in plane perpendicular to given vector
    :kword normalx:     X-axis direction for slice in plane perpendicular to given vector

    :kword bpara:       Perform slice in B_para / B_perp2 plane
    :kword bpara1:       Perform slice in B_para / B_perp1 plane
    :kword bperp:       Perform slice in B_perp1 / B_perp2 plane
                        If no plane is given, default is simulation plane (for 2D simulations)

    :kword coordswap:   Swap the parallel and perpendicular coordinates
    :kword bvector:     Plot a magnetic field vector projection in-plane
    :kword bvectorscale: Scale of bvector (default: 0.2 in units of axis lengths)

    :kword cbulk:       Center plot on position of total bulk velocity (or if not available,
                        bulk velocity for this population)
    :kword cpeak:       Center plot on velocity associated with highest (peak) phase-space density for
                        this population)
    :kword center:      Center plot on provided 3-element velocity vector position (in m/s)
                        If set instead to "bulk" will center on bulk velocity
                        If set instead to "peak" will center on velocity with highest phase-space density
    :kword wflux:       Plot flux instead of distribution function
    :kword slicethick:  Thickness of slice as multiplier of cell size (default: 1 or minimum for good coverage).
                        This can be set to zero in order to project the whole VDF to a plane.
    :kword reducer:     How to reduce to 2D - default 'integrate' for LOS integration
                        and reduced units, 'average' for old (slightly questionable) behaviour
    :kword resampler:   Resample onto a regular grid? Default: yes, use False to disable.
    :kword cellsize:    Plotting grid cell size as multiplier of input cell size (default: 1 or minimum for good coverage)
    :kword setThreshold: Use given setThreshold value instead of EffectiveSparsityThreshold or MinValue value read from file
                        Useful if EffectiveSparsityThreshold wasn't saved, or user wants to draw buffer cells
                        with values below the sparsity threshold

    :kword wmark:       If set to non-zero, will plot a Vlasiator watermark in the top left corner. If set to a text
                        string, tries to use that as the location, e.g. "NW","NE","SW","SW"
    :kword wmarkb:      As for wmark, but uses an all-black Vlasiator logo.

    :kword draw:        Draw image on-screen instead of saving to file (requires x-windowing)
    :kword nocb:        Suppress plotting of colourbar legend
    :kword internalcb:  Set to draw colorbar inside plot instead of outside. If set to a text
                        string, tries to use that as the location, e.g. "NW","NE","SW","SW"

    :kword biglabel:    Plot large label (in top-left corner)
    :kword biglabloc:   Move large label to: 0: NW 1: NE 2: SE 3: SW corner

    :kword axes:        Provide the routine a set of axes to draw within instead of generating a new image.
    :kword cbaxes:      Provide the routine a set of axes for the colourbar.

    :kword noborder:    Plot figure edge-to-edge without borders (default off)
    :kword noxlabels:   Suppress x-axis labels and title
    :kword noylabels:   Suppress y-axis labels and title
    :kword scale:       Scale text size everywhere (default=1.0)
    :kword scale_text:  Most text additional scale factor (default=8.0)
    :kword scale_title: Title additional scale factor (default=10.0)
    :kword scale_cb:    Colour bar text additional scale factor (default=5.0)
    :kword scale_label: Big label text additional scale factor (default=12.0)
    :kword thick:       line and axis thickness, default=1.0


    :returns:           Outputs an image to a file or to the screen.

    .. code-block:: python

    # Example usage:

    pt.plot.plot_vdf(filename="/proj/vlasov/2D/ABC/distributions/distributions.0000100.vlsv",
                     coordre=[[11.7,-1.6,0.]], cbulk=1, bpara=1,box=[-2e6,2e6,-2e6,2e6],draw=1)

    pt.plot.plot_vdf(filename="/proj/vlasov/2D/ABC/distributions/distributions.0000100.vlsv",
                     cellids=1670561, xy=1, box=[-2e6,2e6,-2e6,2e6], slicethick=5)

    pt.plot.plot_vdf(filename="/proj/vlasov/2D/ABC/distributions/distributions.0000100.vlsv",
                     cellids=[1670561,], xz=1, box=[-2e6,2e6,-2e6,2e6], slicethick=0)


    Note tilted slices: By default, the program samples the V-space with a slice where each cell is cube the
    dimensions of which are found by performing a rotation on a sample square and finding the maximum xyz-extent. This ensures
    adequate coverage and decreases sampling effects. This behaviour can be overridden with the slicethick and cellsize keywords.

    Setting a value of slicethick=0 will result in the whole VDF being flattened into a single plane. This may result in
    some slight sampling artefacts, but is a good measure of complex populations.

    '''

    # Verify the location of this watermark image
    watermarkimage=os.path.join(os.path.dirname(__file__), 'logo_color.png')
    watermarkimageblack=os.path.join(os.path.dirname(__file__), 'logo_black.png')

    # Input file or object
    if filename is not None:
        vlsvReader=pt.vlsvfile.VlsvReader(filename)
    elif vlsvobj is not None:
        vlsvReader=vlsvobj
    elif ((filedir is not None) and (step is not None)):
        filename = glob.glob(filedir+'bulk*'+str(step).rjust(7,'0')+'.vlsv')[0]
        #filename = filedir+'bulk.'+str(step).rjust(7,'0')+'.vlsv'
        vlsvReader=pt.vlsvfile.VlsvReader(filename)
    else:
        print("Error, needs a .vlsv file name, python object, or directory and step")
        return

    if colormap is None:
        colormap="hot_desaturated"
    if Version(matplotlib.__version__) < Version("3.5.0"):
        cmapuse=matplotlib.cm.get_cmap(name=colormap)
    else:
        cmapuse=matplotlib.colormaps.get_cmap(colormap)

    fontsize=scale_text*scale # Most text
    fontsize2=scale_title*scale # Time title
    fontsize3=scale_cb*scale # Colour bar ticks
    fontsize4=scale_label*scale # Big label

    # Plot title with time
    timeval=vlsvReader.read_parameter("time")

    # Plot title with time
    if title is None or title=="msec" or title=="musec":
        if timeval == None:
            plot_title = ''
        else:
            timeformat='{:4.1f}'
            if title=="sec": timeformat='{:4.0f}'
            if title=="msec": timeformat='{:4.3f}'
            if title=="musec": timeformat='{:4.6f}'
            plot_title = "t="+timeformat.format(timeval)+' s'
    else:
        plot_title = title

    if reducer == "average":
        print("V-space reduction via averages")
        warnings.warn('Average-reduction is kept for backward-compatibility for now; consider using "integrate"!')
        pass
    elif reducer == "integrate":
        print("V-space reduction via integration")
        pass
    else:
        raise ValueError("Unknown reducer ("+reducer+'), accepted values are "average", "integrate"')

    if wflux is not None:
        warnings.warn("Does flux weighting make sense? Tread carefully.")

    if draw is None and axes is None:
        # step, used for file name
        if step is not None:
            stepstr = '_'+str(step).rjust(7,'0')
        else:
            if timeval != None:
                stepstr = '_t'+str(int(timeval))
            else:
                stepstr = ''

        # If run name isn't given, just put "plot" in the output file name
        if run is None:
            run='plot'
            # If working within CSC filesystem, make a guess:
            if filename is not None:
                if type(filename) is str:
                    if filename[0:16]=="/proj/vlasov/2D/":
                        run = filename[16:19]

        # Indicate projection in file name
        projstr=""
        if slicethick==0:
            projstr="_proj"

        # Verify directory
        if outputfile is None:
            if outputdir is None: # default initial path
                savefigdir=pt.plot.defaultoutputdir
            else:
                savefigdir=outputdir
            # Sub-directories can still be defined in the "run" variable
            savefigname = savefigdir+run
        else:
            if outputdir is not None:
                savefigname = outputdir+outputfile
            else:
                savefigname = outputfile

        # Re-check to find actual target sub-directory
        savefigprefixind = savefigname.rfind('/')
        if savefigprefixind >= 0:
            savefigdir = savefigname[:savefigprefixind+1]
            savefigprefix = savefigname[savefigprefixind+1:]
        else:
            savefigdir = "./"
            savefigprefix = savefigname

        # Ensure output directory exists
        if not os.path.exists(savefigdir):
            try:
                os.makedirs(savefigdir)
            except:
                pass

        if not os.access(savefigdir, os.W_OK):
            print("No write access for directory "+outputdir2+"! Exiting.")
            return



    # If population isn't defined i.e. defaults to protons, check if
    # instead should use old version "avgs"
    if pop=="proton":
       if not vlsvReader.check_population(pop):
           if vlsvReader.check_population("avgs"):
               pop="avgs"
               #print("Auto-switched to population avgs")
           else:
               print("Unable to detect population "+pop+" in .vlsv file!")
               sys.exit()
    else:
        if not vlsvReader.check_population(pop):
            print("Unable to detect population "+pop+" in .vlsv file!")
            sys.exit()

    #read in mesh size and cells in ordinary space
    [xsize, ysize, zsize] = vlsvReader.get_spatial_mesh_size()
    xsize = int(xsize)
    ysize = int(ysize)
    zsize = int(zsize)
    [vxsize, vysize, vzsize] = vlsvReader.get_velocity_mesh_size(pop=pop)
    vxsize = int(vxsize)
    vysize = int(vysize)
    vzsize = int(vzsize)
    [vxmin, vymin, vzmin, vxmax, vymax, vzmax] = vlsvReader.get_velocity_mesh_extent(pop=pop)
    inputcellsize=(vxmax-vxmin)/vxsize

    # Account for WID3 cells per block
    widval=4 #default WID=4
    if vlsvReader.check_parameter("velocity_block_width"):
        widval = vlsvReader.read_parameter("velocity_block_width")
    vxsize = widval*vxsize
    vysize = widval*vysize
    vzsize = widval*vzsize

    Re = 6.371e+6 # Earth radius in m
    # unit of velocity
    velUnit = 1e3
    velUnitStr = r'[km s$^{-1}$]'
    if axisunit is not None:
        velUnit = np.power(10,int(axisunit))
        if np.isclose(axisunit,0):
            velUnitStr = r'[m s$^{-1}$]'
        else:
            velUnitStr = r'[$10^{'+str(int(axisunit))+'}$ m s$^{-1}$]'
    if axiskmps is not None:
        velUnit = np.power(10,int(axiskmps)+3)
        if np.isclose(axiskmps,0):
            velUnitStr = r'[km s$^{-1}$]'
        else:
            velUnitStr = r'[$10^{'+str(int(axiskmps))+'}$ km s$^{-1}$]'

    # Select plotting back-end based on on-screen plotting or direct to file without requiring x-windowing
    if axes is None: # If axes are provided, leave backend as-is.
        if draw is not None:
            if str(matplotlib.get_backend()) is not pt.backend_interactive: #'TkAgg':
                plt.switch_backend(pt.backend_interactive)
        else:
            if str(matplotlib.get_backend()) is not pt.backend_noninteractive: #'Agg':
                plt.switch_backend(pt.backend_noninteractive)

    if (cellids is None and coordinates is None and coordre is None):
        print("Error: must provide either cell id's or coordinates")
        return -1

    if coordre is not None:
        # Transform to metres
        coordinates = (Re*np.asarray(coordre)).tolist()

    if coordinates is not None:
        # Check if coordinates given were actually just a single 3-element list
        # instead of a list of 3-element lists:
        if type(coordinates[0]) is not list:
            coordinates = [coordinates]

        # Calculate cell IDs from given coordinates
        xReq = np.asarray(coordinates).T[0]
        yReq = np.asarray(coordinates).T[1]
        zReq = np.asarray(coordinates).T[2]
        if xReq.shape == yReq.shape == zReq.shape:
            #print('Number of points: ' + str(xReq.shape[0]))
            pass
        else:
            print('ERROR: bad coordinate variables given')
            sys.exit()
        cidsTemp = []
        for ii in range(xReq.shape[0]):
            cidRequest = (np.int64)(vlsvReader.get_cellid(np.array([xReq[ii],yReq[ii],zReq[ii]])))
            cidNearestVspace = -1
            if cidRequest > 0:
                cidNearestVspace = vlsvReader.get_cellid_with_vdf(np.array([xReq[ii],yReq[ii],zReq[ii]]), pop=pop)   # deprecated getNearestCellWithVspace(). needs testing
            else:
                print('ERROR: cell not found')
                sys.exit()
            if (cidNearestVspace <= 0):
                print('ERROR: cell with vspace not found')
                sys.exit()
            xCid,yCid,zCid = vlsvReader.get_cell_coordinates(cidRequest)
            xVCid,yVCid,zVCid = vlsvReader.get_cell_coordinates(cidNearestVspace)
            print('Point: ' + str(ii+1) + '/' + str(xReq.shape[0]))
            print('Requested coordinates : ' + str(xReq[ii]/Re) + ', ' + str(yReq[ii]/Re) + ', ' + str(zReq[ii]/Re))
            print('Nearest spatial cell  : ' + str(xCid/Re)    + ', ' + str(yCid/Re)    + ', ' + str(zCid/Re))
            print('Nearest vspace        : ' + str(xVCid/Re)   + ', ' + str(yVCid/Re)   + ', ' + str(zVCid/Re))
            cidsTemp.append(cidNearestVspace)
        cellids = np.unique(cidsTemp).tolist()
        print('Unique cells with vspace found: ' + str(len(cidsTemp)))
    #else:
    #    print('Using given cell ids and assuming vspace is stored in them')

    # Ensure that we now have a list of cellids instead of just a single cellid
    if type(cellids) is not list:
        print("Converting given cellid to a single-element list of cellids.")
        cellids = [cellids]

    if coordinates is None and coordre is None:
        # User-provided cellids
        for cellid in cellids:
            if not verifyCellWithVspace(vlsvReader, cellid):
                print("Error, cellid "+str(cellid)+" does not contain a VDF!")
                return


    if draw is not None or axes is not None:
        # Program was requested to draw to screen or existing axes instead of saving to a file.
        # Just handle the first cellid.
        if len(cellids) > 1:
            cellids = [cellids[0]]
            print("User requested on-screen display, only plotting first requested cellid!")

    print("\n")
    for cellid in cellids:
        # Initialise some values
        fminuse=None
        fmaxuse=None

        x,y,z = vlsvReader.get_cell_coordinates(cellid)
        print('cellid ' + str(cellid) + ', x = ' + str(x) + ', y = ' + str(y)  + ', z = ' + str(z))

        # Extracts Vbulk (used in case (i) slice in B-frame and/or (ii) cbulk is neither None nor a string
        Vbulk=None
        if vlsvReader.check_variable('moments'):
            # This should be a restart file
            Vbulk = vlsvReader.read_variable('restart_V',cellid)
        elif vlsvReader.check_variable(pop+'/vg_v'):
            # multipop v5 bulk file
            Vbulk = vlsvReader.read_variable(pop+'/vg_v',cellid)
        elif vlsvReader.check_variable(pop+'/V'):
            # multipop bulk file
            Vbulk = vlsvReader.read_variable(pop+'/V',cellid)
        elif vlsvReader.check_variable(pop+'/vg_v'):
            # multipop V5 bulk file
            Vbulk = vlsvReader.read_variable(pop+'/vg_v',cellid)
        else:
            # regular bulk file, currently analysator supports pre- and post-multipop files with "V"
            Vbulk = vlsvReader.read_variable('V',cellid)
        if Vbulk is None:
            print("Error in finding plasma bulk velocity!")
            sys.exit()

        # If necessary, find magnetic field
        if bvector is not None or bpara is not None or bperp is not None or bpara1 is not None:
            # First check if volumetric fields are present
            if vlsvReader.check_variable("B_vol"):
                Bvect = vlsvReader.read_variable("B_vol", cellid)
            elif vlsvReader.check_variable("vg_b_vol"):
                Bvect = vlsvReader.read_variable("vg_b_vol", cellid)
            # Otherwise perform linear reconstruction to find
            # approximation of cell-center value
            else:
                # Find dimension of simulation
                if ysize==1 or zsize==1: # 2D
                    cellidlist = [cellid,cellid+1,cellid+xsize]
                else:
                    cellidlist = [cellid,cellid+1,cellid+xsize,cellid+xsize*ysize]
                # Read raw data for the required cells
                if vlsvReader.check_variable("B"):
                    Braw = vlsvReader.read_variable("B", cellidlist)
                elif (vlsvReader.check_variable("background_B") and vlsvReader.check_variable("perturbed_B")):
                    # used e.g. for restart files
                    BGB = vlsvReader.read_variable("background_B", cellidlist)
                    PERBB = vlsvReader.read_variable("perturbed_B", cellidlist)
                    Braw = BGB+PERBB
                else:
                    print("Error finding B vector direction!")
                # Non-reconstruction version, using just cell-face-values
                # Bvect = Braw[0]
                # Now average in each face direction (not proper reconstruction)
                if ysize==1: #polar
                    Bvect=np.array([0.5*(Braw[0][0]+Braw[1][0]), Braw[0][1], 0.5*(Braw[0][2]+Braw[2][2])])
                elif zsize==1: # ecliptic
                    Bvect=np.array([0.5*(Braw[0][0]+Braw[1][0]), 0.5*(Braw[0][1]+Braw[2][1]), Braw[0][2]])
                else: # 3D, verify this?
                    Bvect=np.array([0.5*(Braw[0][0]+Braw[1][0]), 0.5*(Braw[0][1]+Braw[2][1]), 0.5*(Braw[0][2]+Braw[3][2])])

        # Check slice to perform (and possibly normal vector)
        normvect=None
        normvectX=None
        if xy is None and xz is None and yz is None and normal is None and bpara is None and bpara1 is None and bperp is None:
            # Use default slice for this simulation
            # Check if ecliptic or polar run
            if ysize==1: # polar
                xz=1
                slicetype="xz"
                pltxstr=r"$v_x$ "+velUnitStr
                pltystr=r"$v_z$ "+velUnitStr
                normvect=[0,1,0] # used just for cell size normalisation
            elif zsize==1: # ecliptic
                xy=1
                slicetype="xy"
                pltxstr=r"$v_x$ "+velUnitStr
                pltystr=r"$v_y$ "+velUnitStr
                normvect=[0,0,1] # used just for cell size normalisation
            else:
                print("Problem finding default slice direction")
                yz=1
                slicetype="yz"
                pltxstr=r"$v_y$ "+velUnitStr
                pltystr=r"$v_z$ "+velUnitStr
                normvect=[1,0,0] # used just for cell size normalisation
        elif normal is not None:
            if len(normal)==3:
                slicetype="vecperp"
                normvect=normal
                pltxstr=r"$v_1$ "+velUnitStr
                pltystr=r"$v_2$ "+velUnitStr
            else:
                print("Error parsing slice normal vector!")
                sys.exit()
            if normalx is not None:
                if len(normalx)==3:
                    normvectX=normalx
                    if not np.isclose((np.array(normvect)*np.array(normvectX)).sum(), 0.0):
                        print("Error, normalx dot normal is not zero!")
                        sys.exit()
                else:
                    print("Error parsing slice normalx vector!")
                    sys.exit()
        elif xy is not None:
            slicetype="xy"
            pltxstr=r"$v_x$ "+velUnitStr
            pltystr=r"$v_y$ "+velUnitStr
            normvect=[0,0,1] # used just for cell size normalisation
        elif xz is not None:
            slicetype="xz"
            pltxstr=r"$v_x$ "+velUnitStr
            pltystr=r"$v_z$ "+velUnitStr
            normvect=[0,1,0] # used just for cell size normalisation
        elif yz is not None:
            slicetype="yz"
            pltxstr=r"$v_y$ "+velUnitStr
            pltystr=r"$v_z$ "+velUnitStr
            normvect=[1,0,0] # used just for cell size normalisation
        elif bpara is not None or bpara1 is not None or bperp is not None:
            if Bvect.shape==(1,3):
                Bvect = Bvect[0]
            normvect = Bvect

            # Ensure bulkV has some value
            if np.linalg.norm(Vbulk) < 1e-10:
                Vbulk = [-1,0,0]
                print("Warning, read zero bulk velocity from file. Using VX=-1 for rotation.")
            # Calculates BcrossV
            BcrossV = np.cross(Bvect,Vbulk)
            normvectX = BcrossV
            if bperp is not None:
                # slice in b_perp1/b_perp2
                slicetype="Bperp"
                #pltxstr=r"$v_{\perp 1}$ "+velUnitStr
                #pltystr=r"$v_{\perp 2}$ "+velUnitStr
                pltxstr=r"$v_{B \times V}$ "+velUnitStr
                pltystr=r"$v_{B \times (B \times V)}$ "+velUnitStr
            elif bpara1 is not None:
                # slice in b_parallel/b_perp1 plane
                slicetype="Bpara1"
                #pltxstr=r"$v_{\parallel}$ "+velUnitStr
                #pltystr=r"$v_{\perp 1}$ "+velUnitStr
                pltxstr=r"$v_{B}$ "+velUnitStr
                pltystr=r"$v_{B \times V}$ "+velUnitStr
            else:
                # slice in b_parallel/b_perp2 plane
                slicetype="Bpara"
                #pltxstr=r"$v_{\parallel}$ "+velUnitStr
                #pltystr=r"$v_{\perp 2}$ "+velUnitStr
                pltxstr=r"$v_{B}$ "+velUnitStr
                pltystr=r"$v_{B \times (B \times V)}$ "+velUnitStr


        if draw is None and axes is None:
            if outputfile is None:
                savefigname=savefigdir+savefigprefix+"_vdf_"+pop+"_cellid_"+str(cellid)+stepstr+"_"+slicetype+projstr+".png"
            else:
                savefigname=outputfile
            # Check if target file already exists and overwriting is disabled
            if (nooverwrite is not None and os.path.exists(savefigname)):
                if os.stat(savefigname).st_size > 0: # Also check that file is not empty
                    print("Found existing file "+savefigname+". Skipping.")
                    return
                else:
                    print("Found existing file "+savefigname+" of size zero. Re-rendering.")

        # Extend velocity space and each cell to account for slice directions oblique to axes
        normvect = np.array(normvect)
        normvect = normvect/np.linalg.norm(normvect)
        if normvectX is not None:
            normvectX = np.array(normvectX)
            normvectX = normvectX/np.linalg.norm(normvectX)

        if (cpeak is not None):
            center='peak'
        if (cbulk is not None) or (str(center)=='bulk'):
            center = None # Fallthrough handling
            # Finds the bulk velocity and places it in the center vector
            print("Transforming to plasma frame")
            if type(cbulk) is str:
                if vlsvReader.check_variable(cbulk):
                    center = vlsvReader.read_variable(cbulk,cellid)
                    print("Found bulk frame from variable "+cbulk)
            else:
                center = Vbulk
        # Note: center can still be equal to vector, or to the string "peak" and be valid

        # Geometric magic to stretch the grid to assure that each cell has some velocity grid points inside it.
        # Might still be incorrect, erring on the side of caution.
        # norm_srt = sorted(abs(normvect))
        # if cellsize is None:
        #     if norm_srt[1] > 0:
        #         temp = norm_srt[0]/norm_srt[1]
        #         aratio = (1.+temp)/np.sqrt( 1+temp**2)
        #     else:
        #         aratio = 1.
        #     gridratio = aratio * norm_srt[2] * (1. + aratio * np.sqrt(norm_srt[0]**2 + norm_srt[1]**2) / norm_srt[2] )
        #     if gridratio>1.0:
        #         gridratio = gridratio*1.01 # account for numerical inaccuracies
        # else:
        #     gridratio = 1.

        if cellsize is None:
            samplebox=np.array([ [0.0,0.0,0.0], [0.0,0.0,1.0], [0.0,1.0,0.0], [0.0,1.0,1.0], [1.0,0.0,0.0], [1.0,0.0,1.0], [1.0,1.0,0.0], [1.0,1.0,1.0] ])
            sbrot = rotateVectorToVector(samplebox,normvect)
            if normvectX is not None:
                sbrot = rotateVectorToVector_X(sbrot,normvectX)
            rotminx=np.amin(sbrot[:,0])
            rotmaxx=np.amax(sbrot[:,0])
            rotminy=np.amin(sbrot[:,1])
            rotmaxy=np.amax(sbrot[:,1])
            rotminz=np.amin(sbrot[:,2])
            rotmaxz=np.amax(sbrot[:,2])
            gridratio = np.amax([ rotmaxx-rotminx, rotmaxy-rotminy, rotmaxz-rotminz ])
            if gridratio > 1.0:  # adds a 5% margin to slice thickness
                gridratio = 1.05*gridratio
        else:
            gridratio = cellsize

        # num must be vxsize+1 or vysize+1 in order to do both edges for each cell
        VXBins = np.linspace(vxmin*gridratio,vxmax*gridratio,num=vxsize+1)
        VYBins = np.linspace(vymin*gridratio,vymax*gridratio,num=vysize+1)

        # Read velocity data into histogram
        (checkOk,binsXY,edgesX,edgesY) = vSpaceReducer(vlsvReader,cellid,slicetype,normvect,VXBins, VYBins,pop=pop,
                                                       slicethick=slicethick, reducer=reducer, resampler=resampler, wflux=wflux,
                                                       center=center,setThreshold=setThreshold,normvectX=normvectX)

        # Check that data is ok and not empty
        if checkOk == False:
            print('ERROR: error from velocity space reducer. No velocity cells?')
            continue

        # Perform swap of coordinate axes, if requested
        if coordswap is not None:
            temp = edgesX
            edgesX = edgesY
            edgesY = temp
            temp = pltxstr
            pltxstr = pltystr
            pltystr = temp
            binsXY = binsXY.T
        # Boldface axis labels
        pltxstr = pt.plot.textbfstring(pltxstr)
        pltystr = pt.plot.textbfstring(pltystr)

        # If no other plotting fmin fmax values are given, take min and max of array
        if fmin is not None:
            fminuse=fmin
        else:
            nzindex = np.where(binsXY > 0)
            if np.any(nzindex):
                fminuse=np.amin(binsXY[nzindex])
            else:
                fminuse = 1e-20 # No valid values! use extreme default.

        if fmax is not None:
            fmaxuse=fmax
        else:
            nzindex = np.where(binsXY > 0)
            if np.any(nzindex):
                fmaxuse=np.amax(binsXY[nzindex])
            else:
                fmaxuse = 1e-10 # No valid values! use extreme default.

        print("Active f range is "+str(fminuse)+" to "+str(fmaxuse))
        norm = LogNorm(vmin=fminuse,vmax=fmaxuse)

        ticks = LogLocator(base=10,subs=list(range(0,10)))#,
                           #numticks=max(2,np.rint(np.log10(fmaxuse/fminuse))) ) # where to show labels
                                                                                # tries to force at least 2 labels

        if box is not None:  # extents of plotted velocity grid as [x0,y0,x1,y1]
            xvalsrange=[box[0],box[1]]
            yvalsrange=[box[2],box[3]]
        else:
            # Find extent of nonzero data
            xindexrange = [vxsize,0] #last, first cell
            yindexrange = [vysize,0] #last, first cell
            for xi in range(len(edgesX)-1):
                for yi in range(len(edgesY)-1):
#                    if binsXY[xi,yi] > 0:
                    if binsXY[yi,xi] > 0:
                        xindexrange[0] = np.amin([xindexrange[0],xi])
                        xindexrange[1] = np.amax([xindexrange[1],xi])
                        yindexrange[0] = np.amin([yindexrange[0],yi])
                        yindexrange[1] = np.amax([yindexrange[1],yi])

            # leave some buffer
            xindexrange[0] =  np.max([0, widval * int(np.floor((xindexrange[0]-0.5*widval)/widval)) ])
            xindexrange[1] =  np.min([len(edgesX)-1, widval * int(np.ceil((xindexrange[1]+0.5*widval)/widval)) ])
            yindexrange[0] =  np.max([0, widval * int((np.floor(yindexrange[0]-0.5*widval)/widval)) ])
            yindexrange[1] =  np.min([len(edgesY)-1, widval * int(np.ceil((yindexrange[1]+0.5*widval)/widval)) ])

            # If empty VDF: plot whole v-space
            if ((xindexrange==[vxsize,0]) and (yindexrange==[vysize,0])):
                xindexrange = [0,vxsize]
                yindexrange = [0,vysize]

            xvalsrange = [ edgesX[xindexrange[0]] , edgesX[xindexrange[1]] ]
            yvalsrange = [ edgesY[yindexrange[0]] , edgesY[yindexrange[1]] ]

        boxcoords = np.array([xvalsrange[0],xvalsrange[1],yvalsrange[0],yvalsrange[1]])/velUnit
        # Set required decimal precision
        precision_a, precision_b = '{:.1e}'.format(np.amax(abs(np.array(boxcoords)))).split('e')
        pt.plot.decimalprecision_ax = '0'
        if int(precision_b)<1: pt.plot.decimalprecision_ax = str(abs(-1-int(precision_b)))

        # TODO make plot area square if it's almost square?

        # Define figure size
        ratio = (yvalsrange[1]-yvalsrange[0])/(xvalsrange[1]-xvalsrange[0])
        # default for square figure is figsize=[4.0,3.15]
        figsize = [4.0,3.15*ratio]

<<<<<<< HEAD
        # Plot the slice
=======
        # Plot the slice         
>>>>>>> aa4ac180
        [XmeshXY,YmeshXY] = np.meshgrid(edgesX/velUnit,edgesY/velUnit) # Generates the mesh to map the data to

        if axes is None:
            # Create 300 dpi image of suitable size
            fig = plt.figure(figsize=figsize,dpi=300)
            ax1 = plt.gca() # get current axes
        else:
            ax1=axes
        fig1 = ax1.pcolormesh(XmeshXY,YmeshXY,binsXY, cmap=colormap,norm=norm)
        ax1.set_xlim([val/velUnit for val in xvalsrange])
        ax1.set_ylim([val/velUnit for val in yvalsrange])
        ax1.set_aspect('equal')

        # Grid
        #plt.grid(color='grey',linestyle='-')
        #plt.minorticks_on()
        ax1.grid(color='grey',linestyle='-',lw=thick)
        ax1.tick_params(axis='x',which='minor')
        ax1.tick_params(axis='y',which='minor')

        # plot contours?
        if contours is not None:
            contdraw=ax1.contour(XmeshXY[:-1,:-1]+0.5*(XmeshXY[1,0]-XmeshXY[0,0]),
                                 YmeshXY[:-1,:-1]+0.5*(YmeshXY[0,1]-YmeshXY[0,0]),
                                 binsXY,np.logspace(math.log10(fminuse),math.log10(fmaxuse),int(contours)),
                                 linewidths=thick*0.5, colors='black')

        for axiss in ['top','bottom','left','right']:
            ax1.spines[axiss].set_linewidth(thick)

        ax1.xaxis.set_tick_params(width=thick,length=4*thick)
        ax1.yaxis.set_tick_params(width=thick,length=4*thick)
        ax1.xaxis.set_tick_params(which='minor',width=thick*0.8,length=2*thick)
        ax1.yaxis.set_tick_params(which='minor',width=thick*0.8,length=2*thick)

        if len(plot_title)>0:
            plot_title = pt.plot.textbfstring(plot_title)
            ax1.set_title(plot_title,fontsize=fontsize2,fontweight='bold')

        #fig.canvas.draw() # draw to get tick positions

        # Find maximum possible lengths of axis tick labels
        # Only counts digits
        ticklens = [ len(re.sub(r'\D',"",pt.plot.axisfmt(bc,None))) for bc in boxcoords]
        tickmaxlens = [np.amax(ticklens[0:1]),np.amax(ticklens[2:3])]

        # Adjust axis tick labels
        for axisi, axis in enumerate([ax1.xaxis, ax1.yaxis]):
            if tickinterval is not None:
                axis.set_major_locator(mtick.MultipleLocator(tickinterval))
            # Custom tick formatter
            axis.set_major_formatter(mtick.FuncFormatter(pt.plot.axisfmt))
            ticklabs = axis.get_ticklabels()
            # Set boldface.
            for t in ticklabs: # note that the tick labels haven't yet been populated with text
                t.set_fontweight("black")
                # If label has >3 numbers, tilt it
                if tickmaxlens[axisi]>3:
                    t.set_rotation(30)
                    t.set_verticalalignment('top')
                    t.set_horizontalalignment('right')

        if noxlabels is None:
            ax1.set_xlabel(pltxstr,fontsize=fontsize,weight='black')
            for item in ax1.get_xticklabels():
                item.set_fontsize(fontsize)
                item.set_fontweight('black')
            ax1.xaxis.offsetText.set_fontsize(fontsize)
        if noylabels is None:
            ax1.set_ylabel(pltystr,fontsize=fontsize,weight='black')
            for item in ax1.get_yticklabels():
                item.set_fontsize(fontsize)
                item.set_fontweight('black')
            ax1.yaxis.offsetText.set_fontsize(fontsize)

        if biglabel is not None:
            if biglabloc is None:
                biglabloc = 0 # default top-left corner
            if biglabloc==0:
                BLcoords=[0.02,0.98]
                BLha = "left"
                BLva = "top"
            elif biglabloc==1:
                BLcoords=[0.98,0.98]
                BLha = "right"
                BLva = "top"
            elif biglabloc==2:
                BLcoords=[0.98,0.02]
                BLha = "right"
                BLva = "bottom"
            elif biglabloc==3:
                BLcoords=[0.02,0.02]
                BLha = "left"
                BLva = "bottom"

            plt.text(BLcoords[0],BLcoords[1],biglabel, fontsize=fontsize4,weight='black', transform=ax1.transAxes, ha=BLha, va=BLva,color='k',bbox=dict(facecolor='white', alpha=0.5, edgecolor=None))


        if bvector is not None and bpara is None and bperp is None and bpara1 is None:
            # Draw vector of magnetic field direction
            if xy is not None and coordswap is None:
                binplane = [Bvect[0],Bvect[1]]
            if xy is not None and coordswap is not None:
                binplane = [Bvect[1],Bvect[0]]
            if xz is not None and coordswap is None:
                binplane = [Bvect[0],Bvect[2]]
            if xz is not None and coordswap is not None:
                binplane = [Bvect[2],Bvect[0]]
            if yz is not None and coordswap is None:
                binplane = [Bvect[1],Bvect[2]]
            if yz is not None and coordswap is not None:
                binplane = [Bvect[2],Bvect[1]]
            # normalize
            bvector = binplane/np.linalg.norm(binplane)
            # Length default is 1/5 of axis length
            bvectormultiplier = np.amin([yvalsrange[1]-yvalsrange[0],xvalsrange[1]-xvalsrange[0]])/(velUnit)
            bvector *= bvectormultiplier*bvectorscale
#            ax1.arrow(0,0,bvector[0],bvector[1],width=0.02*thick,head_width=0.1*thick,
#                      head_length=0.2*thick,zorder=10,color='k')
            #ax1.arrow(origin[0],origin[1],bvector[0],bvector[1],zorder=10,color='k')
            ax1.annotate("", xy=(bvector[0],bvector[1]), xytext=(0,0),
                        arrowprops=dict(arrowstyle="->"),zorder=10)

        if nocb is None:
            cb_title_use=None
            if cbtitle is not None:
                if type(cbtitle) is str:
                    cb_title_use = cbtitle
            if cb_title_use is None:
                if wflux is None:
                    if reducer == 'average':
                        cb_title_use=r"$f(v)\,["+pt.plot.rmstring('m')+r"^{-6} \,"+pt.plot.rmstring('s')+r"^{3}]$"
                    elif reducer == 'integrate':
                        cb_title_use=r"$f(v)\,["+pt.plot.rmstring('m')+r"^{-5} \,"+pt.plot.rmstring('s')+r"^{2}]$"
                else:
                    if reducer == 'average':
                        cb_title_use=r"flux $F\,["+pt.plot.rmstring('m')+r"^{-2} \,"+pt.plot.rmstring('s')+r"^{-1} \,"+pt.plot.rmstring('sr')+r"^{-1}]$"
                    elif reducer == 'integrate':
                        cb_title_use=r"flux $F\,["+pt.plot.rmstring('m')+r"^{-1} \,"+pt.plot.rmstring('s')+r"^{-2} \,"+pt.plot.rmstring('sr')+r"^{-1}]$"

            if cbaxes is not None:
                cax = cbaxes
                cbdir="right"
                horalign="left"
            elif internalcb is None:
                # Witchcraft used to place colourbar
                divider = make_axes_locatable(ax1)
                cax = divider.append_axes("right", size="5%", pad=0.05)
                cbdir="right"
                horalign="left"
            else:
                # Colorbar within plot area
                cbloc=1
                cbdir="left"
                horalign="right"
                if type(internalcb) is str:
                    if internalcb=="NW":
                        cbloc=2
                        cbdir="right"
                        horalign="left"
                    if internalcb=="SW":
                        cbloc=3
                        cbdir="right"
                        horalign="left"
                    if internalcb=="SE":
                        cbloc=4
                        cbdir="left"
                        horalign="right"
                cax = inset_axes(ax1, width="5%", height="35%", loc=cbloc,
                                 bbox_transform=ax1.transAxes, borderpad=1.0)
                # borderpad default value is 0.5, need to increase it to make room for colorbar title

            # Colourbar title
            cb_title_use = pt.plot.mathmode(pt.plot.bfstring(cb_title_use))

            # First draw colorbar
            cb = plt.colorbar(fig1,ticks=ticks,cax=cax)
            cb.outline.set_linewidth(thick)
            cb.ax.yaxis.set_ticks_position(cbdir)
            if cbaxes is None:
                cb.ax.tick_params(labelsize=fontsize3,width=thick,length=3*thick)
                cb_title = cax.set_title(cb_title_use,fontsize=fontsize3,fontweight='bold', horizontalalignment=horalign)
            else:
                cb.ax.tick_params(labelsize=fontsize,width=thick,length=3*thick)
                cb_title = cax.set_title(cb_title_use,fontsize=fontsize,fontweight='bold', horizontalalignment=horalign)
            cb_title.set_position((0.,1.+0.025*scale)) # avoids having colourbar title too low when fontsize is increased



        if noxlabels is not None:
            for label in ax1.xaxis.get_ticklabels():
                label.set_visible(False)
        if noylabels is not None:
            for label in ax1.yaxis.get_ticklabels():
                label.set_visible(False)

        # Adjust layout. Uses tight_layout() but in fact this ensures
        # that long titles and tick labels are still within the plot area.
        if axes is not None:
            savefig_pad=0.01
            bbox_inches='tight'
        elif noborder is None:
            plt.tight_layout()
            savefig_pad=0.05 # The default is 0.1
            bbox_inches=None
        else:
            plt.tight_layout(pad=0.01)
            savefig_pad=0.01
            bbox_inches='tight'

        # Add Vlasiator watermark
        if (wmark is not None or wmarkb is not None) and axes is None:
            if wmark is not None:
                wm = plt.imread(get_sample_data(watermarkimage))
            else:
                wmark=wmarkb # for checking for placement
                wm = plt.imread(get_sample_data(watermarkimageblack))
            if type(wmark) is str:
                anchor = wmark
            else:
                anchor="NW"
            # Allowed region and anchor used in tandem for desired effect
            if anchor=="NW" or anchor=="W" or anchor=="SW":
                rect = [0.01, 0.01, 0.3, 0.98]
            elif anchor=="NE" or anchor=="E" or anchor=="SE":
                rect = [0.69, 0.01, 0.3, 0.98]
            elif anchor=="N" or anchor=="C" or anchor=="S":
                rect = [0.35, 0.01, 0.3, 0.98]
            newax = fig.add_axes(rect, anchor=anchor, zorder=1)
            newax.imshow(wm)
            newax.axis('off')

        # Save output or draw on-screen
        if draw is None and axes is None:
            try:
                plt.savefig(savefigname,dpi=300, bbox_inches=bbox_inches, pad_inches=savefig_pad)
                plt.close()
            except:
                print("Error with attempting to save figure due to matplotlib LaTeX integration.")
            print(savefigname+"\n")
            plt.close()
        elif axes is None:
            # Draw on-screen
            plt.draw()
            plt.show()<|MERGE_RESOLUTION|>--- conflicted
+++ resolved
@@ -261,8 +261,7 @@
     print("Found "+str(len(V))+" v-space cells")
 
     # center on highest f-value
-<<<<<<< HEAD
-    
+
     if type(center) == str:
       if center == "peak":
          peakindex = np.argmax(f)
@@ -270,14 +269,6 @@
          V = V - Vpeak
          print(peakindex)
          print("Transforming to frame of peak f-value, travelling at speed "+str(Vpeak))
-=======
-    if str(center) == "peak":
-        peakindex = np.argmax(f)
-        Vpeak = V[peakindex,:]
-        V = V - Vpeak
-        #print(peakindex)
-        print("Transforming to frame of peak f-value, travelling at speed "+str(Vpeak))
->>>>>>> aa4ac180
     elif not center is None:
         # assumes it's a vector, either provided or extracted from bulk velocity
         if len(center)==3:
@@ -1121,11 +1112,7 @@
         # default for square figure is figsize=[4.0,3.15]
         figsize = [4.0,3.15*ratio]
 
-<<<<<<< HEAD
         # Plot the slice
-=======
-        # Plot the slice         
->>>>>>> aa4ac180
         [XmeshXY,YmeshXY] = np.meshgrid(edgesX/velUnit,edgesY/velUnit) # Generates the mesh to map the data to
 
         if axes is None:
