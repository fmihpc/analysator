--- conflicted
+++ resolved
@@ -432,9 +432,7 @@
 
     Bmap = TransposeVectorArray(pass_maps['B']) # Magnetic field
     Jmap = vec_currentdensity(Bmap)
-<<<<<<< HEAD
-
-    return np.linalg.norm(Jmap, axis=-1).T
+    return np.swapaxes(Jmap, 0,1)
 
 def expr_J_limited_mag(pass_maps, requestvariables=False):
     # Slope-limited J = rot(B)
@@ -445,9 +443,6 @@
     Jmap = vec_currentdensity_lim(Bmap)
 
     return np.linalg.norm(Jmap, axis=-1).T
-=======
-    return np.swapaxes(Jmap, 0,1)
->>>>>>> 5e980eea
 
 def expr_J_dperB_mag(pass_maps, requestvariables=False):
     # J = rot(B) from Vlasiator-given derivatives
@@ -935,11 +930,6 @@
     sumtensor = Ptensor - Pperpident - bbtensor*(Ppara-Pperp)[:,:,np.newaxis,np.newaxis]
     divsumtemsor = numdivtensor(sumtensor)
     result = - numcrossproduct(divsumtemsor,Bmap) * upBmag2[:,:,np.newaxis]
-<<<<<<< HEAD
-    return np.linalg.norm(result, axis=-1).T
-
-
-=======
     return np.swapaxes(result, 0,1)
 
 
@@ -972,7 +962,6 @@
     return np.swapaxes(result, 0,1)
     
     
->>>>>>> 5e980eea
 ################
 ## Note: pyPlots/plot_colormap.py already includes some functionality for plotting
 ## vectors and streamlines on top of the colormap. For simple variables, those will
@@ -1025,9 +1014,6 @@
     Y = YmeshXY
     U = vfip[:,:,0]
     V = vfip[:,:,1]
-<<<<<<< HEAD
-    ax.streamplot(X,Y,U,V,linewidth=0.5, density=3, color='white')
-=======
     ax.streamplot(X,Y,U,V,linewidth=0.5, density=3, color='white')
 
     
@@ -1153,4 +1139,3 @@
                                linewidths=1.2, colors=color_BS,label='Bow shock')
     contour_cavitons = ax.contour(XmeshXY,YmeshXY,cavitons.filled(),[0.5], linewidths=1.5, colors=color_cavitons)  
     contour_SHFAs = ax.contour(XmeshXY,YmeshXY,SHFAs.filled(),[0.5], linewidths=1.5, colors=color_SHFAs)           
->>>>>>> 5e980eea
