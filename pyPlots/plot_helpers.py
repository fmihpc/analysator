# 
# This file is part of Analysator.
# Copyright 2013-2016 Finnish Meteorological Institute
# Copyright 2017-2018 University of Helsinki
# 
# For details of usage, see the COPYING file and read the "Rules of the Road"
# at http://www.physics.helsinki.fi/vlasiator/
# 
# This program is free software; you can redistribute it and/or modify
# it under the terms of the GNU General Public License as published by
# the Free Software Foundation; either version 2 of the License, or
# (at your option) any later version.
# 
# This program is distributed in the hope that it will be useful,
# but WITHOUT ANY WARRANTY; without even the implied warranty of
# MERCHANTABILITY or FITNESS FOR A PARTICULAR PURPOSE.  See the
# GNU General Public License for more details.
# 
# You should have received a copy of the GNU General Public License along
# with this program; if not, write to the Free Software Foundation, Inc.,
# 51 Franklin Street, Fifth Floor, Boston, MA 02110-1301 USA.
# 

import pytools as pt
import numpy as np
from rotation import rotateTensorToVector

PLANE = 'XY'
# or alternatively, 'XZ'
CELLSIZE = 300000.0 # cell size
DT = 0.5 # time step

def inplane(inputarray):
    # Assumes input array is of format [nx,ny,3]
    if PLANE=='XY':
        inputarray[:,:,2] = np.zeros(inputarray[:,:,2].shape)
    elif PLANE=='XZ':
        inputarray[:,:,1] = np.zeros(inputarray[:,:,1].shape)
    else:
        print("Error defining plane!")
        return -1
    return inputarray

def inplanevec(inputarray):
    # Assumes input array is of format [nx,ny,3]
    if PLANE=='XY':
        return inputarray[:,:,0:1]
    elif PLANE=='XZ':
        return inputarray[:,:,0:3:2]
    else:
        print("Error defining plane!")
        return -1

def numjacobian(inputarray):
    # Assumes input array is of format [nx,ny,3]
    nx,ny = inputarray[:,:,0].shape
    jac = np.zeros([nx,ny,3,3])
    if PLANE=='XY':
        jac[:,:,0,0], jac[:,:,0,1] = np.gradient(inputarray[:,:,0], CELLSIZE)
        jac[:,:,1,0], jac[:,:,1,1] = np.gradient(inputarray[:,:,1], CELLSIZE)
        jac[:,:,2,0], jac[:,:,2,1] = np.gradient(inputarray[:,:,2], CELLSIZE)
    elif PLANE=='XZ':
        jac[:,:,0,0], jac[:,:,0,2] = np.gradient(inputarray[:,:,0], CELLSIZE)
        jac[:,:,1,0], jac[:,:,1,2] = np.gradient(inputarray[:,:,1], CELLSIZE)
        jac[:,:,2,0], jac[:,:,2,2] = np.gradient(inputarray[:,:,2], CELLSIZE)
    else:
        print("Error defining plane!")
        return -1
    # Output array is of format [nx,ny,3,3]
    #  :,:,component, derivativedirection
    # so dAx/dx = :,:,0,0
    #    DAy/dz = :,:,1,2
    return jac    

def numgradscalar(inputarray):
    # Assumes input array is of format [nx,ny]
    nx,ny = inputarray.shape
    grad = np.zeros([nx,ny,3])
    if PLANE=='XY':
        grad[:,:,0],grad[:,:,1] = np.gradient(inputarray, CELLSIZE)
    elif PLANE=='XZ':
        grad[:,:,0],grad[:,:,2] = np.gradient(inputarray, CELLSIZE)
    else:
        print("Error defining plane!")
        return -1
    # Output array is of format [nx,ny,3]
    return grad

def numdiv(inputarray):
    # Assumes input array is of format [nx,ny,3]
    jac = numjacobian(inputarray)
    # Output array is of format [nx,ny]
    return jac[:,:,0,0] + jac[:,:,1,1] + jac[:,:,2,2]

def numdivtensor(inputtensor):
    # Assumes input tensor is of format [nx,ny,3,3]
    result = np.zeros_like(inputtensor[:,:,0,:])
    result[:,:,0] = numdiv(inputtensor[:,:,0,:])
    result[:,:,1] = numdiv(inputtensor[:,:,1,:])
    result[:,:,2] = numdiv(inputtensor[:,:,2,:])
    return result

def numcrossproduct(inputvector1, inputvector2):
    # assumes inputvectors are of shape [nx,ny,3]
    # in fact nothing special here
    # Output array is of format [nx,ny,3]
    return np.cross(inputvector1,inputvector2) 

def numcurl(inputarray):
    # Assumes input array is of format [nx,ny,3]
    jac = numjacobian(inputarray)
    # Output array is of format [nx,ny,3]
    curl = np.zeros(inputarray.shape)
    curl[:,:,0] = jac[:,:,2,1]-jac[:,:,1,2]
    curl[:,:,1] = jac[:,:,0,2]-jac[:,:,2,0]
    curl[:,:,2] = jac[:,:,1,0]-jac[:,:,0,1]
    return curl


def vanleer(left, cent, right):
    # "vanLeer" limiter as in Vlasiator
    eps = np.finfo(float).eps
    numerator = np.maximum((right - cent) * (cent - left), np.zeros_like(cent))
    denumerator = right - left
    r = np.where(np.abs(denumerator) < eps, 0.0, 2.0 * numerator / denumerator)
    return r


def limitedgradient(inputarray, *varargs):
    # numpy-like limited gradient functionality using a limiter,
    # tries to function as a drop-in replacement for np.gradient,
    # and is heavily drawn from numpy.
    f = np.asanyarray(inputarray)
    N = f.ndim  # number of dimensions
    axes = tuple(range(N))

    len_axes = len(axes)
    n = len(varargs)
    if n == 0:
        # no spacing argument - use 1 in all axes
        dx = [1.0] * len_axes
    elif n == 1 and np.ndim(varargs[0]) == 0:
        # single scalar for all axes
        dx = varargs * len_axes
    elif n == len_axes:
        # scalar or 1d array for each axis
        dx = list(varargs)
        for i, distances in enumerate(dx):
            if np.ndim(distances) == 0:
                continue
            elif np.ndim(distances) != 1:
                raise ValueError("distances must be either scalars or 1d")
            if len(distances) != f.shape[axes[i]]:
                raise ValueError("when 1d, distances must match "
                                 "the length of the corresponding dimension")
            diffx = np.diff(distances)
            # if distances are constant reduce to the scalar case
            # since it brings a consistent speedup
            if (diffx == diffx[0]).all():
                diffx = diffx[0]
            dx[i] = diffx
    else:
        raise TypeError("invalid number of arguments")

    slice1 = [slice(None)]*N
    slice2 = [slice(None)]*N
    slice3 = [slice(None)]*N
    slice4 = [slice(None)]*N
    outvals = []
    for axis, ax_dx in zip(axes, dx):
        out = np.empty_like(f, dtype=f.dtype)
        slice1[axis] = slice(1, -1)
        slice2[axis] = slice(None, -2)
        slice3[axis] = slice(1, -1)
        slice4[axis] = slice(2, None)
        out[tuple()]
        out[tuple(slice1)] = vanleer(f[tuple(slice2)],
                                     f[tuple(slice1)],
                                     f[tuple(slice4)]) / ax_dx

        # handle edges by setting to zero
        slice1[axis] = 0
        slice2[axis] = 1
        slice3[axis] = 0
        out[tuple(slice1)] = 0.0

        slice1[axis] = -1
        slice2[axis] = -1
        slice3[axis] = -2
        out[tuple(slice1)] = 0.0

        outvals.append(out)
        slice1[axis] = slice(None)
        slice2[axis] = slice(None)
        slice3[axis] = slice(None)
        slice4[axis] = slice(None)

    if len_axes == 1:
        return outvals[0]
    else:
        return outvals


def numcurllimited(inputarray):
    # Curl calculation using slope-limited gradients
    # Assumes input array is of format [nx,ny,3]
    nx, ny = inputarray[:, :, 0].shape
    jac = np.zeros([nx, ny, 3, 3])
    if PLANE == 'XY':
        jac[:, :, 0, 0], jac[:, :, 0, 1] = limitedgradient(inputarray[:, :, 0], CELLSIZE)
        jac[:, :, 1, 0], jac[:, :, 1, 1] = limitedgradient(inputarray[:, :, 1], CELLSIZE)
        jac[:, :, 2, 0], jac[:, :, 2, 1] = limitedgradient(inputarray[:, :, 2], CELLSIZE)
    elif PLANE == 'XZ':
        jac[:, :, 0, 0], jac[:, :, 0, 2] = limitedgradient(inputarray[:, :, 0], CELLSIZE)
        jac[:, :, 1, 0], jac[:, :, 1, 2] = limitedgradient(inputarray[:, :, 1], CELLSIZE)
        jac[:, :, 2, 0], jac[:, :, 2, 2] = limitedgradient(inputarray[:, :, 2], CELLSIZE)
    else:
        print("Error defining plane!")
        return -1
    # Output array is of format [nx,ny,3,3]
    #  :,:,component, derivativedirection
    # so dAx/dx = :,:,0,0
    #    DAy/dz = :,:,1,2

    # Output array is of format [nx,ny,3]
    curl = np.zeros(inputarray.shape)
    curl[:, :, 0] = jac[:, :, 2, 1] - jac[:, :, 1, 2]
    curl[:, :, 1] = jac[:, :, 0, 2] - jac[:, :, 2, 0]
    curl[:, :, 2] = jac[:, :, 1, 0] - jac[:, :, 0, 1]

    return curl


def numvecdotdelvec(inputarray1, inputarray2):
    # (V1 dot Del)V2
    # Assumesinput arrays are of format [nx,ny,3]
    if inputarray1.shape!=inputarray2.shape:
        print("Error: Input array shapes don't match!",inputarray1.shape,inputarray2.shape)
        return -1
    result = np.zeros(inputarray1.shape)
    jac = numjacobian(inputarray2)
    result[:,:,0] = (inputarray1[:,:,0]*jac[:,:,0,0] +
                     inputarray1[:,:,1]*jac[:,:,0,1] +
                     inputarray1[:,:,2]*jac[:,:,0,2] )
    result[:,:,1] = (inputarray1[:,:,0]*jac[:,:,1,0] +
                     inputarray1[:,:,1]*jac[:,:,1,1] +
                     inputarray1[:,:,2]*jac[:,:,1,2] )
    result[:,:,2] = (inputarray1[:,:,0]*jac[:,:,2,0] +
                     inputarray1[:,:,1]*jac[:,:,2,1] +
                     inputarray1[:,:,2]*jac[:,:,2,2] )
    return result

def numvecdottensor(inputarray, inputtensor):
    # Assumesinput array is of format [nx,ny,3]
    # assumes inputtensor is of shape [nx,ny,3,3]
    result = np.zeros(inputarray.shape)
    result[:,:,0] = (inputarray[:,:,0]*inputtensor[:,:,0,0] # is this indexing correcT?
                  + inputarray[:,:,1]*inputtensor[:,:,0,1]
                  + inputarray[:,:,2]*inputtensor[:,:,0,2])
    result[:,:,1] = (inputarray[:,:,0]*inputtensor[:,:,1,0]
                  + inputarray[:,:,1]*inputtensor[:,:,1,1]
                  + inputarray[:,:,2]*inputtensor[:,:,1,2])
    result[:,:,2] = (inputarray[:,:,0]*inputtensor[:,:,2,0]
                  + inputarray[:,:,1]*inputtensor[:,:,2,1]
                  + inputarray[:,:,2]*inputtensor[:,:,2,2])
    # Output array is of format [nx,ny,3]
    return result

def TransposeVectorArray(inputarray):
    # Assumes input array is of format [nA,nB,nV]
    # Output array is of format [nB,nA,nV]
    return np.transpose(inputarray, (1,0,2))

def rotateTensorArrayToVectorArray(inputtensor, inputvector):
    # assumes inputtensor is of shape [nx,ny,3,3] and 
    # inputvector is of shape [nx,ny,3]
    rotated = np.zeros(inputtensor.shape)
    nx, ny = inputtensor[:,:,0,0].shape
    # rotates so that tensor z-axis is parallel with vector
    for i in np.arange(nx):
        for j in np.arange(ny):
            rotated[i,j,:,:]= rotateTensorToVector(inputtensor[i,j,:,:],inputvector[i,j,:])
    # Output array is of format [nx,ny,3,3]
    return rotated

def TensorArrayParallelComponent(inputtensor):
    # assumes inputtensor is of shape [nx,ny,3,3]
    # Output array is of format [nx,ny]
    return inputtensor[:,:,2,2]

def TensorArrayPerpendicularComponent(inputtensor):
    # assumes inputtensor is of shape [nx,ny,3,3]
    # Output array is of format [nx,ny]
    return 0.5*(inputtensor[:,:,0,0]+inputtensor[:,:,1,1])

def TensorArrayAnisotropy(inputtensor):
    # assumes inputtensor is of shape [nx,ny,3,3]
    # Output array is of format [nx,ny]
    return np.divide(np.abs(TensorArrayPerpendicularComponent(inputtensor)), np.ma.masked_less_equal(np.abs(TensorArrayParallelComponent(inputtensor)),0))

def VectorArrayParallelComponent(inputvector, directionvector):
    # assumes inputvector and directionvector are of shape [nx,ny,3]
    dirnorm = np.divide(directionvector, np.linalg.norm(directionvector, axis=-1)[:,:,np.newaxis])
    # Need to perform dot product in smaller steps due to memory constraints
    # result = np.zeros(inputvector[:,:,0].shape)
    # for i in np.arange(len(inputvector[:,0,0])):
    #     result[i,:] = np.inner(inputvector[i,:,:],dirnorm[i,:,:])
    # Output array is of format [nx,ny]
    result = (inputvector*dirnorm).sum(-1) #dot product, alternatively numpy.einsum("ijk,ijk->ij",a,b)
    return result

def VectorArrayPerpendicularComponent(inputvector, directionvector):
    # assumes inputvector and directionvector are of shape [nx,ny,3]
    # Calculates the magnitude of the perpendicular vector component
    # of each inputvector to each directionvector. 
    dirnorm = np.divide(directionvector, np.linalg.norm(directionvector, axis=-1)[:,:,np.newaxis])
    # Need to perform dot product in smaller steps due to memory constraints
    # paravector = dirnorm
    # for i in np.arange(len(inputvector[:,0,0])):
    #     paravector[i,:] = paravector[i,:] * np.inner(inputvector[i,:,:],dirnorm[i,:,:])[:,:,np.newaxis]
    #paravector = dirnorm * np.inner(inputvector, dirnorm)[:,:,np.newaxis]
    paravector = dirnorm * (inputvector*dirnorm).sum(-1)[:,:,np.newaxis] #dot product, alternatively numpy.einsum("ijk,ijk->ij",a,b)
    perpcomp = np.linalg.norm(inputvector - paravector, axis=-1) 
    # Output array is of format [nx,ny]
    return perpcomp

def VectorArrayPerpendicularVector(inputvector, directionvector):
    # assumes inputvector and directionvector are of shape [nx,ny,3]
    # Calculates the perpendicular vector component of each
    # inputvector to each directionvector *as a vector*
    dirnorm = np.divide(directionvector, np.linalg.norm(directionvector, axis=-1)[:,:,np.newaxis])
    paravector = dirnorm * (inputvector*dirnorm).sum(-1)[:,:,np.newaxis] #dot product, alternatively numpy.einsum("ijk,ijk->ij",a,b)
    perpvector = inputvector - paravector
    # Output array is of format [nx,ny,3]
    return perpvector

def VectorArrayAnisotropy(inputvector, directionvector):
    # assumes inputvector and directionvector are of shape [nx,ny,3]
    paracomp = VectorArrayParallelComponent(inputvector, directionvector)
    perpcomp = VectorArrayPerpendicularComponent(inputvector, directionvector)
    # Output array is of format [nx,ny]
    return np.divide(np.abs(perpcomp), np.ma.masked_less_equal(np.abs(paracomp),0))








def vec_MagneticPressureForce(inputarray):
    # assumes Magnetic field of shape [nx,ny,3]
    Bmap = inputarray
    Bnorm = np.linalg.norm(Bmap, axis=-1)
    mu0 = 1.25663706144e-6
    MagPressure = Bnorm*Bnorm/(2.*mu0)
    # Output array is of format [nx,ny,3]
    return (-1.)*numgradscalar(MagPressure)

def vec_MagneticTensionForce(inputarray):
    # Assumes input array is of format [nx,ny,3] with content B
    mu0 = 1.25663706144e-6
    jac = numjacobian(inputarray)
    nx, ny = inputarray[:,:,0].shape
    tensforce = np.zeros([nx,ny,3])
    tensforce[:,:,0] = (1./mu0) * (inputarray[:,:,0]*jac[:,:,0,0] + inputarray[:,:,1]*jac[:,:,0,1] + inputarray[:,:,2]*jac[:,:,0,2])
    tensforce[:,:,1] = (1./mu0) * (inputarray[:,:,0]*jac[:,:,1,0] + inputarray[:,:,1]*jac[:,:,1,1] + inputarray[:,:,2]*jac[:,:,1,2])
    tensforce[:,:,2] = (1./mu0) * (inputarray[:,:,0]*jac[:,:,2,0] + inputarray[:,:,1]*jac[:,:,2,1] + inputarray[:,:,2]*jac[:,:,2,2])
    # Output array is of format [nx,ny,3]
    return tensforce

def vec_ThermalPressureForce(inputarray):
    # assumes Thermal Pressure of shape [nx,ny]
    return (-1.)*numgradscalar(inputarray)

def vec_currentdensity(inputarray):
    # Assumes input array is of format [nx,ny,3] with content B or perb
    mu0 = 1.25663706144e-6
    # Output array is of format [nx,ny,3]
    return numcurl(inputarray) / mu0

def vec_currentdensity_lim(inputarray):
    # Assumes input array is of format [nx,ny,3] with content B or perb
    mu0 = 1.25663706144e-6
    # Output array is of format [nx,ny,3]
    return numcurllimited(inputarray) / mu0

def vec_Hallterm(currentdensity, magneticfield, numberdensity):
    # assumes current density of shape [nx,ny,3]
    # assumes Magnetic field of shape [nx,ny,3]
    # assumes number density of shape [nx,ny]
    unitcharge = 1.602177e-19
    crossp = np.cross(currentdensity, magneticfield)
    chargedensity = np.ma.masked_less_equal(numberdensity, 0) * unitcharge
    # Output array is of format [nx,ny,3]
    return np.ma.divide(crossp, chargedensity[:,:,np.newaxis])

def vec_ElectricFieldForce(electricfield, numberdensity):
    unitcharge = 1.602177e-19
    force = (-1.) * numberdensity[:,:,np.newaxis] * electricfield * unitcharge
    return force
    # force = np.zeros(np.array(electricfield.shape))
    # force[:,:,0] = (-1.) * numberdensity * electricfield[:,:,0] * unitcharge
    # force[:,:,1] = (-1.) * numberdensity * electricfield[:,:,1] * unitcharge
    # force[:,:,2] = (-1.) * numberdensity * electricfield[:,:,2] * unitcharge
    # return force





# pass_maps is a list of numpy arrays
# Each array has 2 dimensions [ysize, xsize]
# or 3 dimensions [ysize, xsize, components]
def expr_Hall(pass_maps, requestvariables=False):
    if requestvariables==True:
        return ['B','rho']
    Bmap = TransposeVectorArray(pass_maps['B']) # Magnetic field
    Rhomap = pass_maps['rho'].T # number density
    Jmap = vec_currentdensity(Bmap)
    Hallterm = vec_Hallterm(Jmap,Bmap,Rhomap)
    return np.swapaxes(Hallterm, 0,1)

def expr_Hall_aniso(pass_maps, requestvariables=False):
    if requestvariables==True:
        return ['B','rho']
    Bmap = TransposeVectorArray(pass_maps['B']) # Magnetic field
    Rhomap = pass_maps['rho'].T # number density
    Jmap = vec_currentdensity(Bmap)
    Hallterm = vec_Hallterm(Jmap,Bmap,Rhomap)
    return VectorArrayAnisotropy(Hallterm,Bmap).T

def expr_J(pass_maps, requestvariables=False):
    if requestvariables==True:
        return ['B']
    Bmap = TransposeVectorArray(pass_maps['B']) # Magnetic field
    Jmap = vec_currentdensity(Bmap)
    return np.swapaxes(Jmap, 0,1)
<<<<<<< HEAD

def expr_J_mag(pass_maps, requestvariables=False):
    if requestvariables==True:
        return ['B']
    Bmap = TransposeVectorArray(pass_maps['B']) # Magnetic field
    Jmap = vec_currentdensity(Bmap)
    return np.swapaxes(Jmap, 0,1)
=======
>>>>>>> 433f7cd4

def expr_J_limited_mag(pass_maps, requestvariables=False):
    # Slope-limited J = rot(B)
    if requestvariables==True:
        return ['B']

    Bmap = TransposeVectorArray(pass_maps['B']) # Magnetic field
    Jmap = vec_currentdensity_lim(Bmap)

    return np.linalg.norm(Jmap, axis=-1).T

def expr_J_dperB_mag(pass_maps, requestvariables=False):
    # J = rot(B) from Vlasiator-given derivatives
    if requestvariables==True:
        return ['vg_dperbxvoldy',
                'vg_dperbxvoldz',
                'vg_dperbyvoldx',
                'vg_dperbyvoldz',
                'vg_dperbzvoldx',
                'vg_dperbzvoldy',
                ]
    Bxdy = pass_maps['vg_dperbxvoldy'].T
    Bxdz = pass_maps['vg_dperbxvoldz'].T
    Bydx = pass_maps['vg_dperbyvoldx'].T
    Bydz = pass_maps['vg_dperbyvoldz'].T
    Bzdx = pass_maps['vg_dperbzvoldx'].T
    Bzdy = pass_maps['vg_dperbzvoldy'].T

    mu0 = 1.25663706144e-6
    shap = list(Bxdy.shape)
    shap.append(3)
    Jmap = np.zeros(shap)

    Jmap[:, :, 0] = (Bzdy - Bydz) / mu0
    Jmap[:, :, 1] = (Bxdz - Bzdx) / mu0
    Jmap[:, :, 2] = (Bydx - Bxdy) / mu0
    return np.linalg.norm(Jmap, axis=-1).T


def expr_J_mag_limiter_ratio(pass_maps, requestvariables=False):
    # Ratio between magnitudes of J = rot(B_vol) and J =
    if requestvariables is True:
        return ['B']

    Bmap = TransposeVectorArray(pass_maps['B'])  # Magnetic field

    mu0 = 1.25663706144e-6
    Jmap = np.zeros_like(Bmap)

    Jmap = vec_currentdensity(Bmap)

    jlimn = np.linalg.norm(vec_currentdensity_lim(Bmap), axis=-1)
    Jmap = np.where(jlimn < np.finfo(float).eps, 0.0, np.linalg.norm(Jmap, axis=-1) / jlimn)
    return Jmap.T

def expr_J_aniso(pass_maps, requestvariables=False):
    if requestvariables==True:
        return ['B']
    Bmap = TransposeVectorArray(pass_maps['B']) # Magnetic field
    Jmap = vec_currentdensity(Bmap)
    return VectorArrayAnisotropy(Jmap,Bmap).T

def expr_MagneticPressureForce(pass_maps, requestvariables=False):
    if requestvariables==True:
        return ['B']
    Bmap = TransposeVectorArray(pass_maps['B']) # Magnetic field
    MagneticPressureForce = vec_MagneticPressureForce(Bmap)
    return np.swapaxes(MagneticPressureForce, 0,1)

def expr_MagneticPressureForce_aniso(pass_maps, requestvariables=False):
    if requestvariables==True:
        return ['B']
    Bmap = TransposeVectorArray(pass_maps['B']) # Magnetic field
    MagneticPressureForce = vec_MagneticPressureForce(Bmap)
    MagneticPressureForceAniso = VectorArrayAnisotropy(MagneticPressureForce, Bmap)
    return MagneticPressureForceAniso.T

# def expr_MagneticPressureForce_inplane_mag(pass_maps):
#     Bmap = TransposeVectorArray(pass_maps['B']) # Magnetic field
#     MagneticPressureForce = vec_MagneticPressureForce(Bmap)
#     return np.linalg.norm(inplane(MagneticPressureForce), axis=-1).T

# def expr_MagneticPressureForce_inplane_aniso(pass_maps):
#     Bmap = TransposeVectorArray(pass_maps['B']) # Magnetic field
#     MagneticPressureForce = vec_MagneticPressureForce(Bmap)
#     MagneticPressureForceIPAniso = VectorArrayAnisotropy(inplane(MagneticPressureForce), inplane(Bmap))
#     return MagneticPressureForceIPAniso.T

def expr_ThermalPressureForce(pass_maps, requestvariables=False):
    if requestvariables==True:
        return ['Pressure']
    Pmap = pass_maps['Pressure'].T #Pressure (scalar)
    return np.swapaxes(vec_ThermalPressureForce(Pmap), 0,1)

def expr_ThermalPressureForce_aniso(pass_maps, requestvariables=False):
    if requestvariables==True:
        return ['B','Pressure']
    Bmap = TransposeVectorArray(pass_maps['B']) # Magnetic field
    Pmap = pass_maps['Pressure'].T #Pressure (scalar)
    ThermalPressureForceAniso = VectorArrayAnisotropy(vec_ThermalPressureForce(Pmap), Bmap)
    return ThermalPressureForceAniso.T

# def expr_ThermalPressureForce_inplane_aniso(pass_maps):
#     Bmap = TransposeVectorArray(pass_maps['B']) # Magnetic field
#     Pmap = pass_maps['Pressure'].T #Pressure (scalar)
#     ThermalPressureForce = vec_ThermalPressureForce(Pmap)
#     ThermalPressureForceIPAniso = VectorArrayAnisotropy(inplane(ThermalPressureForce), inplane(Bmap))
#     return ThermalPressureForceIPAniso.T

def expr_Eforce(pass_maps, requestvariables=False):
    if requestvariables==True:
        return ['E','rho']
    Emap = TransposeVectorArray(pass_maps['E']) # Electric field
    Rhomap = pass_maps['rho'].T # number density
    Efieldforce = vec_ElectricFieldForce(Emap, Rhomap)
    return np.swapaxes(Efieldforce, 0,1)

def expr_Btension(pass_maps, requestvariables=False):
    if requestvariables==True:
        return ['B']
    Bmap = TransposeVectorArray(pass_maps['B']) # Magnetic field
    MagTensionForce = vec_MagneticTensionForce(Bmap)
    return np.swapaxes(MagTensionForce, 0,1)

# No expr_Btension_aniso as it's all in the perpendicular component

def expr_Bforces(pass_maps, requestvariables=False):
    if requestvariables==True:
        return ['B']
    Bmap = TransposeVectorArray(pass_maps['B']) # Magnetic field
    MagneticPressureForce = vec_MagneticPressureForce(Bmap)
    MagTensionForce = vec_MagneticTensionForce(Bmap)
    return np.swapaxes(MagneticPressureForce+MagTensionForce, 0,1)

def expr_Totforces(pass_maps, requestvariables=False):
    if requestvariables==True:
        return ['B','Pressure']
    Bmap = TransposeVectorArray(pass_maps['B']) # Magnetic field
    Pmap = pass_maps['Pressure'].T #Pressure (scalar)
    MagneticPressureForce = vec_MagneticPressureForce(Bmap)
    MagTensionForce = vec_MagneticTensionForce(Bmap)
    ThermalPressureForce = vec_ThermalPressureForce(Pmap)
    return np.swapaxes(ThermalPressureForce+MagneticPressureForce+MagTensionForce, 0,1)

def expr_Totforces_aniso(pass_maps, requestvariables=False):
    if requestvariables==True:
        return ['B','Pressure']
    Bmap = TransposeVectorArray(pass_maps['B']) # Magnetic field
    Pmap = pass_maps['Pressure'].T #Pressure (scalar)
    MagneticPressureForce = vec_MagneticPressureForce(Bmap)
    MagTensionForce = vec_MagneticTensionForce(Bmap)
    ThermalPressureForce = vec_ThermalPressureForce(Pmap)
    return VectorArrayAnisotropy(ThermalPressureForce+MagneticPressureForce+MagTensionForce, Bmap).T

def expr_ratio_thermal_mag(pass_maps, requestvariables=False):
    if requestvariables==True:
        return ['B','Pressure']
    Bmap = TransposeVectorArray(pass_maps['B']) # Magnetic field
    Pmap = pass_maps['Pressure'].T #Pressure (scalar)
    MagneticPressureForce = vec_MagneticPressureForce(Bmap)
    MagTensionForce = vec_MagneticTensionForce(Bmap)
    ThermalPressureForce = vec_ThermalPressureForce(Pmap)
    MagForcesTot = np.ma.masked_less_equal(np.linalg.norm(MagneticPressureForce+MagTensionForce, axis=-1), 0)
    ThermalPressureForceTot = np.linalg.norm(ThermalPressureForce, axis=-1)
    return np.divide(ThermalPressureForceTot,MagForcesTot).T

def expr_E_parallel(pass_maps, requestvariables=False):
    if requestvariables==True:
        return ['B','E']
    # No need for transposing in this one
    Bmap = pass_maps['B'] # Magnetic field
    Emap = pass_maps['E'] # Electric field
    return VectorArrayParallelComponent(Emap,Bmap)

def expr_E_perpendicular(pass_maps, requestvariables=False):
    if requestvariables==True:
        return ['B','E']
    # No need for transposing in this one
    Bmap = pass_maps['B'] # Magnetic field
    Emap = pass_maps['E'] # Electric field
    return VectorArrayPerpendicularComponent(Emap,Bmap)

def expr_flowcompression(pass_maps, requestvariables=False):
    if requestvariables==True:
        return ['V']
    Vmap = TransposeVectorArray(pass_maps['V']) # Bulk flow
    return numdiv(Vmap).T

# def expr_gradB_aniso(pass_maps):
#     Bmap = TransposeVectorArray(pass_maps['B']) # Magnetic field
#     gradB = numjacobian(Bmap)
#     rotatedgradB = rotateTensorArrayToVectorArray(gradB,Bmap)
#     gradBaniso = TensorArrayAnisotropy(rotatedgradB)
#     return gradBaniso.T

# def expr_gradPTD_aniso(pass_maps):
#     Bmap = TransposeVectorArray(pass_maps['B']) # Magnetic field
#     PTDmap = TransposeVectorArray(pass_maps['PTensorDiagonal']) # PressureTensorDiagonal
#     gradP = numjacobian(PTDmap)
#     rotatedgradP = rotateTensorArrayToVectorArray(gradP,Bmap)
#     gradPaniso = TensorArrayAnisotropy(rotatedgradP)
#     return gradPaniso.T

slippageVA=3937129.92717945   #Effective alfven speed (in m/s) to use when calculating slippage.
def expr_Slippage(pass_maps, requestvariables=False):
    if requestvariables==True:
        return ['E','B','V']
    # Verify that time averaging wasn't used
    if type(pass_maps) is list:
        print("expr_Slippage expected a single timestep, but got multiple. Exiting.")
        quit()

    expr_Slippage.__name__ = r"Slippage $[v_\mathrm{A}]$"

    E = pass_maps['E']
    B = pass_maps['B']
    V = pass_maps['V']

    Vperp = VectorArrayPerpendicularVector(V,B)
    EcrossB = np.divide(np.cross(E,B), (B*B).sum(-1)[:,:,np.newaxis])
    metricSlippage = EcrossB-Vperp
    alfvenicSlippage = metricSlippage/slippageVA
    return alfvenicSlippage

def expr_EcrossB(pass_maps, requestvariables=False):
    if requestvariables==True:
        return ['E','B']
    # Verify that time averaging wasn't used
    if type(pass_maps) is list:
        print("expr_EcrossB expected a single timestep, but got multiple. Exiting.")
        quit()

    E = pass_maps['E']
    B = pass_maps['B']

    EcrossB = np.divide(np.cross(E,B), (B*B).sum(-1)[:,:,np.newaxis])
    return EcrossB

def expr_betatron(pass_maps, requestvariables=False):
    if requestvariables==True:
        return ['B','E','PPerpendicular']
    # pass_maps is a list of numpy arrays
    # Each array has 2 dimensions [ysize, xsize]
    # or 3 dimensions [ysize, xsize, components]

    # for time averaging, it's a list of lists, where the top level
    # is 2N+1 timesteps with the middle one the requested time step

    # This custom expression returns a proxy for betatron acceleration
    if type(pass_maps) is not list:
        # Not a list of time steps, calculating this value does not make sense.
        print("expr_betatron expected a list of timesteps to average from, but got a single timestep. Exiting.")
        quit()

    # Multiple time steps were found. This should be 3, for a time derivative.
    dsteps = [x['dstep'] for x in pass_maps]
    curri = dsteps.index(0)
    previ = dsteps.index(-1)

    thesemaps = pass_maps[curri]
    pastmaps = pass_maps[previ]

    thisB = TransposeVectorArray(thesemaps['B'])
    pastB = TransposeVectorArray(pastmaps['B'])
    thisBmag = np.linalg.norm(thisB, axis=-1)
    pastBmag = np.linalg.norm(pastB, axis=-1)
    dBdt = (thisBmag-pastBmag)/DT

    thisE = TransposeVectorArray(thesemaps['E'])
    thisPperp = thesemaps['PPerpendicular'].T

    # E x B drift = (E X B)/B^2
    B2 = (thisBmag*thisBmag)
    UExB = numcrossproduct(thisE,thisB)/B2[:,:,np.newaxis]
    gradB = numgradscalar(thisBmag)
    
    # dot product is (A*B).sum(-1)
    result = (thisPperp/thisBmag)*(dBdt + (UExB*gradB).sum(-1)) 
    return result.T

def expr_Fermi(pass_maps, requestvariables=False):
    if requestvariables==True:
        return ['B','E','PParallel']
    Bmap = TransposeVectorArray(pass_maps['B']) # Magnetic field
    Emap = TransposeVectorArray(pass_maps['E']) # Electric field
    Pparallel = pass_maps['PParallel'].T #Pressure (scalar)

    Bmag = np.linalg.norm(Bmap, axis=-1)
    B2 = (Bmag*Bmag)
    UExB = numcrossproduct(Emap,Bmap)/B2[:,:,np.newaxis]

    Bnorm = (Bmap/Bmag[:,:,np.newaxis])
    Bjac = numjacobian(Bnorm)
    kappa = numvecdottensor(Bnorm,Bjac)
    # (A*B).sum(-1) is dot product
    result = Pparallel*(UExB*kappa).sum(-1)
    return result.T

def expr_EJ_parallel(pass_maps, requestvariables=False):
    if requestvariables==True:
        return ['B','E']
    # Needs B,E
    Bmap = TransposeVectorArray(pass_maps['B']) # Magnetic field
    Emap = TransposeVectorArray(pass_maps['E']) # Electric field

    Jmap = vec_currentdensity(Bmap)
    Jpara = VectorArrayParallelComponent(Jmap, Bmap)
    Epara = VectorArrayParallelComponent(Emap, Bmap)
    EJpara = (Jpara*Epara)
    return EJpara.T

def expr_Eacc_parallel(pass_maps, requestvariables=False):
    if requestvariables==True:
        return ['B','E','V','rho']
    # No need for transposing in this one
    # Needs B,E,V,rho
    Bmap = pass_maps['B'] # Magnetic field
    Emap = pass_maps['E'] # Electric field
    Vmap = pass_maps['V'] # Bulk flow
    rhomap = pass_maps['rho'] # density
    protoncharge = .16021773e-18

    Vpara = VectorArrayParallelComponent(Vmap, Bmap)
    Epara = VectorArrayParallelComponent(Emap, Bmap)
    qnEVpara = (Vpara*Epara*rhomap*protoncharge)
    return qnEVpara


def expr_diamagnetic(pass_maps, requestvariables=False):
    if requestvariables==True:
        return ['B','rho','V','Pressure']
    # pass_maps is a list of numpy arrays
    # Each array has 2 dimensions [ysize, xsize]
    # or 3 dimensions [ysize, xsize, components]

    # for time averaging, it's a list of lists, where the top level
    # is 2N+1 timesteps with the middle one the requested time step

    # This custom expression returns a proxy for betatron acceleration
    if type(pass_maps) is not list:
        # Not a list of time steps, calculating this value does not make sense.
        print("expr_diamagnetic expected a list of timesteps to average from, but got a single timestep. Exiting.")
        quit()

    # Multiple time steps were found. This should be 3, for a time derivative.
    dsteps = [x['dstep'] for x in pass_maps]
    curri = dsteps.index(0)
    previ = dsteps.index(-1)
    thesemaps = pass_maps[curri]
    pastmaps = pass_maps[previ]

    thisV = TransposeVectorArray(thesemaps['V'])
    pastV = TransposeVectorArray(pastmaps['V'])

    B = TransposeVectorArray(thesemaps['B'])
    rhom = thesemaps['rho'].T * 1.6726e-27
    Pres = thesemaps['Pressure'].T

    dUdt = (thisV-pastV)/DT
    rhodUdt = rhom[:,:,np.newaxis] * dUdt
    BperB2 =  B / (B*B).sum(-1)[:,:,np.newaxis]

    gradP = numgradscalar(Pres)

    term1 = numcrossproduct(BperB2, rhodUdt)
    term2 = numcrossproduct(BperB2, gradP)

    return np.swapaxes(term1+term2, 0,1)

def expr_diamagnetic_noinertial(pass_maps, requestvariables=False):
    if requestvariables==True:
        return ['B','Pressure']
    # pass_maps is a list of numpy arrays
    # Each array has 2 dimensions [ysize, xsize]
    # or 3 dimensions [ysize, xsize, components]

    B = TransposeVectorArray(pass_maps['B'])
    Pres = pass_maps['Pressure'].T

    BperB2 =  B / (B*B).sum(-1)[:,:,np.newaxis]
    gradP = numgradscalar(Pres)

    # Dropping the first term i.e. inertial current
    term2 = numcrossproduct(BperB2, gradP)

    return np.swapaxes(term2, 0,1)


def expr_jc(pass_maps, requestvariables=False):
    # current from curvature drift
    if requestvariables==True:
        return ['B','PParallel']
    # Verify that time averaging wasn't used
    if type(pass_maps) is list:
        print("expr_jc expected a single timestep, but got multiple. Exiting.")
        quit()

    Pparallel = pass_maps['PParallel'].T #Pressure (scalar)
    Bmap = TransposeVectorArray(pass_maps['B']) # Magnetic field
    upBmag4 = np.linalg.norm(Bmap,axis=-1)**(-4)
    # (B dot Del)B 
    BdotDelB = numvecdotdelvec(Bmap,Bmap)
    BxBdotDelB = numcrossproduct(Bmap, BdotDelB)
    result = BxBdotDelB * (Pparallel*upBmag4)[:,:,np.newaxis]
    return np.swapaxes(result, 0,1)

def expr_jg(pass_maps, requestvariables=False):
    # current from gradient drift
    if requestvariables==True:
        return ['B','PPerpendicular']
    # Verify that time averaging wasn't used
    if type(pass_maps) is list:
        print("expr_jg expected a single timestep, but got multiple. Exiting.")
        quit()

    Pperp = pass_maps['PPerpendicular'].T #Pressure (scalar)
    Bmap = TransposeVectorArray(pass_maps['B']) # Magnetic field
    Bmag = np.linalg.norm(Bmap,axis=-1)
    upBmag3 = Bmag**(-3)
    gradB = numgradscalar(Bmag)
    BxgradB = numcrossproduct(Bmap, gradB)
    result = BxgradB * (Pperp*upBmag3)[:,:,np.newaxis]
    return np.swapaxes(result, 0,1)

def expr_jp(pass_maps, requestvariables=False):
    # current from polarization drift
    if requestvariables==True:
        return ['B','V','rho']

    # This custom expression returns a proxy for betatron acceleration
    if type(pass_maps) is not list:
        # Not a list of time steps, calculating this value does not make sense.
        print("expr_jp expected a list of timesteps to average from, but got a single timestep. Exiting.")
        quit()

    # Multiple time steps were found. This should be 3, for a time derivative.
    dsteps = [x['dstep'] for x in pass_maps]
    curri = dsteps.index(0)
    previ = dsteps.index(-1)
    thesemaps = pass_maps[curri]
    pastmaps = pass_maps[previ]

    thisV = TransposeVectorArray(thesemaps['V'])
    pastV = TransposeVectorArray(pastmaps['V'])    
    dVdt = (thisV-pastV)/DT

    Bmap = TransposeVectorArray(thesemaps['B'])
    upBmag2 = np.linalg.norm(Bmap,axis=-1)**(-2)
    rhom = thesemaps['rho'].T * 1.6726e-27
    
    BxdVdt = numcrossproduct(Bmap, dVdt)
    result = BxdVdt * (rhom*upBmag2)[:,:,np.newaxis]
    return np.swapaxes(result, 0,1)

def expr_jm(pass_maps, requestvariables=False):
    # magnetization current
    if requestvariables==True:
        return ['B','PPerpendicular']
    # Verify that time averaging wasn't used
    if type(pass_maps) is list:
        print("expr_jm expected a single timestep, but got multiple. Exiting.")
        quit()

    Pperp = pass_maps['PPerpendicular'].T #Pressure (scalar)
    Bmap = TransposeVectorArray(pass_maps['B']) # Magnetic field
    upBmag2 = np.linalg.norm(Bmap,axis=-1)**(-2)
    curlB = numcurl(Bmap)
    # (B dot Del)B 
    result = -curlB * (Pperp*upBmag2)[:,:,np.newaxis]
    return np.swapaxes(result, 0,1)

def expr_ja(pass_maps, requestvariables=False):
    # Li, Guo, Li, Li (2017)
    # https://doi.org/10.3847/1538-4357/aa745e
    # additional current density (7), non-magnetization current
    if requestvariables==True:
        return ['B','PTensorRotated']
    # Verify that time averaging wasn't used
    if type(pass_maps) is list:
        print("expr_ja expected a single timestep, but got multiple. Exiting.")
        quit()

    Ptensor = np.transpose(pass_maps['PTensorRotated'], (1,0,2,3))
    Bmap = TransposeVectorArray(pass_maps['B']) # Magnetic field    
    Bmag = np.linalg.norm(Bmap,axis=-1)
    Bnorm = np.ma.divide(Bmap,Bmag[:,:,np.newaxis])
    upBmag2 = Bmag**(-2)
    Ppara = Ptensor[:,:,2,2]
    Pperp = 0.5*(Ptensor[:,:,0,0]+Ptensor[:,:,1,1])
    Pperpident = np.zeros_like(Ptensor)
    Pperpident[:,:,0,0] = Pperp
    Pperpident[:,:,1,1] = Pperp
    Pperpident[:,:,2,2] = Pperp
    bbtensor = np.einsum('ijk,ijl->ijkl',Bnorm,Bnorm)
    sumtensor = Ptensor - Pperpident - bbtensor*(Ppara-Pperp)[:,:,np.newaxis,np.newaxis]
    divsumtemsor = numdivtensor(sumtensor)    
    result = - numcrossproduct(divsumtemsor,Bmap) * upBmag2[:,:,np.newaxis]
    return np.swapaxes(result, 0,1)


def expr_dLstardt(pass_maps, requestvariables=False):
    if requestvariables==True:
        return ['B','E']
<<<<<<< HEAD

    if type(pass_maps) is not list:
        # Not a list of time steps, calculating this value does not make sense.
        print("expr_dLstardt expected a list of timesteps to average from, but got a single timestep. Exiting.")
        quit()

    # Multiple time steps were found. This should be 3, for a time derivative.
    dsteps = [x['dstep'] for x in pass_maps]
    curri = dsteps.index(0)
    previ = dsteps.index(-1)
    thesemaps = pass_maps[curri]
    pastmaps = pass_maps[previ]

    thisB = TransposeVectorArray(thesemaps['B'])
    pastB = TransposeVectorArray(pastmaps['B'])    
    Vddt = (thisV-pastV)/DT

=======

    if type(pass_maps) is not list:
        # Not a list of time steps, calculating this value does not make sense.
        print("expr_dLstardt expected a list of timesteps to average from, but got a single timestep. Exiting.")
        quit()

    # Multiple time steps were found. This should be 3, for a time derivative.
    dsteps = [x['dstep'] for x in pass_maps]
    curri = dsteps.index(0)
    previ = dsteps.index(-1)
    thesemaps = pass_maps[curri]
    pastmaps = pass_maps[previ]

    thisB = TransposeVectorArray(thesemaps['B'])
    pastB = TransposeVectorArray(pastmaps['B'])    
    Vddt = (thisV-pastV)/DT

>>>>>>> 433f7cd4
    Bmap = TransposeVectorArray(thesemaps['B'])
    upBmag2 = np.linalg.norm(Bmap,axis=-1)**(-2)
    rhom = thesemaps['rho'].T * 1.6726e-27
    
    BxdVdt = numcrossproduct(Bmap, dVdt)
    result = BxdVdt * (rhom*upBmag2)[:,:,np.newaxis]
    return np.swapaxes(result, 0,1)
    
    
################
## Note: pyPlots/plot_colormap.py already includes some functionality for plotting
## vectors and streamlines on top of the colormap. For simple variables, those will
## likely suffice. Use these external plotting routines for more involved calculations.


def overplotvectors(ax, XmeshXY,YmeshXY, pass_maps):    
    # Example: B curvature force
    B = TransposeVectorArray(pass_maps['B'])
    vf = pt.plot.plot_helpers.vec_MagneticTensionForce(B)
    # any of the vec_ functions in plot_helpers.py are ok, and new ones can be constructed.
    # Variables already included in analysator can be plotted directly using plot_colormap.py.

    # Transpose back
    vf = TransposeVectorArray(vf)

    # Find vector lengths and define color
    lengths=np.linalg.norm(vf, axis=-1)
    colors = np.log10(lengths/np.mean(lengths))
    # Try to estimate step so there's about 100 vectors in the image area
    step = int(np.sqrt(colors.shape[0] * colors.shape[1]/100.))

    # inplane unit length vectors
    vectmap = pt.plot.plot_helpers.inplanevec(vectmap)
    vectmap = vectmap / np.linalg.norm(vectmap, axis=-1)[:,:,np.newaxis]

    X = XmeshXY[::step,::step]
    Y = YmeshXY[::step,::step]
    U = vectmap[::step,::step,0]            
    if PLANE=="XY":
        V = vectmap[::step,::step,1]
    elif PLANE=="XZ":
        V = vectmap[::step,::step,2]
    C = colors[::step,::step]
    ax.quiver(X,Y,U,V,C, cmap='gray', units='dots', scale=0.03/scale, headlength=2, headwidth=2,                       
                       headaxislength=2, scale_units='dots', pivot='middle')


def overplotstreamlines(ax, XmeshXY,YmeshXY, pass_maps):
    # Select first valid variable
    listofkeys = iter(pass_maps)
    while True:
        var = next(listofkeys)
        if var!="dstep": break

    # Take in-plane component
    vfip = pt.plot.plot_helpers.inplanevec(var)

    X = XmeshXY
    Y = YmeshXY
    U = vfip[:,:,0]
    V = vfip[:,:,1]
    ax.streamplot(X,Y,U,V,linewidth=0.5, density=3, color='white')

    
def expr_electronflow(pass_maps, requestvariables=False):
    # Calculates the required current density to support the observed magnetic field.
    # Then calculates the required electron flow velocity to support that current.
    if requestvariables==True:
        return ['vg_b_vol','electron/vg_v','electron/vg_rho','proton/vg_v','proton/vg_rho']
    # Verify that time averaging wasn't used
    if type(pass_maps) is list:
        print("expr_electronflow expected a single timestep, but got multiple. Exiting.")
        quit()

    unitcharge = 1.602177e-19
    mu0 = 1.25663706144e-6
    Bmap = TransposeVectorArray(pass_maps['vg_b_vol']) # Magnetic field
    evmap = TransposeVectorArray(pass_maps['electron/vg_v'])
    pvmap = TransposeVectorArray(pass_maps['proton/vg_v'])
    erhomap = pass_maps['electron/vg_rho'].T
    prhomap = pass_maps['proton/vg_rho'].T
    
    j = numcurl(Bmap)/mu0
    jprot = pvmap*prhomap[:,:,np.newaxis]*unitcharge
    jele = -evmap*erhomap[:,:,np.newaxis]*unitcharge
    reqjele = j - jprot
    reqjv = reqjele / erhomap[:,:,np.newaxis] / (-unitcharge)

    print("mean jprot",np.mean(np.linalg.norm(jprot,axis=-1)),'mean jele',np.mean(np.linalg.norm(jele,axis=-1)))
    print("min jprot",np.min(np.linalg.norm(jprot,axis=-1)),'min jele',np.min(np.linalg.norm(jele,axis=-1)))
    print("max jprot",np.max(np.linalg.norm(jprot,axis=-1)),'max jele',np.max(np.linalg.norm(jele,axis=-1)))

    print("mean reqjv",np.mean(np.linalg.norm(reqjv,axis=-1)),'mean reqjele',np.mean(np.linalg.norm(reqjele,axis=-1)))
    print("min reqjv",np.min(np.linalg.norm(reqjv,axis=-1)),'min reqjele',np.min(np.linalg.norm(reqjele,axis=-1)))
    print("max reqjv",np.max(np.linalg.norm(reqjv,axis=-1)),'max reqjele',np.max(np.linalg.norm(reqjele,axis=-1)))

    return np.swapaxes(reqjv, 0,1)

def expr_electronflowerr(pass_maps, requestvariables=False):
    # Calculates the required current density to support the observed magnetic field.
    # Then calculates the required electron flow velocity to support that current.
    # Then compares the current electron flow to that required.
    if requestvariables==True:
        return ['vg_b_vol','electron/vg_v','electron/vg_rho','proton/vg_v','proton/vg_rho']
    # Verify that time averaging wasn't used
    if type(pass_maps) is list:
        print("expr_electronflow expected a single timestep, but got multiple. Exiting.")
        quit()

    unitcharge = 1.602177e-19
    mu0 = 1.25663706144e-6
    Bmap = TransposeVectorArray(pass_maps['vg_b_vol']) # Magnetic field
    evmap = TransposeVectorArray(pass_maps['electron/vg_v'])
    pvmap = TransposeVectorArray(pass_maps['proton/vg_v'])
    erhomap = pass_maps['electron/vg_rho'].T
    prhomap = pass_maps['proton/vg_rho'].T
    
    j = numcurl(Bmap)/mu0
    jprot = pvmap*prhomap[:,:,np.newaxis]*unitcharge
    jele = -evmap*erhomap[:,:,np.newaxis]*unitcharge
    reqjele = j - jprot
    reqjv = reqjele / erhomap[:,:,np.newaxis] / (-unitcharge)

    everror = evmap - reqjv
    print("mean jprot",np.mean(np.linalg.norm(jprot,axis=-1)),'mean jele',np.mean(np.linalg.norm(jele,axis=-1)))
    print("min jprot",np.min(np.linalg.norm(jprot,axis=-1)),'min jele',np.min(np.linalg.norm(jele,axis=-1)))
    print("max jprot",np.max(np.linalg.norm(jprot,axis=-1)),'max jele',np.max(np.linalg.norm(jele,axis=-1)))

    print("mean reqjv",np.mean(np.linalg.norm(reqjv,axis=-1)),'mean reqjele',np.mean(np.linalg.norm(reqjele,axis=-1)))
    print("min reqjv",np.min(np.linalg.norm(reqjv,axis=-1)),'min reqjele',np.min(np.linalg.norm(reqjele,axis=-1)))
    print("max reqjv",np.max(np.linalg.norm(reqjv,axis=-1)),'max reqjele',np.max(np.linalg.norm(reqjele,axis=-1)))
        
    return np.swapaxes(everror, 0,1)


# Helper function (external) for drawing on existing panel
def cavitons(ax, XmeshXY,YmeshXY, extmaps, requestvariables=False):
    if requestvariables==True:
        return ['rho', 'B', 'beta']

    # Check if extmaps has multiple time steps or just one
    if type(extmaps) is list:
        dsteps = [x['dstep'] for x in extmaps]
        curri = dsteps.index(0)
        rho = extmaps[curri]['rho']
        beta = extmaps[curri]['beta']
        # take magnitude of B
        B = np.linalg.norm(extmaps[curri]['B'],axis=-1)
    else:
        rho = extmaps['rho']
        beta = extmaps['beta']
        # take magnitude of B
        B = np.linalg.norm(extmaps['B'],axis=-1)

    # Colours to use
    color_cavitons = 'yellow'#'#924900'
    color_SHFAs    = 'k'#'#B66DFF'
    color_BS       = 'white'#'#FFFF6D'

    # thresholds
    level_bow_shock = 2.e+6
    level_n_caviton = 4.e+6
    level_B_caviton = 4.e-9
    level_beta_SHFA = 150
    level_beta_SHFA_SW = 10.

    # mask cavitons
    cavitons = np.ma.masked_greater_equal(B,level_B_caviton)
    cavitons.mask[rho > level_n_caviton] = True
    cavitons.fill_value = 0.
    cavitons[cavitons.mask == False] = 1.

    print("cavitons",cavitons.sum())

    # mask SHFAs
    SHFAs = np.ma.masked_greater_equal(B,level_B_caviton)
    SHFAs.mask[rho > level_n_caviton] = True
    SHFAs.mask[beta < level_beta_SHFA_SW] = True
    SHFAs.fill_value = 0.
    SHFAs[SHFAs.mask == False] = 1.
    print("SHFA",SHFAs.sum())
    # draw contours
    contour_shock = ax.contour(XmeshXY,YmeshXY,rho,[level_bow_shock], 
                               linewidths=1.2, colors=color_BS,label='Bow shock')
    contour_cavitons = ax.contour(XmeshXY,YmeshXY,cavitons.filled(),[0.5], linewidths=1.5, colors=color_cavitons)  
<<<<<<< HEAD
    contour_SHFAs = ax.contour(XmeshXY,YmeshXY,SHFAs.filled(),[0.5], linewidths=1.5, colors=color_SHFAs)           
=======
    contour_SHFAs = ax.contour(XmeshXY,YmeshXY,SHFAs.filled(),[0.5], linewidths=1.5, colors=color_SHFAs)           
>>>>>>> 433f7cd4
<|MERGE_RESOLUTION|>--- conflicted
+++ resolved
@@ -1,25 +1,25 @@
-# 
+#
 # This file is part of Analysator.
 # Copyright 2013-2016 Finnish Meteorological Institute
 # Copyright 2017-2018 University of Helsinki
-# 
+#
 # For details of usage, see the COPYING file and read the "Rules of the Road"
 # at http://www.physics.helsinki.fi/vlasiator/
-# 
+#
 # This program is free software; you can redistribute it and/or modify
 # it under the terms of the GNU General Public License as published by
 # the Free Software Foundation; either version 2 of the License, or
 # (at your option) any later version.
-# 
+#
 # This program is distributed in the hope that it will be useful,
 # but WITHOUT ANY WARRANTY; without even the implied warranty of
 # MERCHANTABILITY or FITNESS FOR A PARTICULAR PURPOSE.  See the
 # GNU General Public License for more details.
-# 
+#
 # You should have received a copy of the GNU General Public License along
 # with this program; if not, write to the Free Software Foundation, Inc.,
 # 51 Franklin Street, Fifth Floor, Boston, MA 02110-1301 USA.
-# 
+#
 
 import pytools as pt
 import numpy as np
@@ -70,7 +70,7 @@
     #  :,:,component, derivativedirection
     # so dAx/dx = :,:,0,0
     #    DAy/dz = :,:,1,2
-    return jac    
+    return jac
 
 def numgradscalar(inputarray):
     # Assumes input array is of format [nx,ny]
@@ -104,7 +104,7 @@
     # assumes inputvectors are of shape [nx,ny,3]
     # in fact nothing special here
     # Output array is of format [nx,ny,3]
-    return np.cross(inputvector1,inputvector2) 
+    return np.cross(inputvector1,inputvector2)
 
 def numcurl(inputarray):
     # Assumes input array is of format [nx,ny,3]
@@ -272,7 +272,7 @@
     return np.transpose(inputarray, (1,0,2))
 
 def rotateTensorArrayToVectorArray(inputtensor, inputvector):
-    # assumes inputtensor is of shape [nx,ny,3,3] and 
+    # assumes inputtensor is of shape [nx,ny,3,3] and
     # inputvector is of shape [nx,ny,3]
     rotated = np.zeros(inputtensor.shape)
     nx, ny = inputtensor[:,:,0,0].shape
@@ -312,7 +312,7 @@
 def VectorArrayPerpendicularComponent(inputvector, directionvector):
     # assumes inputvector and directionvector are of shape [nx,ny,3]
     # Calculates the magnitude of the perpendicular vector component
-    # of each inputvector to each directionvector. 
+    # of each inputvector to each directionvector.
     dirnorm = np.divide(directionvector, np.linalg.norm(directionvector, axis=-1)[:,:,np.newaxis])
     # Need to perform dot product in smaller steps due to memory constraints
     # paravector = dirnorm
@@ -320,7 +320,7 @@
     #     paravector[i,:] = paravector[i,:] * np.inner(inputvector[i,:,:],dirnorm[i,:,:])[:,:,np.newaxis]
     #paravector = dirnorm * np.inner(inputvector, dirnorm)[:,:,np.newaxis]
     paravector = dirnorm * (inputvector*dirnorm).sum(-1)[:,:,np.newaxis] #dot product, alternatively numpy.einsum("ijk,ijk->ij",a,b)
-    perpcomp = np.linalg.norm(inputvector - paravector, axis=-1) 
+    perpcomp = np.linalg.norm(inputvector - paravector, axis=-1)
     # Output array is of format [nx,ny]
     return perpcomp
 
@@ -405,10 +405,6 @@
     # force[:,:,2] = (-1.) * numberdensity * electricfield[:,:,2] * unitcharge
     # return force
 
-
-
-
-
 # pass_maps is a list of numpy arrays
 # Each array has 2 dimensions [ysize, xsize]
 # or 3 dimensions [ysize, xsize, components]
@@ -433,19 +429,10 @@
 def expr_J(pass_maps, requestvariables=False):
     if requestvariables==True:
         return ['B']
+
     Bmap = TransposeVectorArray(pass_maps['B']) # Magnetic field
     Jmap = vec_currentdensity(Bmap)
     return np.swapaxes(Jmap, 0,1)
-<<<<<<< HEAD
-
-def expr_J_mag(pass_maps, requestvariables=False):
-    if requestvariables==True:
-        return ['B']
-    Bmap = TransposeVectorArray(pass_maps['B']) # Magnetic field
-    Jmap = vec_currentdensity(Bmap)
-    return np.swapaxes(Jmap, 0,1)
-=======
->>>>>>> 433f7cd4
 
 def expr_J_limited_mag(pass_maps, requestvariables=False):
     # Slope-limited J = rot(B)
@@ -721,9 +708,9 @@
     B2 = (thisBmag*thisBmag)
     UExB = numcrossproduct(thisE,thisB)/B2[:,:,np.newaxis]
     gradB = numgradscalar(thisBmag)
-    
+
     # dot product is (A*B).sum(-1)
-    result = (thisPperp/thisBmag)*(dBdt + (UExB*gradB).sum(-1)) 
+    result = (thisPperp/thisBmag)*(dBdt + (UExB*gradB).sum(-1))
     return result.T
 
 def expr_Fermi(pass_maps, requestvariables=False):
@@ -846,7 +833,7 @@
     Pparallel = pass_maps['PParallel'].T #Pressure (scalar)
     Bmap = TransposeVectorArray(pass_maps['B']) # Magnetic field
     upBmag4 = np.linalg.norm(Bmap,axis=-1)**(-4)
-    # (B dot Del)B 
+    # (B dot Del)B
     BdotDelB = numvecdotdelvec(Bmap,Bmap)
     BxBdotDelB = numcrossproduct(Bmap, BdotDelB)
     result = BxBdotDelB * (Pparallel*upBmag4)[:,:,np.newaxis]
@@ -889,13 +876,13 @@
     pastmaps = pass_maps[previ]
 
     thisV = TransposeVectorArray(thesemaps['V'])
-    pastV = TransposeVectorArray(pastmaps['V'])    
+    pastV = TransposeVectorArray(pastmaps['V'])
     dVdt = (thisV-pastV)/DT
 
     Bmap = TransposeVectorArray(thesemaps['B'])
     upBmag2 = np.linalg.norm(Bmap,axis=-1)**(-2)
     rhom = thesemaps['rho'].T * 1.6726e-27
-    
+
     BxdVdt = numcrossproduct(Bmap, dVdt)
     result = BxdVdt * (rhom*upBmag2)[:,:,np.newaxis]
     return np.swapaxes(result, 0,1)
@@ -913,7 +900,7 @@
     Bmap = TransposeVectorArray(pass_maps['B']) # Magnetic field
     upBmag2 = np.linalg.norm(Bmap,axis=-1)**(-2)
     curlB = numcurl(Bmap)
-    # (B dot Del)B 
+    # (B dot Del)B
     result = -curlB * (Pperp*upBmag2)[:,:,np.newaxis]
     return np.swapaxes(result, 0,1)
 
@@ -929,7 +916,7 @@
         quit()
 
     Ptensor = np.transpose(pass_maps['PTensorRotated'], (1,0,2,3))
-    Bmap = TransposeVectorArray(pass_maps['B']) # Magnetic field    
+    Bmap = TransposeVectorArray(pass_maps['B']) # Magnetic field
     Bmag = np.linalg.norm(Bmap,axis=-1)
     Bnorm = np.ma.divide(Bmap,Bmag[:,:,np.newaxis])
     upBmag2 = Bmag**(-2)
@@ -941,7 +928,7 @@
     Pperpident[:,:,2,2] = Pperp
     bbtensor = np.einsum('ijk,ijl->ijkl',Bnorm,Bnorm)
     sumtensor = Ptensor - Pperpident - bbtensor*(Ppara-Pperp)[:,:,np.newaxis,np.newaxis]
-    divsumtemsor = numdivtensor(sumtensor)    
+    divsumtemsor = numdivtensor(sumtensor)
     result = - numcrossproduct(divsumtemsor,Bmap) * upBmag2[:,:,np.newaxis]
     return np.swapaxes(result, 0,1)
 
@@ -949,7 +936,6 @@
 def expr_dLstardt(pass_maps, requestvariables=False):
     if requestvariables==True:
         return ['B','E']
-<<<<<<< HEAD
 
     if type(pass_maps) is not list:
         # Not a list of time steps, calculating this value does not make sense.
@@ -967,25 +953,6 @@
     pastB = TransposeVectorArray(pastmaps['B'])    
     Vddt = (thisV-pastV)/DT
 
-=======
-
-    if type(pass_maps) is not list:
-        # Not a list of time steps, calculating this value does not make sense.
-        print("expr_dLstardt expected a list of timesteps to average from, but got a single timestep. Exiting.")
-        quit()
-
-    # Multiple time steps were found. This should be 3, for a time derivative.
-    dsteps = [x['dstep'] for x in pass_maps]
-    curri = dsteps.index(0)
-    previ = dsteps.index(-1)
-    thesemaps = pass_maps[curri]
-    pastmaps = pass_maps[previ]
-
-    thisB = TransposeVectorArray(thesemaps['B'])
-    pastB = TransposeVectorArray(pastmaps['B'])    
-    Vddt = (thisV-pastV)/DT
-
->>>>>>> 433f7cd4
     Bmap = TransposeVectorArray(thesemaps['B'])
     upBmag2 = np.linalg.norm(Bmap,axis=-1)**(-2)
     rhom = thesemaps['rho'].T * 1.6726e-27
@@ -1001,7 +968,7 @@
 ## likely suffice. Use these external plotting routines for more involved calculations.
 
 
-def overplotvectors(ax, XmeshXY,YmeshXY, pass_maps):    
+def overplotvectors(ax, XmeshXY,YmeshXY, pass_maps):
     # Example: B curvature force
     B = TransposeVectorArray(pass_maps['B'])
     vf = pt.plot.plot_helpers.vec_MagneticTensionForce(B)
@@ -1023,13 +990,13 @@
 
     X = XmeshXY[::step,::step]
     Y = YmeshXY[::step,::step]
-    U = vectmap[::step,::step,0]            
+    U = vectmap[::step,::step,0]
     if PLANE=="XY":
         V = vectmap[::step,::step,1]
     elif PLANE=="XZ":
         V = vectmap[::step,::step,2]
     C = colors[::step,::step]
-    ax.quiver(X,Y,U,V,C, cmap='gray', units='dots', scale=0.03/scale, headlength=2, headwidth=2,                       
+    ax.quiver(X,Y,U,V,C, cmap='gray', units='dots', scale=0.03/scale, headlength=2, headwidth=2,
                        headaxislength=2, scale_units='dots', pivot='middle')
 
 
@@ -1171,8 +1138,4 @@
     contour_shock = ax.contour(XmeshXY,YmeshXY,rho,[level_bow_shock], 
                                linewidths=1.2, colors=color_BS,label='Bow shock')
     contour_cavitons = ax.contour(XmeshXY,YmeshXY,cavitons.filled(),[0.5], linewidths=1.5, colors=color_cavitons)  
-<<<<<<< HEAD
-    contour_SHFAs = ax.contour(XmeshXY,YmeshXY,SHFAs.filled(),[0.5], linewidths=1.5, colors=color_SHFAs)           
-=======
-    contour_SHFAs = ax.contour(XmeshXY,YmeshXY,SHFAs.filled(),[0.5], linewidths=1.5, colors=color_SHFAs)           
->>>>>>> 433f7cd4
+    contour_SHFAs = ax.contour(XmeshXY,YmeshXY,SHFAs.filled(),[0.5], linewidths=1.5, colors=color_SHFAs)           