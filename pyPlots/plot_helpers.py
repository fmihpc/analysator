# 
# This file is part of Analysator.
# Copyright 2013-2016 Finnish Meteorological Institute
# Copyright 2017-2018 University of Helsinki
# 
# For details of usage, see the COPYING file and read the "Rules of the Road"
# at http://www.physics.helsinki.fi/vlasiator/
# 
# This program is free software; you can redistribute it and/or modify
# it under the terms of the GNU General Public License as published by
# the Free Software Foundation; either version 2 of the License, or
# (at your option) any later version.
# 
# This program is distributed in the hope that it will be useful,
# but WITHOUT ANY WARRANTY; without even the implied warranty of
# MERCHANTABILITY or FITNESS FOR A PARTICULAR PURPOSE.  See the
# GNU General Public License for more details.
# 
# You should have received a copy of the GNU General Public License along
# with this program; if not, write to the Free Software Foundation, Inc.,
# 51 Franklin Street, Fifth Floor, Boston, MA 02110-1301 USA.
# 

import pytools as pt
import numpy as np
from rotation import rotateTensorToVector

PLANE = 'XY'
# or alternatively, 'XZ'
exprop=None
CELLSIZE = 300000.0 # cell size
DT = 0.5 # time step

def inplane(inputarray):
    # Assumes input array is of format [nx,ny,3]
    if PLANE=='XY':
        inputarray[:,:,2] = np.zeros(inputarray[:,:,2].shape)
    elif PLANE=='XZ':
        inputarray[:,:,1] = np.zeros(inputarray[:,:,1].shape)
    else:
        print("Error defining plane!")
        return -1
    return inputarray

def inplanevec(inputarray):
    # Assumes input array is of format [nx,ny,3]
    if PLANE=='XY':
        return inputarray[:,:,0:1]
    elif PLANE=='XZ':
        return inputarray[:,:,0:3:2]
    else:
        print("Error defining plane!")
        return -1

def numjacobian(inputarray):
    # Assumes input array is of format [nx,ny,3]
    nx,ny = inputarray[:,:,0].shape
    jac = np.zeros([nx,ny,3,3])
    if PLANE=='XY':
        jac[:,:,0,0], jac[:,:,0,1] = np.gradient(inputarray[:,:,0], CELLSIZE)
        jac[:,:,1,0], jac[:,:,1,1] = np.gradient(inputarray[:,:,1], CELLSIZE)
        jac[:,:,2,0], jac[:,:,2,1] = np.gradient(inputarray[:,:,2], CELLSIZE)
    elif PLANE=='XZ':
        jac[:,:,0,0], jac[:,:,0,2] = np.gradient(inputarray[:,:,0], CELLSIZE)
        jac[:,:,1,0], jac[:,:,1,2] = np.gradient(inputarray[:,:,1], CELLSIZE)
        jac[:,:,2,0], jac[:,:,2,2] = np.gradient(inputarray[:,:,2], CELLSIZE)
    else:
        print("Error defining plane!")
        return -1
    # Output array is of format [nx,ny,3,3]
    #  :,:,component, derivativedirection
    # so dAx/dx = :,:,0,0
    #    DAy/dz = :,:,1,2
    return jac    

def numgradscalar(inputarray):
    # Assumes input array is of format [nx,ny]
    nx,ny = inputarray.shape
    grad = np.zeros([nx,ny,3])
    if PLANE=='XY':
        grad[:,:,0],grad[:,:,1] = np.gradient(inputarray, CELLSIZE)
    elif PLANE=='XZ':
        grad[:,:,0],grad[:,:,2] = np.gradient(inputarray, CELLSIZE)
    else:
        print("Error defining plane!")
        return -1
    # Output array is of format [nx,ny,3]
    return grad

def numdiv(inputarray):
    # Assumes input array is of format [nx,ny,3]
    jac = numjacobian(inputarray)
    # Output array is of format [nx,ny]
    return jac[:,:,0,0] + jac[:,:,1,1] + jac[:,:,2,2]

def numdivtensor(inputtensor):
    # Assumes input tensor is of format [nx,ny,3,3]
    result = np.zeros_like(inputtensor[:,:,0,:])
    result[:,:,0] = numdiv(inputtensor[:,:,0,:])
    result[:,:,1] = numdiv(inputtensor[:,:,1,:])
    result[:,:,2] = numdiv(inputtensor[:,:,2,:])
    return result

def numcrossproduct(inputvector1, inputvector2):
    # assumes inputvectors are of shape [nx,ny,3]
    # in fact nothing special here
    # Output array is of format [nx,ny,3]
    return np.cross(inputvector1,inputvector2) 

def numcurl(inputarray):
    # Assumes input array is of format [nx,ny,3]
    jac = numjacobian(inputarray)
    # Output array is of format [nx,ny,3]
    curl = np.zeros(inputarray.shape)
    curl[:,:,0] = jac[:,:,2,1]-jac[:,:,1,2]
    curl[:,:,1] = jac[:,:,0,2]-jac[:,:,2,0]
    curl[:,:,2] = jac[:,:,1,0]-jac[:,:,0,1]
    return curl

def numvecdotdelvec(inputarray1, inputarray2):
    # (V1 dot Del)V2
    # Assumesinput arrays are of format [nx,ny,3]
    if inputarray1.shape!=inputarray2.shape:
        print("Error: Input array shapes don't match!",inputarray1.shape,inputarray2.shape)
        return -1
    result = np.zeros(inputarray1.shape)
    jac = numjacobian(inputarray2)
    result[:,:,0] = (inputarray1[:,:,0]*jac[:,:,0,0] +
                     inputarray1[:,:,1]*jac[:,:,0,1] +
                     inputarray1[:,:,2]*jac[:,:,0,2] )
    result[:,:,1] = (inputarray1[:,:,0]*jac[:,:,1,0] +
                     inputarray1[:,:,1]*jac[:,:,1,1] +
                     inputarray1[:,:,2]*jac[:,:,1,2] )
    result[:,:,2] = (inputarray1[:,:,0]*jac[:,:,2,0] +
                     inputarray1[:,:,1]*jac[:,:,2,1] +
                     inputarray1[:,:,2]*jac[:,:,2,2] )
    return result

def numvecdottensor(inputarray, inputtensor):
    # Assumesinput array is of format [nx,ny,3]
    # assumes inputtensor is of shape [nx,ny,3,3]
    result = np.zeros(inputarray.shape)
    result[:,:,0] = (inputarray[:,:,0]*inputtensor[:,:,0,0] # is this indexing correcT?
                  + inputarray[:,:,1]*inputtensor[:,:,0,1]
                  + inputarray[:,:,2]*inputtensor[:,:,0,2])
    result[:,:,1] = (inputarray[:,:,0]*inputtensor[:,:,1,0]
                  + inputarray[:,:,1]*inputtensor[:,:,1,1]
                  + inputarray[:,:,2]*inputtensor[:,:,1,2])
    result[:,:,2] = (inputarray[:,:,0]*inputtensor[:,:,2,0]
                  + inputarray[:,:,1]*inputtensor[:,:,2,1]
                  + inputarray[:,:,2]*inputtensor[:,:,2,2])
    # Output array is of format [nx,ny,3]
    return result

def TransposeVectorArray(inputarray):
    # Assumes input array is of format [nA,nB,nV]
    # Output array is of format [nB,nA,nV]
    return np.transpose(inputarray, (1,0,2))

def rotateTensorArrayToVectorArray(inputtensor, inputvector):
    # assumes inputtensor is of shape [nx,ny,3,3] and 
    # inputvector is of shape [nx,ny,3]
    rotated = np.zeros(inputtensor.shape)
    nx, ny = inputtensor[:,:,0,0].shape
    # rotates so that tensor z-axis is parallel with vector
    for i in np.arange(nx):
        for j in np.arange(ny):
            rotated[i,j,:,:]= rotateTensorToVector(inputtensor[i,j,:,:],inputvector[i,j,:])
    # Output array is of format [nx,ny,3,3]
    return rotated

def TensorArrayParallelComponent(inputtensor):
    # assumes inputtensor is of shape [nx,ny,3,3]
    # Output array is of format [nx,ny]
    return inputtensor[:,:,2,2]

def TensorArrayPerpendicularComponent(inputtensor):
    # assumes inputtensor is of shape [nx,ny,3,3]
    # Output array is of format [nx,ny]
    return 0.5*(inputtensor[:,:,0,0]+inputtensor[:,:,1,1])

def TensorArrayAnisotropy(inputtensor):
    # assumes inputtensor is of shape [nx,ny,3,3]
    # Output array is of format [nx,ny]
    return np.divide(np.abs(TensorArrayPerpendicularComponent(inputtensor)), np.ma.masked_less_equal(np.abs(TensorArrayParallelComponent(inputtensor)),0))

def VectorArrayParallelComponent(inputvector, directionvector):
    # assumes inputvector and directionvector are of shape [nx,ny,3]
    dirnorm = np.divide(directionvector, np.linalg.norm(directionvector, axis=-1)[:,:,np.newaxis])
    # Need to perform dot product in smaller steps due to memory constraints
    # result = np.zeros(inputvector[:,:,0].shape)
    # for i in np.arange(len(inputvector[:,0,0])):
    #     result[i,:] = np.inner(inputvector[i,:,:],dirnorm[i,:,:])
    # Output array is of format [nx,ny]
    result = (inputvector*dirnorm).sum(-1) #dot product, alternatively numpy.einsum("ijk,ijk->ij",a,b)
    return result

def VectorArrayPerpendicularComponent(inputvector, directionvector):
    # assumes inputvector and directionvector are of shape [nx,ny,3]
    # Calculates the magnitude of the perpendicular vector component
    # of each inputvector to each directionvector. 
    dirnorm = np.divide(directionvector, np.linalg.norm(directionvector, axis=-1)[:,:,np.newaxis])
    # Need to perform dot product in smaller steps due to memory constraints
    # paravector = dirnorm
    # for i in np.arange(len(inputvector[:,0,0])):
    #     paravector[i,:] = paravector[i,:] * np.inner(inputvector[i,:,:],dirnorm[i,:,:])[:,:,np.newaxis]
    #paravector = dirnorm * np.inner(inputvector, dirnorm)[:,:,np.newaxis]
    paravector = dirnorm * (inputvector*dirnorm).sum(-1)[:,:,np.newaxis] #dot product, alternatively numpy.einsum("ijk,ijk->ij",a,b)
    perpcomp = np.linalg.norm(inputvector - paravector, axis=-1) 
    # Output array is of format [nx,ny]
    return perpcomp

def VectorArrayPerpendicularVector(inputvector, directionvector):
    # assumes inputvector and directionvector are of shape [nx,ny,3]
    # Calculates the perpendicular vector component of each
    # inputvector to each directionvector *as a vector*
    dirnorm = np.divide(directionvector, np.linalg.norm(directionvector, axis=-1)[:,:,np.newaxis])
    paravector = dirnorm * (inputvector*dirnorm).sum(-1)[:,:,np.newaxis] #dot product, alternatively numpy.einsum("ijk,ijk->ij",a,b)
    perpvector = inputvector - paravector
    # Output array is of format [nx,ny,3]
    return perpvector

def VectorArrayAnisotropy(inputvector, directionvector):
    # assumes inputvector and directionvector are of shape [nx,ny,3]
    paracomp = VectorArrayParallelComponent(inputvector, directionvector)
    perpcomp = VectorArrayPerpendicularComponent(inputvector, directionvector)
    # Output array is of format [nx,ny]
    return np.divide(np.abs(perpcomp), np.ma.masked_less_equal(np.abs(paracomp),0))








def vec_MagneticPressureForce(inputarray):
    # assumes Magnetic field of shape [nx,ny,3]
    Bmap = inputarray
    Bnorm = np.linalg.norm(Bmap, axis=-1)
    mu0 = 1.25663706144e-6
    MagPressure = Bnorm*Bnorm/(2.*mu0)
    # Output array is of format [nx,ny,3]
    return (-1.)*numgradscalar(MagPressure)

def vec_MagneticTensionForce(inputarray):
    # Assumes input array is of format [nx,ny,3] with content B
    mu0 = 1.25663706144e-6
    jac = numjacobian(inputarray)
    nx, ny = inputarray[:,:,0].shape
    tensforce = np.zeros([nx,ny,3])
    tensforce[:,:,0] = (1./mu0) * (inputarray[:,:,0]*jac[:,:,0,0] + inputarray[:,:,1]*jac[:,:,0,1] + inputarray[:,:,2]*jac[:,:,0,2])
    tensforce[:,:,1] = (1./mu0) * (inputarray[:,:,0]*jac[:,:,1,0] + inputarray[:,:,1]*jac[:,:,1,1] + inputarray[:,:,2]*jac[:,:,1,2])
    tensforce[:,:,2] = (1./mu0) * (inputarray[:,:,0]*jac[:,:,2,0] + inputarray[:,:,1]*jac[:,:,2,1] + inputarray[:,:,2]*jac[:,:,2,2])
    # Output array is of format [nx,ny,3]
    return tensforce

def vec_ThermalPressureForce(inputarray):
    # assumes Thermal Pressure of shape [nx,ny]
    return (-1.)*numgradscalar(inputarray)

def vec_currentdensity(inputarray):
    # Assumes input array is of format [nx,ny,3] with content B or perb
    mu0 = 1.25663706144e-6
    # Output array is of format [nx,ny,3]
    return numcurl(inputarray) / mu0

def vec_Hallterm(currentdensity, magneticfield, numberdensity):
    # assumes current density of shape [nx,ny,3]
    # assumes Magnetic field of shape [nx,ny,3]
    # assumes number density of shape [nx,ny]
    unitcharge = 1.602177e-19
    crossp = np.cross(currentdensity, magneticfield)
    chargedensity = np.ma.masked_less_equal(numberdensity, 0) * unitcharge
    # Output array is of format [nx,ny,3]
    return np.ma.divide(crossp, chargedensity[:,:,np.newaxis])

def vec_ElectricFieldForce(electricfield, numberdensity):
    unitcharge = 1.602177e-19
    force = (-1.) * numberdensity[:,:,np.newaxis] * electricfield * unitcharge
    return force
    # force = np.zeros(np.array(electricfield.shape))
    # force[:,:,0] = (-1.) * numberdensity * electricfield[:,:,0] * unitcharge
    # force[:,:,1] = (-1.) * numberdensity * electricfield[:,:,1] * unitcharge
    # force[:,:,2] = (-1.) * numberdensity * electricfield[:,:,2] * unitcharge
    # return force





# pass_maps is a list of numpy arrays
# Each array has 2 dimensions [ysize, xsize]
# or 3 dimensions [ysize, xsize, components]
def expr_Hall_mag(pass_maps, requestvariables=False):
    if requestvariables==True:
        return ['B','rho']
    Bmap = TransposeVectorArray(pass_maps['B']) # Magnetic field
    Rhomap = pass_maps['rho'].T # number density
    Jmap = vec_currentdensity(Bmap)
    Hallterm = vec_Hallterm(Jmap,Bmap,Rhomap)
    return np.linalg.norm(Hallterm, axis=-1).T

def expr_Hall_aniso(pass_maps, requestvariables=False):
    if requestvariables==True:
        return ['B','rho']
    Bmap = TransposeVectorArray(pass_maps['B']) # Magnetic field
    Rhomap = pass_maps['rho'].T # number density
    Jmap = vec_currentdensity(Bmap)
    Hallterm = vec_Hallterm(Jmap,Bmap,Rhomap)
    return VectorArrayAnisotropy(Hallterm,Bmap).T

def expr_J_mag(pass_maps, requestvariables=False):
    if requestvariables==True:
        return ['B']
    Bmap = TransposeVectorArray(pass_maps['B']) # Magnetic field
    Jmap = vec_currentdensity(Bmap)
    return np.linalg.norm(Jmap, axis=-1).T

def expr_J_aniso(pass_maps, requestvariables=False):
    if requestvariables==True:
        return ['B']
    Bmap = TransposeVectorArray(pass_maps['B']) # Magnetic field
    Jmap = vec_currentdensity(Bmap)
    return VectorArrayAnisotropy(Jmap,Bmap).T

def expr_MagneticPressureForce_mag(pass_maps, requestvariables=False):
    if requestvariables==True:
        return ['B']
    Bmap = TransposeVectorArray(pass_maps['B']) # Magnetic field
    MagneticPressureForce = vec_MagneticPressureForce(Bmap)
    return np.linalg.norm(MagneticPressureForce, axis=-1).T

def expr_MagneticPressureForce_aniso(pass_maps, requestvariables=False):
    if requestvariables==True:
        return ['B']
    Bmap = TransposeVectorArray(pass_maps['B']) # Magnetic field
    MagneticPressureForce = vec_MagneticPressureForce(Bmap)
    MagneticPressureForceAniso = VectorArrayAnisotropy(MagneticPressureForce, Bmap)
    return MagneticPressureForceAniso.T

# def expr_MagneticPressureForce_inplane_mag(pass_maps):
#     Bmap = TransposeVectorArray(pass_maps['B']) # Magnetic field
#     MagneticPressureForce = vec_MagneticPressureForce(Bmap)
#     return np.linalg.norm(inplane(MagneticPressureForce), axis=-1).T

# def expr_MagneticPressureForce_inplane_aniso(pass_maps):
#     Bmap = TransposeVectorArray(pass_maps['B']) # Magnetic field
#     MagneticPressureForce = vec_MagneticPressureForce(Bmap)
#     MagneticPressureForceIPAniso = VectorArrayAnisotropy(inplane(MagneticPressureForce), inplane(Bmap))
#     return MagneticPressureForceIPAniso.T

def expr_ThermalPressureForce_mag(pass_maps, requestvariables=False):
    if requestvariables==True:
        return ['Pressure']
    Pmap = pass_maps['Pressure'].T #Pressure (scalar)
    return np.linalg.norm(vec_ThermalPressureForce(Pmap), axis=-1).T

def expr_ThermalPressureForce_aniso(pass_maps, requestvariables=False):
    if requestvariables==True:
        return ['B','Pressure']
    Bmap = TransposeVectorArray(pass_maps['B']) # Magnetic field
    Pmap = pass_maps['Pressure'].T #Pressure (scalar)
    ThermalPressureForceAniso = VectorArrayAnisotropy(vec_ThermalPressureForce(Pmap), Bmap)
    return ThermalPressureForceAniso.T

# def expr_ThermalPressureForce_inplane_aniso(pass_maps):
#     Bmap = TransposeVectorArray(pass_maps['B']) # Magnetic field
#     Pmap = pass_maps['Pressure'].T #Pressure (scalar)
#     ThermalPressureForce = vec_ThermalPressureForce(Pmap)
#     ThermalPressureForceIPAniso = VectorArrayAnisotropy(inplane(ThermalPressureForce), inplane(Bmap))
#     return ThermalPressureForceIPAniso.T

def expr_Eforce(pass_maps, requestvariables=False):
    if requestvariables==True:
        return ['E','rho']
    Emap = TransposeVectorArray(pass_maps['E']) # Electric field
    Rhomap = pass_maps['rho'].T # number density
    Efieldforce = vec_ElectricFieldForce(Emap, Rhomap)
    return np.linalg.norm(Efieldforce, axis=-1).T

def expr_Btension_mag(pass_maps, requestvariables=False):
    if requestvariables==True:
        return ['B']
    Bmap = TransposeVectorArray(pass_maps['B']) # Magnetic field
    MagTensionForce = vec_MagneticTensionForce(Bmap)
    return np.linalg.norm(MagTensionForce, axis=-1).T

# No expr_Btension_aniso as it's all in the perpendicular component

def expr_Bforces_mag(pass_maps, requestvariables=False):
    if requestvariables==True:
        return ['B']
    Bmap = TransposeVectorArray(pass_maps['B']) # Magnetic field
    MagneticPressureForce = vec_MagneticPressureForce(Bmap)
    MagTensionForce = vec_MagneticTensionForce(Bmap)
    return np.linalg.norm(MagneticPressureForce+MagTensionForce, axis=-1).T

def expr_Totforces_mag(pass_maps, requestvariables=False):
    if requestvariables==True:
        return ['B','Pressure']
    Bmap = TransposeVectorArray(pass_maps['B']) # Magnetic field
    Pmap = pass_maps['Pressure'].T #Pressure (scalar)
    MagneticPressureForce = vec_MagneticPressureForce(Bmap)
    MagTensionForce = vec_MagneticTensionForce(Bmap)
    ThermalPressureForce = vec_ThermalPressureForce(Pmap)
    return np.linalg.norm(ThermalPressureForce+MagneticPressureForce+MagTensionForce, axis=-1).T

def expr_Totforces_aniso(pass_maps, requestvariables=False):
    if requestvariables==True:
        return ['B','Pressure']
    Bmap = TransposeVectorArray(pass_maps['B']) # Magnetic field
    Pmap = pass_maps['Pressure'].T #Pressure (scalar)
    MagneticPressureForce = vec_MagneticPressureForce(Bmap)
    MagTensionForce = vec_MagneticTensionForce(Bmap)
    ThermalPressureForce = vec_ThermalPressureForce(Pmap)
    return VectorArrayAnisotropy(ThermalPressureForce+MagneticPressureForce+MagTensionForce, Bmap).T

def expr_ratio_thermal_mag(pass_maps, requestvariables=False):
    if requestvariables==True:
        return ['B','Pressure']
    Bmap = TransposeVectorArray(pass_maps['B']) # Magnetic field
    Pmap = pass_maps['Pressure'].T #Pressure (scalar)
    MagneticPressureForce = vec_MagneticPressureForce(Bmap)
    MagTensionForce = vec_MagneticTensionForce(Bmap)
    ThermalPressureForce = vec_ThermalPressureForce(Pmap)
    MagForcesTot = np.ma.masked_less_equal(np.linalg.norm(MagneticPressureForce+MagTensionForce, axis=-1), 0)
    ThermalPressureForceTot = np.linalg.norm(ThermalPressureForce, axis=-1)
    return np.divide(ThermalPressureForceTot,MagForcesTot).T

def expr_E_parallel(pass_maps, requestvariables=False):
    if requestvariables==True:
        return ['B','E']
    # No need for transposing in this one
    Bmap = pass_maps['B'] # Magnetic field
    Emap = pass_maps['E'] # Electric field
    return VectorArrayParallelComponent(Emap,Bmap)

def expr_E_perpendicular(pass_maps, requestvariables=False):
    if requestvariables==True:
        return ['B','E']
    # No need for transposing in this one
    Bmap = pass_maps['B'] # Magnetic field
    Emap = pass_maps['E'] # Electric field
    return VectorArrayPerpendicularComponent(Emap,Bmap)

def expr_flowcompression(pass_maps, requestvariables=False):
    if requestvariables==True:
        return ['V']
    Vmap = TransposeVectorArray(pass_maps['V']) # Bulk flow
    return numdiv(Vmap).T

# def expr_gradB_aniso(pass_maps):
#     Bmap = TransposeVectorArray(pass_maps['B']) # Magnetic field
#     gradB = numjacobian(Bmap)
#     rotatedgradB = rotateTensorArrayToVectorArray(gradB,Bmap)
#     gradBaniso = TensorArrayAnisotropy(rotatedgradB)
#     return gradBaniso.T

# def expr_gradPTD_aniso(pass_maps):
#     Bmap = TransposeVectorArray(pass_maps['B']) # Magnetic field
#     PTDmap = TransposeVectorArray(pass_maps['PTensorDiagonal']) # PressureTensorDiagonal
#     gradP = numjacobian(PTDmap)
#     rotatedgradP = rotateTensorArrayToVectorArray(gradP,Bmap)
#     gradPaniso = TensorArrayAnisotropy(rotatedgradP)
#     return gradPaniso.T

slippageVA=3937129.92717945   #Effective alfven speed (in m/s) to use when calculating slippage.
def expr_Slippage(pass_maps, requestvariables=False):
    if requestvariables==True:
        return ['E','B','V']
    # Verify that time averaging wasn't used
    if type(pass_maps) is list:
        print("expr_Slippage expected a single timestep, but got multiple. Exiting.")
        quit()

    expr_Slippage.__name__ = r"Slippage $[v_\mathrm{A}]$"

    E = pass_maps['E']
    B = pass_maps['B']
    V = pass_maps['V']

    Vperp = VectorArrayPerpendicularVector(V,B)
    EcrossB = np.divide(np.cross(E,B), (B*B).sum(-1)[:,:,np.newaxis])
    metricSlippage = EcrossB-Vperp
    alfvenicSlippage = metricSlippage/slippageVA
    return np.linalg.norm(alfvenicSlippage, axis=-1)

def expr_EcrossB(pass_maps, requestvariables=False):
    if requestvariables==True:
        return ['E','B']
    # Verify that time averaging wasn't used
    if type(pass_maps) is list:
        print("expr_EcrossB expected a single timestep, but got multiple. Exiting.")
        quit()

    E = pass_maps['E']
    B = pass_maps['B']

    EcrossB = np.divide(np.cross(E,B), (B*B).sum(-1)[:,:,np.newaxis])
    return np.linalg.norm(EcrossB, axis=-1)


def expr_betatron(pass_maps, requestvariables=False):
    if requestvariables==True:
        return ['B','E','PPerpendicular']
    # pass_maps is a list of numpy arrays
    # Each array has 2 dimensions [ysize, xsize]
    # or 3 dimensions [ysize, xsize, components]

    # for time averaging, it's a list of lists, where the top level
    # is 2N+1 timesteps with the middle one the requested time step

    # This custom expression returns a proxy for betatron acceleration
    if type(pass_maps) is not list:
        # Not a list of time steps, calculating this value does not make sense.
        print("expr_betatron expected a list of timesteps to average from, but got a single timestep. Exiting.")
        quit()

    # Multiple time steps were found. This should be 3, for a time derivative.
    dsteps = [x['dstep'] for x in pass_maps]
    curri = dsteps.index(0)
    previ = dsteps.index(-1)

    thesemaps = pass_maps[curri]
    pastmaps = pass_maps[previ]

    thisB = TransposeVectorArray(thesemaps['B'])
    pastB = TransposeVectorArray(pastmaps['B'])
    thisBmag = np.linalg.norm(thisB, axis=-1)
    pastBmag = np.linalg.norm(pastB, axis=-1)
    dBdt = (thisBmag-pastBmag)/DT

    thisE = TransposeVectorArray(thesemaps['E'])
    thisPperp = thesemaps['PPerpendicular'].T

    # E x B drift = (E X B)/B^2
    B2 = (thisBmag*thisBmag)
    UExB = numcrossproduct(thisE,thisB)/B2[:,:,np.newaxis]
    gradB = numgradscalar(thisBmag)
    
    # dot product is (A*B).sum(-1)
    result = (thisPperp/thisBmag)*(dBdt + (UExB*gradB).sum(-1)) 
    return result.T

def expr_Fermi(pass_maps, requestvariables=False):
    if requestvariables==True:
        return ['B','E','PParallel']
    Bmap = TransposeVectorArray(pass_maps['B']) # Magnetic field
    Emap = TransposeVectorArray(pass_maps['E']) # Electric field
    Pparallel = pass_maps['PParallel'].T #Pressure (scalar)

    Bmag = np.linalg.norm(Bmap, axis=-1)
    B2 = (Bmag*Bmag)
    UExB = numcrossproduct(Emap,Bmap)/B2[:,:,np.newaxis]

    Bnorm = (Bmap/Bmag[:,:,np.newaxis])
    Bjac = numjacobian(Bnorm)
    kappa = numvecdottensor(Bnorm,Bjac)
    # (A*B).sum(-1) is dot product
    result = Pparallel*(UExB*kappa).sum(-1)
    return result.T

def expr_EJ_parallel(pass_maps, requestvariables=False):
    if requestvariables==True:
        return ['B','E']
    # Needs B,E
    Bmap = TransposeVectorArray(pass_maps['B']) # Magnetic field
    Emap = TransposeVectorArray(pass_maps['E']) # Electric field

    Jmap = vec_currentdensity(Bmap)
    Jpara = VectorArrayParallelComponent(Jmap, Bmap)
    Epara = VectorArrayParallelComponent(Emap, Bmap)
    EJpara = (Jpara*Epara)
    return EJpara.T

def expr_Eacc_parallel(pass_maps, requestvariables=False):
    if requestvariables==True:
        return ['B','E','V','rho']
    # No need for transposing in this one
    # Needs B,E,V,rho
    Bmap = pass_maps['B'] # Magnetic field
    Emap = pass_maps['E'] # Electric field
    Vmap = pass_maps['V'] # Bulk flow
    rhomap = pass_maps['rho'] # density
    protoncharge = .16021773e-18

    Vpara = VectorArrayParallelComponent(Vmap, Bmap)
    Epara = VectorArrayParallelComponent(Emap, Bmap)
    qnEVpara = (Vpara*Epara*rhomap*protoncharge)
    return qnEVpara


def expr_diamagnetic(pass_maps, requestvariables=False):
    if requestvariables==True:
        return ['B','rho','V','Pressure']
    # pass_maps is a list of numpy arrays
    # Each array has 2 dimensions [ysize, xsize]
    # or 3 dimensions [ysize, xsize, components]

    # for time averaging, it's a list of lists, where the top level
    # is 2N+1 timesteps with the middle one the requested time step

    # This custom expression returns a proxy for betatron acceleration
    if type(pass_maps) is not list:
        # Not a list of time steps, calculating this value does not make sense.
        print("expr_diamagnetic expected a list of timesteps to average from, but got a single timestep. Exiting.")
        quit()

    # Multiple time steps were found. This should be 3, for a time derivative.
    dsteps = [x['dstep'] for x in pass_maps]
    curri = dsteps.index(0)
    previ = dsteps.index(-1)
    thesemaps = pass_maps[curri]
    pastmaps = pass_maps[previ]

    thisV = TransposeVectorArray(thesemaps['V'])
    pastV = TransposeVectorArray(pastmaps['V'])

    B = TransposeVectorArray(thesemaps['B'])
    rhom = thesemaps['rho'].T * 1.6726e-27
    Pres = thesemaps['Pressure'].T

    dUdt = (thisV-pastV)/DT
    rhodUdt = rhom[:,:,np.newaxis] * dUdt
    BperB2 =  B / (B*B).sum(-1)[:,:,np.newaxis]

    gradP = numgradscalar(Pres)

    term1 = numcrossproduct(BperB2, rhodUdt)
    term2 = numcrossproduct(BperB2, gradP)

    result = np.linalg.norm(term1+term2, axis=-1)
    return result.T

def expr_diamagnetic_noinertial(pass_maps, requestvariables=False):
    if requestvariables==True:
        return ['B','Pressure']
    # pass_maps is a list of numpy arrays
    # Each array has 2 dimensions [ysize, xsize]
    # or 3 dimensions [ysize, xsize, components]

    B = TransposeVectorArray(pass_maps['B'])
    Pres = pass_maps['Pressure'].T

    BperB2 =  B / (B*B).sum(-1)[:,:,np.newaxis]
    gradP = numgradscalar(Pres)

    # Dropping the first term i.e. inertial current
    term2 = numcrossproduct(BperB2, gradP)

    result = np.linalg.norm(term2, axis=-1)
    return result.T


def expr_jc(pass_maps, requestvariables=False):
    # current from curvature drift
    if requestvariables==True:
        return ['B','PParallel']
    # Verify that time averaging wasn't used
    if type(pass_maps) is list:
        print("expr_jc expected a single timestep, but got multiple. Exiting.")
        quit()

    Pparallel = pass_maps['PParallel'].T #Pressure (scalar)
    Bmap = TransposeVectorArray(pass_maps['B']) # Magnetic field
    upBmag4 = np.linalg.norm(Bmap,axis=-1)**(-4)
    # (B dot Del)B 
    BdotDelB = numvecdotdelvec(Bmap,Bmap)
    BxBdotDelB = numcrossproduct(Bmap, BdotDelB)
    result = BxBdotDelB * (Pparallel*upBmag4)[:,:,np.newaxis]
    return np.linalg.norm(result, axis=-1).T

def expr_jg(pass_maps, requestvariables=False):
    # current from gradient drift
    if requestvariables==True:
        return ['B','PPerpendicular']
    # Verify that time averaging wasn't used
    if type(pass_maps) is list:
        print("expr_jg expected a single timestep, but got multiple. Exiting.")
        quit()

    Pperp = pass_maps['PPerpendicular'].T #Pressure (scalar)
    Bmap = TransposeVectorArray(pass_maps['B']) # Magnetic field
    Bmag = np.linalg.norm(Bmap,axis=-1)
    upBmag3 = Bmag**(-3)
    gradB = numgradscalar(Bmag)
    BxgradB = numcrossproduct(Bmap, gradB)
    result = BxgradB * (Pperp*upBmag3)[:,:,np.newaxis]
    return np.linalg.norm(result, axis=-1).T

def expr_jp(pass_maps, requestvariables=False):
    # current from polarization drift
    if requestvariables==True:
        return ['B','V','rho']

    # This custom expression returns a proxy for betatron acceleration
    if type(pass_maps) is not list:
        # Not a list of time steps, calculating this value does not make sense.
        print("expr_jp expected a list of timesteps to average from, but got a single timestep. Exiting.")
        quit()

    # Multiple time steps were found. This should be 3, for a time derivative.
    dsteps = [x['dstep'] for x in pass_maps]
    curri = dsteps.index(0)
    previ = dsteps.index(-1)
    thesemaps = pass_maps[curri]
    pastmaps = pass_maps[previ]

    thisV = TransposeVectorArray(thesemaps['V'])
    pastV = TransposeVectorArray(pastmaps['V'])    
    dVdt = (thisV-pastV)/DT

    Bmap = TransposeVectorArray(thesemaps['B'])
    upBmag2 = np.linalg.norm(Bmap,axis=-1)**(-2)
    rhom = thesemaps['rho'].T * 1.6726e-27
    
    BxdVdt = numcrossproduct(Bmap, dVdt)
    result = BxdVdt * (rhom*upBmag2)[:,:,np.newaxis]
    return np.linalg.norm(result, axis=-1).T

def expr_jm(pass_maps, requestvariables=False):
    # magnetization current
    if requestvariables==True:
        return ['B','PPerpendicular']
    # Verify that time averaging wasn't used
    if type(pass_maps) is list:
        print("expr_jm expected a single timestep, but got multiple. Exiting.")
        quit()

    Pperp = pass_maps['PPerpendicular'].T #Pressure (scalar)
    Bmap = TransposeVectorArray(pass_maps['B']) # Magnetic field
    upBmag2 = np.linalg.norm(Bmap,axis=-1)**(-2)
    curlB = numcurl(Bmap)
    # (B dot Del)B 
    result = -curlB * (Pperp*upBmag2)[:,:,np.newaxis]
    return np.linalg.norm(result, axis=-1).T

def expr_ja(pass_maps, requestvariables=False):
    # Li, Guo, Li, Li (2017)
    # https://doi.org/10.3847/1538-4357/aa745e
    # additional current density (7), non-magnetization current
    if requestvariables==True:
        return ['B','PTensorRotated']
    # Verify that time averaging wasn't used
    if type(pass_maps) is list:
        print("expr_ja expected a single timestep, but got multiple. Exiting.")
        quit()

    Ptensor = np.transpose(pass_maps['PTensorRotated'], (1,0,2,3))
    Bmap = TransposeVectorArray(pass_maps['B']) # Magnetic field    
    Bmag = np.linalg.norm(Bmap,axis=-1)
    Bnorm = np.ma.divide(Bmap,Bmag[:,:,np.newaxis])
    upBmag2 = Bmag**(-2)
    Ppara = Ptensor[:,:,2,2]
    Pperp = 0.5*(Ptensor[:,:,0,0]+Ptensor[:,:,1,1])
    Pperpident = np.zeros_like(Ptensor)
    Pperpident[:,:,0,0] = Pperp
    Pperpident[:,:,1,1] = Pperp
    Pperpident[:,:,2,2] = Pperp
    bbtensor = np.einsum('ijk,ijl->ijkl',Bnorm,Bnorm)
    sumtensor = Ptensor - Pperpident - bbtensor*(Ppara-Pperp)[:,:,np.newaxis,np.newaxis]
    divsumtemsor = numdivtensor(sumtensor)    
    result = - numcrossproduct(divsumtemsor,Bmap) * upBmag2[:,:,np.newaxis]
    return np.linalg.norm(result, axis=-1).T


def expr_dLstardt(pass_maps, requestvariables=False):
    # current from polarization drift
    if requestvariables==True:
        return ['B','E']

    # This custom expression returns a proxy for betatron acceleration
    if type(pass_maps) is not list:
        # Not a list of time steps, calculating this value does not make sense.
        print("expr_dLstardt expected a list of timesteps to average from, but got a single timestep. Exiting.")
        quit()

    # Multiple time steps were found. This should be 3, for a time derivative.
    dsteps = [x['dstep'] for x in pass_maps]
    curri = dsteps.index(0)
    previ = dsteps.index(-1)
    thesemaps = pass_maps[curri]
    pastmaps = pass_maps[previ]

    thisB = TransposeVectorArray(thesemaps['B'])
    pastB = TransposeVectorArray(pastmaps['B'])    
    Vddt = (thisV-pastV)/DT

    Bmap = TransposeVectorArray(thesemaps['B'])
    upBmag2 = np.linalg.norm(Bmap,axis=-1)**(-2)
    rhom = thesemaps['rho'].T * 1.6726e-27
    
    BxdVdt = numcrossproduct(Bmap, dVdt)
    result = BxdVdt * (rhom*upBmag2)[:,:,np.newaxis]
    return np.linalg.norm(result, axis=-1).T
    
    
################
## Note: pyPlots/plot_colormap.py already includes some functionality for plotting
## vectors and streamlines on top of the colormap. For simple variables, those will
## likely suffice. Use these external plotting routines for more involved calculations.


def overplotvectors(ax, XmeshXY,YmeshXY, pass_maps):    
    # Example: B curvature force
    B = TransposeVectorArray(pass_maps['B'])
    vf = pt.plot.plot_helpers.vec_MagneticTensionForce(B)
    # any of the vec_ functions in plot_helpers.py are ok, and new ones can be constructed.
    # Variables already included in analysator can be plotted directly using plot_colormap.py.

    # Transpose back
    vf = TransposeVectorArray(vf)

    # Find vector lengths and define color
    lengths=np.linalg.norm(vf, axis=-1)
    colors = np.log10(lengths/np.mean(lengths))
    # Try to estimate step so there's about 100 vectors in the image area
    step = int(np.sqrt(colors.shape[0] * colors.shape[1]/100.))

    # inplane unit length vectors
    vectmap = pt.plot.plot_helpers.inplanevec(vectmap)
    vectmap = vectmap / np.linalg.norm(vectmap, axis=-1)[:,:,np.newaxis]

    X = XmeshXY[::step,::step]
    Y = YmeshXY[::step,::step]
    U = vectmap[::step,::step,0]            
    if PLANE=="XY":
        V = vectmap[::step,::step,1]
    elif PLANE=="XZ":
        V = vectmap[::step,::step,2]
    C = colors[::step,::step]
    ax.quiver(X,Y,U,V,C, cmap='gray', units='dots', scale=0.03/scale, headlength=2, headwidth=2,                       
                       headaxislength=2, scale_units='dots', pivot='middle')


def overplotstreamlines(ax, XmeshXY,YmeshXY, pass_maps):
    # Select first valid variable
    listofkeys = iter(pass_maps)
    while True:
        var = next(listofkeys)
        if var!="dstep": break

    # Take in-plane component
    vfip = pt.plot.plot_helpers.inplanevec(var)

    X = XmeshXY
    Y = YmeshXY
    U = vfip[:,:,0]
    V = vfip[:,:,1]
    ax.streamplot(X,Y,U,V,linewidth=0.5, density=3, color='white')

<<<<<<< HEAD
def expr_electronflow(pass_maps, requestvariables=False):
    # Calculates the required current density to support the observed magnetic field.
    # Then calculates the required electron flow velocity to support that current.
    if requestvariables==True:
        return ['vg_b_vol','electron/vg_v','electron/vg_rho','proton/vg_v','proton/vg_rho']
    # Verify that time averaging wasn't used
    if type(pass_maps) is list:
        print("expr_electronflow expected a single timestep, but got multiple. Exiting.")
        quit()

    unitcharge = 1.602177e-19
    mu0 = 1.25663706144e-6
    Bmap = TransposeVectorArray(pass_maps['vg_b_vol']) # Magnetic field
    evmap = TransposeVectorArray(pass_maps['electron/vg_v'])
    pvmap = TransposeVectorArray(pass_maps['proton/vg_v'])
    erhomap = pass_maps['electron/vg_rho'].T
    prhomap = pass_maps['proton/vg_rho'].T
    
    j = numcurl(Bmap)/mu0
    jprot = pvmap*prhomap[:,:,np.newaxis]*unitcharge
    jele = -evmap*erhomap[:,:,np.newaxis]*unitcharge
    reqjele = j - jprot
    reqjv = reqjele / erhomap[:,:,np.newaxis] / (-unitcharge)

    print("mean jprot",np.mean(np.linalg.norm(jprot,axis=-1)),'mean jele',np.mean(np.linalg.norm(jele,axis=-1)))
    print("min jprot",np.min(np.linalg.norm(jprot,axis=-1)),'min jele',np.min(np.linalg.norm(jele,axis=-1)))
    print("max jprot",np.max(np.linalg.norm(jprot,axis=-1)),'max jele',np.max(np.linalg.norm(jele,axis=-1)))

    print("mean reqjv",np.mean(np.linalg.norm(reqjv,axis=-1)),'mean reqjele',np.mean(np.linalg.norm(reqjele,axis=-1)))
    print("min reqjv",np.min(np.linalg.norm(reqjv,axis=-1)),'min reqjele',np.min(np.linalg.norm(reqjele,axis=-1)))
    print("max reqjv",np.max(np.linalg.norm(reqjv,axis=-1)),'max reqjele',np.max(np.linalg.norm(reqjele,axis=-1)))
        
#    return np.linalg.norm(reqjv, axis=-1).T
    if exprop is not None:
        return reqjv[:,:,exprop].T
    else:
        return np.linalg.norm(reqjv, axis=-1).T

def expr_electronflowerr(pass_maps, requestvariables=False):
    # Calculates the required current density to support the observed magnetic field.
    # Then calculates the required electron flow velocity to support that current.
    # Then compares the current electron flow to that required.
    if requestvariables==True:
        return ['vg_b_vol','electron/vg_v','electron/vg_rho','proton/vg_v','proton/vg_rho']
    # Verify that time averaging wasn't used
    if type(pass_maps) is list:
        print("expr_electronflow expected a single timestep, but got multiple. Exiting.")
        quit()

    unitcharge = 1.602177e-19
    mu0 = 1.25663706144e-6
    Bmap = TransposeVectorArray(pass_maps['vg_b_vol']) # Magnetic field
    evmap = TransposeVectorArray(pass_maps['electron/vg_v'])
    pvmap = TransposeVectorArray(pass_maps['proton/vg_v'])
    erhomap = pass_maps['electron/vg_rho'].T
    prhomap = pass_maps['proton/vg_rho'].T
    
    j = numcurl(Bmap)/mu0
    jprot = pvmap*prhomap[:,:,np.newaxis]*unitcharge
    jele = -evmap*erhomap[:,:,np.newaxis]*unitcharge
    reqjele = j - jprot
    reqjv = reqjele / erhomap[:,:,np.newaxis] / (-unitcharge)

    everror = evmap - reqjv
    print("mean jprot",np.mean(np.linalg.norm(jprot,axis=-1)),'mean jele',np.mean(np.linalg.norm(jele,axis=-1)))
    print("min jprot",np.min(np.linalg.norm(jprot,axis=-1)),'min jele',np.min(np.linalg.norm(jele,axis=-1)))
    print("max jprot",np.max(np.linalg.norm(jprot,axis=-1)),'max jele',np.max(np.linalg.norm(jele,axis=-1)))

    print("mean reqjv",np.mean(np.linalg.norm(reqjv,axis=-1)),'mean reqjele',np.mean(np.linalg.norm(reqjele,axis=-1)))
    print("min reqjv",np.min(np.linalg.norm(reqjv,axis=-1)),'min reqjele',np.min(np.linalg.norm(reqjele,axis=-1)))
    print("max reqjv",np.max(np.linalg.norm(reqjv,axis=-1)),'max reqjele',np.max(np.linalg.norm(reqjele,axis=-1)))
        
#    return np.linalg.norm(reqjv, axis=-1).T
    if exprop is not None:
        return everror[:,:,exprop].T
    else:
        return np.linalg.norm(everror, axis=-1).T
=======
# Helper function for drawing on existing panel
def cavitons(ax, XmeshXY,YmeshXY, extmaps, requestvariables=False):
    if requestvariables==True:
        return ['rho', 'B', 'beta']

    # Check if extmaps has multiple time steps or just one
    if type(extmaps) is list:
        dsteps = [x['dstep'] for x in extmaps]
        curri = dsteps.index(0)
        rho = extmaps[curri]['rho']
        beta = extmaps[curri]['beta']
        # take magnitude of B
        B = np.linalg.norm(extmaps[curri]['B'],axis=-1)
    else:
        rho = extmaps['rho']
        beta = extmaps['beta']
        # take magnitude of B
        B = np.linalg.norm(extmaps['B'],axis=-1)

    # Colours to use
    color_cavitons = 'yellow'#'#924900'
    color_SHFAs    = 'k'#'#B66DFF'
    color_BS       = 'white'#'#FFFF6D'

    # thresholds
    level_bow_shock = 2.e+6
    level_n_caviton = 4.e+6
    level_B_caviton = 4.e-9
    level_beta_SHFA = 150
    level_beta_SHFA_SW = 10.

    # mask cavitons
    cavitons = np.ma.masked_greater_equal(B,level_B_caviton)
    cavitons.mask[rho > level_n_caviton] = True
    cavitons.fill_value = 0.
    cavitons[cavitons.mask == False] = 1.

    print("cavitons",cavitons.sum())

    # mask SHFAs
    SHFAs = np.ma.masked_greater_equal(B,level_B_caviton)
    SHFAs.mask[rho > level_n_caviton] = True
    SHFAs.mask[beta < level_beta_SHFA_SW] = True
    SHFAs.fill_value = 0.
    SHFAs[SHFAs.mask == False] = 1.
    print("SHFA",SHFAs.sum())
    # draw contours
    contour_shock = ax.contour(XmeshXY,YmeshXY,rho,[level_bow_shock], 
                               linewidths=1.2, colors=color_BS,label='Bow shock')
    contour_cavitons = ax.contour(XmeshXY,YmeshXY,cavitons.filled(),[0.5], linewidths=1.5, colors=color_cavitons)  
    contour_SHFAs = ax.contour(XmeshXY,YmeshXY,SHFAs.filled(),[0.5], linewidths=1.5, colors=color_SHFAs)           
>>>>>>> f9f61812
<|MERGE_RESOLUTION|>--- conflicted
+++ resolved
@@ -850,7 +850,6 @@
     V = vfip[:,:,1]
     ax.streamplot(X,Y,U,V,linewidth=0.5, density=3, color='white')
 
-<<<<<<< HEAD
 def expr_electronflow(pass_maps, requestvariables=False):
     # Calculates the required current density to support the observed magnetic field.
     # Then calculates the required electron flow velocity to support that current.
@@ -928,7 +927,7 @@
         return everror[:,:,exprop].T
     else:
         return np.linalg.norm(everror, axis=-1).T
-=======
+
 # Helper function for drawing on existing panel
 def cavitons(ax, XmeshXY,YmeshXY, extmaps, requestvariables=False):
     if requestvariables==True:
@@ -979,5 +978,4 @@
     contour_shock = ax.contour(XmeshXY,YmeshXY,rho,[level_bow_shock], 
                                linewidths=1.2, colors=color_BS,label='Bow shock')
     contour_cavitons = ax.contour(XmeshXY,YmeshXY,cavitons.filled(),[0.5], linewidths=1.5, colors=color_cavitons)  
-    contour_SHFAs = ax.contour(XmeshXY,YmeshXY,SHFAs.filled(),[0.5], linewidths=1.5, colors=color_SHFAs)           
->>>>>>> f9f61812
+    contour_SHFAs = ax.contour(XmeshXY,YmeshXY,SHFAs.filled(),[0.5], linewidths=1.5, colors=color_SHFAs)           