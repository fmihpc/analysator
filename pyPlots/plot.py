# 
# This file is part of Analysator.
# Copyright 2013-2016 Finnish Meteorological Institute
# Copyright 2017-2018 University of Helsinki
# 
# For details of usage, see the COPYING file and read the "Rules of the Road"
# at http://www.physics.helsinki.fi/vlasiator/
# 
# This program is free software; you can redistribute it and/or modify
# it under the terms of the GNU General Public License as published by
# the Free Software Foundation; either version 2 of the License, or
# (at your option) any later version.
# 
# This program is distributed in the hope that it will be useful,
# but WITHOUT ANY WARRANTY; without even the implied warranty of
# MERCHANTABILITY or FITNESS FOR A PARTICULAR PURPOSE.  See the
# GNU General Public License for more details.
# 
# You should have received a copy of the GNU General Public License along
# with this program; if not, write to the Free Software Foundation, Inc.,
# 51 Franklin Street, Fifth Floor, Boston, MA 02110-1301 USA.
# 

''' The plot module has all the functions related to plotting variables.

   .. code-block:: python

      # Example:
      import pytools as pt
      pt.pt.
      #press [tab] -> get the functions

'''

from plot_variables import plot_variables, plot_multiple_variables


import matplotlib.pyplot as plt
import matplotlib
import colormaps as cmaps

import plot_helpers
from plot_colormap import plot_colormap
from plot_vdf import plot_vdf
from plot_vdf_profiles import plot_vdf_profiles
from plot_colormap3dslice import plot_colormap3dslice
from plot_threeslice import plot_threeslice
from plot_ionosphere import plot_ionosphere

try:
    from plot_isosurface import plot_isosurface, plot_neutral_sheet
except:
    print("plot_isosurface not imported. To access it, use Python version >3.8 and install scikit-image.")

<<<<<<< HEAD
from packaging.version import Version
import numpy as np, os



=======
# from distutils.version import LooseVersion
from packaging.version import Version

import numpy as np, os


>>>>>>> 16838251
if Version(matplotlib.__version__) < Version("3.3.0"):
    plt.register_cmap(name='viridis', cmap=cmaps.viridis)
    plt.register_cmap(name='viridis_r', cmap=cmaps.viridis_r)
    plt.register_cmap(name='plasma', cmap=cmaps.plasma)
    plt.register_cmap(name='plasma_r', cmap=cmaps.plasma_r)
    plt.register_cmap(name='inferno', cmap=cmaps.inferno)
    plt.register_cmap(name='inferno_r', cmap=cmaps.inferno_r)
    plt.register_cmap(name='magma', cmap=cmaps.magma)
    plt.register_cmap(name='magma_r', cmap=cmaps.magma_r)

# Register custom colourmaps
if Version(matplotlib.__version__) < Version("3.5.0"):
    plt.register_cmap(name='parula', cmap=cmaps.parula)
    plt.register_cmap(name='parula_r', cmap=cmaps.parula_r)
    plt.register_cmap(name='hot_desaturated', cmap=cmaps.hot_desaturated_colormap)
    plt.register_cmap(name='hot_desaturated_r', cmap=cmaps.hot_desaturated_colormap_r) # Listed colormap requires making reversed version at earlier step
    plt.register_cmap(name='pale_desaturated', cmap=cmaps.pale_desaturated_colormap)
    plt.register_cmap(name='pale_desaturated_r', cmap=cmaps.pale_desaturated_colormap_r) # Listed colormap requires making reversed version at earlier step
    plt.register_cmap(name='warhol', cmap=cmaps.warhol_colormap)
else:
    matplotlib.colormaps.register(name='parula', cmap=cmaps.parula)
    matplotlib.colormaps.register(name='parula_r', cmap=cmaps.parula_r)
    matplotlib.colormaps.register(name='hot_desaturated', cmap=cmaps.hot_desaturated_colormap)
    matplotlib.colormaps.register(name='hot_desaturated_r', cmap=cmaps.hot_desaturated_colormap_r) # Listed colormap requires making reversed version at earlier step
    matplotlib.colormaps.register(name='pale_desaturated', cmap=cmaps.pale_desaturated_colormap)
    matplotlib.colormaps.register(name='pale_desaturated_r', cmap=cmaps.pale_desaturated_colormap_r) # Listed colormap requires making reversed version at earlier step
    matplotlib.colormaps.register(name='warhol', cmap=cmaps.warhol_colormap)


decimalprecision_ax = 0
decimalprecision_cblin = 0
cb_linear = False

# Output matplotlib version
print("Using matplotlib version "+matplotlib.__version__)

# Default output directory for plots
defaultoutputdir=os.path.expandvars('$HOME/Plots/')
if os.getenv('PTOUTPUTDIR'):
    defaultoutputdir=os.getenv('PTOUTPUTDIR')

# axisfmt replaces minus sign with en-dash to fix bug with latex descender value return
# nb: axis ticks are never plotted with scientific format
def axisfmt(x, pos):
    f = r'{:.'+decimalprecision_ax+r'f}'
    if not os.getenv('PTNOLATEX'):
        a = f.format(abs(x))
        if np.sign(x)<0: a = r'\mbox{\textbf{--}}'+a
        return r'$'+a+'$'
    else:
        return f.format(x)

# cbfmtsci replaces minus sign with en-dash to fix bug with latex descender value return
# Scientific format for colour bar ticks
def cbfmtsci(x, pos):
    if (cb_linear is True):
        # for linear, use more precision
        a, b = ('{:.'+str(int(decimalprecision_cblin))+'e}').format(x).split('e')
        precisionvalue = int(decimalprecision_cblin)
        if int(b) < 0:
            precisionvalue += int(b)
        if abs(precisionvalue)<1:
            precisionvalue=1
        f = '{:.' + str(abs(precisionvalue)) + 'f}'
        number = f.format(abs(float(a)))+r'{\times}'+'10^{{{}}}'.format(int(b))
    else:
        a, b = '{:.1e}'.format(x).split('e')
        number = '{:.1f}'.format(abs(float(a)))+r'{\times}'+'10^{{{}}}'.format(int(b))
    signchar=r'' 
    # Multiple braces for b take care of negative values in exponent
    # brackets around \times remove extra whitespace
    if not os.getenv('PTNOLATEX'):
        # replaces minus sign with en-dash to fix big with latex descender value return
        if np.sign(x)<0: signchar=r'\mbox{\textbf{--}}'
    else:
        if np.sign(x)<0: signchar=r'-'
    # Final special treatment for zero value
    if x==0:
        number = r'0.0{\times}10^{{{0}}}'
    return r'$'+signchar+number+'$'
    
# cbfmt replaces minus sign with en-dash to fix bug with latex descender value return, used for colorbar
# nb: regular floating i.e. non-scientific format for colorbar ticks
def cbfmt(x, pos):
    # Special treatment for zero value
    if x==0:
        return r'$0.0$'
    # Set required decimal precision
    a, b = '{:.1e}'.format(x).split('e')
    # e.g. 9.0e-1 means we need precision 1
    if (cb_linear is True):
        # for linear, use more precision
        precision = str(int(decimalprecision_cblin))
        #if int(b)<1: precision = str(1+abs(int(b)))
    else:
        precision = '0'
        if int(b)<1: precision = str(abs(int(b)))
    f = r'{:.'+precision+'f}'
    if not os.getenv('PTNOLATEX'):
        a = f.format(abs(x))
        if np.sign(x)<0: a = r'\mbox{\textbf{--}}'+a
        return r'$'+a+'$'
    else:
        return f.format(x)


# Helper routines for latex output handling    
def bfstring(string):
    if not os.getenv('PTNOLATEX'):
        if len(string)==0:
            return ''
        else:
            return r'\mathbf{'+string+'}'
    # LaTeX output off
    return string

def rmstring(string):
    if len(string)==0:
        return ''
    else:
        return r'\mathrm{'+string+'}'

def mathmode(string):
    if len(string)==0:
        return ''
    else:
        # First remove any internal possible dollar signs, then wrap whole string into math block
        result = string.replace('$','')
        if os.getenv('PTNOLATEX'):
            # Get rid of latex spaces
            result = result.replace(r'\,','~').replace(r'\qquad','~~~~~~')
        return r"$"+result+"$"

def textbfstring(string):
    if not os.getenv('PTNOLATEX'):
        if len(string)==0:
            return ''
        else:
            return r'\textbf{'+string+'}'
    # LaTex output off
    return string
<|MERGE_RESOLUTION|>--- conflicted
+++ resolved
@@ -52,20 +52,10 @@
 except:
     print("plot_isosurface not imported. To access it, use Python version >3.8 and install scikit-image.")
 
-<<<<<<< HEAD
-from packaging.version import Version
-import numpy as np, os
-
-
-
-=======
-# from distutils.version import LooseVersion
 from packaging.version import Version
 
 import numpy as np, os
 
-
->>>>>>> 16838251
 if Version(matplotlib.__version__) < Version("3.3.0"):
     plt.register_cmap(name='viridis', cmap=cmaps.viridis)
     plt.register_cmap(name='viridis_r', cmap=cmaps.viridis_r)
