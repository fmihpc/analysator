--- conflicted
+++ resolved
@@ -289,11 +289,7 @@
                 pass
 
         if not os.access(savefigdir, os.W_OK):
-<<<<<<< HEAD
-            logging.info("No write access for directory "+outputdir2+"! Exiting.")
-=======
-            print("No write access for directory "+savefigdir+"! Exiting.")
->>>>>>> a5654c0a
+            logging.info("No write access for directory "+savefigdir+"! Exiting.")
             return
 
 
