# 
# This file is part of Analysator.
# Copyright 2013-2016 Finnish Meteorological Institute
# Copyright 2017-2018 University of Helsinki
# 
# For details of usage, see the COPYING file and read the "Rules of the Road"
# at http://www.physics.helsinki.fi/vlasiator/
# 
# This program is free software; you can redistribute it and/or modify
# it under the terms of the GNU General Public License as published by
# the Free Software Foundation; either version 2 of the License, or
# (at your option) any later version.
# 
# This program is distributed in the hope that it will be useful,
# but WITHOUT ANY WARRANTY; without even the implied warranty of
# MERCHANTABILITY or FITNESS FOR A PARTICULAR PURPOSE.  See the
# GNU General Public License for more details.
# 
# You should have received a copy of the GNU General Public License along
# with this program; if not, write to the Free Software Foundation, Inc.,
# 51 Franklin Street, Fifth Floor, Boston, MA 02110-1301 USA.
# 


import pytools as pt
import sys, os, socket
import numpy as np
<<<<<<< HEAD
                     
=======


>>>>>>> 1e845389
# Custom expression function                                                               
def exprMA_cust(exprmaps, requestvariables=False):
    if requestvariables==True:
        return ['va']
    # exprmaps is a dictionary of numpy arrays
    # Each array has 2 dimensions [xsize, ysize]
    # or 3 dimensions [xsize, ysize, components]
    # here the function returns the M_A with a preset bulk velocity

    # Verify that time averaging wasn't used
    if type(pass_maps) is list:
        print("exprMA_cust expected a single timestep, but got multiple. Exiting.")
        quit()

    custombulkspeed=1500000. # m/s
    va = exprmaps['va'][:,:]
    MA = custombulkspeed/va
    return MA


# Second example of a more involved custom expression function
def expr_cav_cust(pass_maps, requestvariables=False):
    if requestvariables==True:
        return ['rho', 'B', 'beta']
    # pass_maps is a dictionary of numpy arrays
    # Each array has 2 dimensions [ysize, xsize]
    # or 3 dimensions [ysize, xsize, components]

    # for time averaging, it's a list of dictionaries
    # Each dictionary contains an entry called 'dstep'
    # Which contains the relative time step position, i.e.
    # a value of 0 indicates no time offset.

    # This custom expression returns a map with values of
    # either 0 (solar wind), 0.5 (caviton), or 1.0 (SHFA), calculated against
    # time-averaged background values. This version doesn't do intelligent checks for the
    # format of the incoming data.
    if type(pass_maps) is not list:
        # Not a list of time steps, calculating this value does not make sense.
        print("expr_cav_cust expected a list of timesteps to average from, but got a single timestep. Exiting.")
        quit()

    # Multiple time steps were found
    ntimes = len(pass_maps)
    dsteps = [x['dstep'] for x in pass_maps]
    curri = dsteps.index(0)
    thesemaps = pass_maps[curri]
    
    thisrho = np.ma.masked_less_equal(thesemaps['rho'][:,:], 0)
    thisB = np.ma.masked_less_equal(thesemaps['B'],0)
    thisbeta = np.ma.masked_less_equal(thesemaps['beta'],0)
    thisBmag = np.linalg.norm(thisB, axis=-1)
        
    avgrho = np.zeros(np.array(thisrho.shape))
    avgBmag = np.zeros(np.array(thisrho.shape))
    # avgbeta = np.zeros(np.array(thisrho.shape))
    
    for i in range(ntimes):
        if i==curri: # Exclude current frame from background value averaging
            continue
        nowmaps = pass_maps[i]
        print(nowmaps['dstep'])
        avgrho = np.add(avgrho, nowmaps['rho'])
        avgBcalc = np.linalg.norm(nowmaps['B'], axis=-1)
        avgBmag = np.add(avgBmag, avgBcalc)
        # avgbeta = np.add(avgbeta, nowmaps[2])

    avgrho = np.divide(np.ma.masked_less_equal(avgrho,0), np.array([ntimes-1]))
    avgBmag = np.divide(np.ma.masked_less_equal(avgBmag,0), np.array([ntimes-1]))
    #avgbeta = np.divide(np.ma.masked_less_equal(avgbeta,0), np.array([ntimes-1]))

    rhoratio = np.ma.divide(thisrho, avgrho)
    Bmagratio = np.ma.divide(thisBmag, avgBmag)
    #betaratio = np.divide(thisbeta, avgbeta)

    # Calculations using masked arrays proved problematic so a less-than elegant method is used here.
    empty = np.zeros(np.array(thisrho.shape))
    half = empty + 0.5
    one = empty + 1.0
    caviton = np.add(empty, one, where=(rhoratio<0.8))
    caviton = np.add(caviton, one, where=(Bmagratio<0.8))
    shfa = np.add(caviton, one, where=(thisbeta>10))

    combo = np.add(empty, half, where=(caviton>1.5))
    combo2 = np.add(empty, half, where=(shfa>2.5))
    combo3 = combo+combo2

    # Mask out anything that is inside the bow shock
    bowshock = 2.e6
    combo3 = np.ma.masked_where(thisrho>bowshock, combo3)

    return combo3

def expr_Tanisotropy(pass_maps):
    # pass_maps is a list of numpy arrays
    # Each array has 2 dimensions [ysize, xsize]
    # or 3 dimensions [ysize, xsize, components]
    # here it's assumed to contain Tpara and Tperp, and the function
    # returns the Tpara/Tperp

    # Verify that time averaging wasn't used
    if type(pass_maps[0]) is list:
        print("expr_Tanisotropy expected a single timestep, but got multiple. Exiting.")
        quit()

    kb = 1.38065e-23 # Boltzmann's constant
    
    rho = pass_maps[0][:,:]
    B = pass_maps[1][:,:]
    PDiag = pass_maps[2][:,:]
    POff = pass_maps[3][:,:]

    # Normalising B
    B0 = B[:,:,0]
    B1 = B[:,:,1]
    B2 = B[:,:,2]
    normB = np.sqrt(B0**2 + B1**2 + B2**2)
    B0n = B0/normB
    B1n = B1/normB
    B2n = B2/normB

    # Building the temperature tensor from variables
    TTensor00 = PDiag[:,:,0]/(rho+1.)/kb
    TTensor01 = POff[:,:,2]/(rho+1.)/kb
    TTensor02 = POff[:,:,1]/(rho+1.)/kb
    TTensor10 = POff[:,:,2]/(rho+1.)/kb
    TTensor11 = PDiag[:,:,1]/(rho+1.)/kb
    TTensor12 = POff[:,:,0]/(rho+1.)/kb
    TTensor20 = POff[:,:,1]/(rho+1.)/kb
    TTensor21 = POff[:,:,0]/(rho+1.)/kb
    TTensor22 = PDiag[:,:,2]/(rho+1.)/kb

    # Calculating the parallel temperature as dot(Bn,TTensor*Bn)
    Tpara = (B0n*(TTensor00*B0n+TTensor01*B1n+TTensor02*B2n)
           + B1n*(TTensor10*B0n+TTensor11*B1n+TTensor12*B2n)
           + B2n*(TTensor20*B0n+TTensor21*B1n+TTensor22*B2n))

    # Calculating the perpendicular temperature as 0.5*(trace(TTensor)-T_para)
    Tperp = 0.5*(TTensor00+TTensor11+TTensor22 - Tpara)

    # Calculate temperature anisotropy as the para/perp ratio
    Tanisotropy = Tpara/(Tperp+1.)

    return Tanisotropy


# Helper function for drawing fsaved cells
def overplotfsaved(ax, XmeshXY,YmeshXY, pass_maps):
    contour_mirror = ax.contour(XmeshXY,YmeshXY,pass_maps[0],[0.5],
                               linewidths=1, colors='black')



# Helper function for drawing on existing panel
def cavitoncontours(ax, XmeshXY,YmeshXY, extmaps, requestvariables=False):
    if requestvariables==True:
        return ['rho', 'B', 'beta']

    # Check if pass_maps has multiple time steps or just one
    if type(pass_maps) is list:
        dsteps = [x['dstep'] for x in pass_maps]
        curri = dsteps.index(0)
        rho = extmaps[curri]['rho']
        beta = extmaps[curri]['beta']
        # take magnitude of B
        B = np.linalg.norm(extmaps[curri]['B'],axis=-1)
    else:
        rho = extmaps['rho']
        beta = extmaps['beta']
        # take magnitude of B
        B = np.linalg.norm(extmaps['B'],axis=-1)

    # Colours to use
    color_cavitons = '#924900'
    color_SHFAs    = '#B66DFF'
    color_BS       = '#FFFF6D'

    # thresholds
    level_bow_shock = 2.e+6
    level_n_caviton = 0.8e+6
    level_B_caviton = 4.e-9
    level_beta_SHFA = 150
    level_beta_SHFA_SW = 10.

    # mask cavitons
    cavitons = np.ma.masked_greater_equal(B,level_B_caviton)
    cavitons.mask[rho > level_n_caviton] = True
    cavitons.fill_value = 0.
    cavitons[cavitons.mask == False] = 1.

    # mask SHFAs
    SHFAs = np.ma.masked_greater_equal(B,level_B_caviton)
    SHFAs.mask[rho > level_n_caviton] = True
    SHFAs.mask[beta < level_beta_SHFA_SW] = True
    SHFAs.fill_value = 0.
    SHFAs[SHFAs.mask == False] = 1.
 
    # draw contours
    contour_shock = ax.contour(XmeshXY,YmeshXY,rho,[level_bow_shock], 
                               linewidths=1.2, colors=color_BS,label='Bow shock')
    contour_cavitons = ax.contour(XmeshXY,YmeshXY,cavitons.filled(),[0.5], linewidths=1.5, colors=color_cavitons)  
    contour_SHFAs = ax.contour(XmeshXY,YmeshXY,SHFAs.filled(),[0.5], linewidths=1.5, colors=color_SHFAs)           




<<<<<<< HEAD
# -------------------------------------------------------------------------------

fileLocation="/proj/vlasov/2D/BCH/bulk/"
fluxLocation="/proj/vlasov/2D/BCH/flux/"
=======
# Helper function for drawing on existing panel
def insetVDF(ax, XmeshXY,YmeshXY, pass_maps):
    # pass_maps is a list of numpy arrays, not used here.
    from mpl_toolkits.axes_grid1.inset_locator import inset_axes

    # 'upper right'  : 1,
    # 'upper left'   : 2,
    # 'lower left'   : 3,
    # 'lower right'  : 4,
    # 'right'        : 5,
    # 'center left'  : 6,
    # 'center right' : 7,
    # 'lower center' : 8,
    # 'upper center' : 9,
    # 'center'       : 10

    # Generate inset axes for VDF #1
    VDFcoord = [10.8,0,-5]
    VDFax = inset_axes(ax, width="25%", height="25%", loc=2, bbox_transform=ax.transAxes)
    pt.plot.plot_vdf(filename=fileLocation+bulkname,coordre=VDFcoord,box=[-2.5e6,2.5e6,-2.5e6,2.5e6], fmin=1e-14, fmax=2e-8,slicethick=0,axes=VDFax, unit=6,nocb=1,title='',noxlabels=1,noylabels=1)
    # Add dot at VDF location
    ax.scatter(VDFcoord[0], VDFcoord[2], color='black',marker='o',s=20)
    ax.scatter(VDFcoord[0], VDFcoord[2], color='gray',marker='o',s=2)

    # Generate inset axes for VDF #2
    VDFcoord = [10.8,0,-15]
    VDFax = inset_axes(ax, width="25%", height="25%", loc=6, bbox_transform=ax.transAxes)
    pt.plot.plot_vdf(filename=fileLocation+bulkname,coordre=VDFcoord,box=[-2.5e6,2.5e6,-2.5e6,2.5e6], fmin=1e-14, fmax=2e-8,slicethick=0,axes=VDFax, unit=6,nocb=1,title='',noxlabels=1,noylabels=1)
    # Add dot at VDF location
    ax.scatter(VDFcoord[0], VDFcoord[2], color='black',marker='o',s=20)
    ax.scatter(VDFcoord[0], VDFcoord[2], color='gray',marker='o',s=2)

    # Generate inset axes for VDF #3
    VDFcoord = [10.8,0,-25]
    VDFax = inset_axes(ax, width="25%", height="25%", loc=3, bbox_transform=ax.transAxes)
    pt.plot.plot_vdf(filename=fileLocation+bulkname,coordre=VDFcoord,box=[-2.5e6,2.5e6,-2.5e6,2.5e6], fmin=1e-14, fmax=2e-8,slicethick=0,axes=VDFax, unit=6,nocb=1,title='',noxlabels=1,noylabels=1)
    # Add dot at VDF location
    ax.scatter(VDFcoord[0], VDFcoord[2], color='black',marker='o',s=20)
    ax.scatter(VDFcoord[0], VDFcoord[2], color='gray',marker='o',s=2)
   

fileLocation="/proj/vlasov/2D/BCQ/bulk/"
fluxLocation="/proj/vlasov/2D/BCQ/flux/"
>>>>>>> 1e845389
outputLocation=outputdir=os.path.expandvars('$HOME/Plots/')

# Frame extent for this job given as command-line arguments
if len(sys.argv)==3: # Starting and end frames given
    timetot = range(int(sys.argv[1]), int(sys.argv[2]), 1)
else: # Only starting frame given, generate one frame
    timetot = range(int(sys.argv[1]), int(sys.argv[1])+1, 1)
for j in timetot:
    # Source data file
    bulkname = "bulk."+str(j).rjust(7,'0')+".vlsv"
    print(bulkname)

    # Plot(s) to be made
#    pt.plot.plot_colormap_with_vdf(filename=bulkname, var='temperature', boxre=[-15, -2, -6.5, 6.5],vmin=5e5, vmax=1e8,step=i/2, colormap='nipy_spectral', cellidplot=


#    pt.plot.plot_colormap_with_vdf(filename=fileLocation+bulkname,boxre=[-20, -8, -6, 6], colormap='RdBu_r',cellidplot=[3601701,3601751,3601801,3751851,3601851,345185

    pt.plot.plot_colormap_with_vdf(filename=fileLocation+bulkname,boxre=[-15, -2, -6.5, 6.5], colormap='hot_desaturated',cellidplot=[3601701,3601751,3601801,3751851,36

#    pt.plot.plot_colormap_with_vdf(filename=fileLocation+bulkname,boxre=[-20, -8, -6, 6], colormap='RdBu_r',cellidplot=[3601601,3601651,3601701,3601751,3601801],step=

#    pt.plot.plot_colormap_with_vdf(filename=fileLocation+bulkname,boxre=[-20, -8, -6, 6], colormap='RdBu_r',cellidplot=[3601601,3601651,3601701,3601751,3601801],step=

#    pt.plot.plot_colormap_with_vdf(filename=fileLocation+bulkname,boxre=[-20, -8, -6, 6], colormap='RdBu_r',cellidplot=[3601601,3601651,3601701,3601751,3601801],step=

#    pt.plot.plot_vdf(filename=fileLocation+bulkname, step=j, cellids=3601751,box=[-3e6,3e6,-3e6,3e6],bpara=1,colormap='nipy_spectral', fmin=1e-15, fmax=1e-11, cbulk=1
#    pt.plot.plot_vdf(filename=fileLocation+bulkname, step=j, cellids=3601751,box=[-3e6,3e6,-3e6,3e6],bpara1=1,colormap='nipy_spectral', fmin=1e-15, fmax=1e-11, cbulk=
#    pt.plot.plot_vdf(filename=fileLocation+bulkname, step=j, cellids=3601751,box=[-3e6,3e6,-3e6,3e6],bperp=1,colormap='nipy_spectral', fmin=1e-15, fmax=1e-11, cbulk=1




# BFB stuff
#    pt.plot.plot_colormap_with_vdf(filename=fileLocation+bulkname,boxre=[3,11,0,8], colormap='seismic',cellidplot=[2702151,2852101,2552151],vdfplotlocation='ttl',vdfp

<<<<<<< HEAD
=======
    # Plot a custom nightside reconnection slippage calculation
    pt.plot.plot_helpers.slippageVA=3000000
    pt.plot.plot_colormap(filename=fileLocation+bulkname, run="BCQ",colormap='seismic',step=j,outputdir=outputLocation+'slippage/', wmark=1, fluxdir=fluxLocation, fluxlines=4, boxre=[-40,-10,-15,15], vmin=1e-2, vmax=1e0, pass_vars=['E','B','V'], expression=expr_Slippage)


    # Plot beam number density with inset VDF
    pt.plot.plot_colormap(filename=fileLocation+bulkname,var="rhoBeam",run="BCQ",colormap='bwr',step=j,outputdir=outputLocation+'rhoBeamVDF/',wmark=1, boxre=[-10,20,-30,0], external=insetVDF)



   # Useful flags
   # (Find more by entering pt.plot.plot_colormap? in python
   #
   #   nooverwrite = 1:    Set to only perform actions if the target output file does not yet exist                    
   #   boxm=[x0,x1,y0,y1]  Zoom to this box (size given in metres)
   #   boxre=[x0,x1,y0,y1] Zoom to this box (size given in Earth radii)
   #   usesci=0:           Disable scientific notation for colorbar ticks
   #   symlog=0            Use logarithmic scaling, but linear when abs(value) is below the value given to symlog.
   #                       Allows symmetric quasi-logarithmic plots of e.g. transverse field components.
   #                       A given of 0 translates to a threshold of max(abs(vmin),abs(vmax)) * 1.e-2.
   #   wmark=1             If set to non-zero, will plot a Vlasiator watermark in the top left corner.
   #   draw=1              Set to nonzero to draw image on-screen instead of saving to file (requires x-windowing)
>>>>>>> 1e845389
<|MERGE_RESOLUTION|>--- conflicted
+++ resolved
@@ -25,12 +25,7 @@
 import pytools as pt
 import sys, os, socket
 import numpy as np
-<<<<<<< HEAD
-                     
-=======
-
-
->>>>>>> 1e845389
+
 # Custom expression function                                                               
 def exprMA_cust(exprmaps, requestvariables=False):
     if requestvariables==True:
@@ -236,13 +231,6 @@
 
 
 
-
-<<<<<<< HEAD
-# -------------------------------------------------------------------------------
-
-fileLocation="/proj/vlasov/2D/BCH/bulk/"
-fluxLocation="/proj/vlasov/2D/BCH/flux/"
-=======
 # Helper function for drawing on existing panel
 def insetVDF(ax, XmeshXY,YmeshXY, pass_maps):
     # pass_maps is a list of numpy arrays, not used here.
@@ -286,7 +274,6 @@
 
 fileLocation="/proj/vlasov/2D/BCQ/bulk/"
 fluxLocation="/proj/vlasov/2D/BCQ/flux/"
->>>>>>> 1e845389
 outputLocation=outputdir=os.path.expandvars('$HOME/Plots/')
 
 # Frame extent for this job given as command-line arguments
@@ -323,8 +310,7 @@
 # BFB stuff
 #    pt.plot.plot_colormap_with_vdf(filename=fileLocation+bulkname,boxre=[3,11,0,8], colormap='seismic',cellidplot=[2702151,2852101,2552151],vdfplotlocation='ttl',vdfp
 
-<<<<<<< HEAD
-=======
+
     # Plot a custom nightside reconnection slippage calculation
     pt.plot.plot_helpers.slippageVA=3000000
     pt.plot.plot_colormap(filename=fileLocation+bulkname, run="BCQ",colormap='seismic',step=j,outputdir=outputLocation+'slippage/', wmark=1, fluxdir=fluxLocation, fluxlines=4, boxre=[-40,-10,-15,15], vmin=1e-2, vmax=1e0, pass_vars=['E','B','V'], expression=expr_Slippage)
@@ -347,4 +333,4 @@
    #                       A given of 0 translates to a threshold of max(abs(vmin),abs(vmax)) * 1.e-2.
    #   wmark=1             If set to non-zero, will plot a Vlasiator watermark in the top left corner.
    #   draw=1              Set to nonzero to draw image on-screen instead of saving to file (requires x-windowing)
->>>>>>> 1e845389
+
