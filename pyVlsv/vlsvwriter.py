# 
# This file is part of Analysator.
# Copyright 2013-2016 Finnish Meteorological Institute
# Copyright 2017-2018 University of Helsinki
# 
# For details of usage, see the COPYING file and read the "Rules of the Road"
# at http://www.physics.helsinki.fi/vlasiator/
# 
# This program is free software; you can redistribute it and/or modify
# it under the terms of the GNU General Public License as published by
# the Free Software Foundation; either version 2 of the License, or
# (at your option) any later version.
# 
# This program is distributed in the hope that it will be useful,
# but WITHOUT ANY WARRANTY; without even the implied warranty of
# MERCHANTABILITY or FITNESS FOR A PARTICULAR PURPOSE.  See the
# GNU General Public License for more details.
# 
# You should have received a copy of the GNU General Public License along
# with this program; if not, write to the Free Software Foundation, Inc.,
# 51 Franklin Street, Fifth Floor, Boston, MA 02110-1301 USA.
# 

import struct
import xml.etree.ElementTree as ET
import ast
import numpy as np
import os
import warnings
from reduction import datareducers,data_operators
import warnings

class VlsvWriter(object):
   ''' Class for reading VLSV files
   '''
   file_name = ""
   def __init__(self, vlsvReader, file_name, copy_meshes=None):
      ''' Initializes the vlsv file (opens the file, reads the file footer and reads in some parameters)

          :param vlsvReader:    Some open vlsv file for creating an XML footer as well as the grid
          :param file_name:     Name of the vlsv file where to input data
          :param copy_meshes:   list of mesh names to copy, default all
          
      '''
      self.file_name = os.path.abspath(file_name)
      try:
         self.__fptr = open(self.file_name,"wb")
      except FileNotFoundError as e:
         print("No such path: ", self.file_name)
         raise e
      self.__xml_root = ET.fromstring("<VLSV></VLSV>")
      self.__fileindex_for_cellid={}

      self.__offset = 0
      # Write endianness
      np.array(0, dtype=np.uint64).tofile(self.__fptr)
      # Write xml_offset, for now put this to zero:
      np.array(0, dtype=np.uint64).tofile(self.__fptr)

      self.__initialize( vlsvReader, copy_meshes )

   def __initialize( self, vlsvReader, copy_meshes=None ):
      ''' Writes the xml footer as well as the cell ids from the vlsvReader to the file and everything else needed for the grid
      '''
      # Get the xml sheet:
      xml_root = vlsvReader._VlsvReader__xml_root

      # Get list of tags to write:
      tags = {}
      tags['PARAMETER'] = ''
      tags['PARAMETERS'] = ''
      tags['MESH_NODE_CRDS'] = ''
      tags['MESH_NODE_CRDS_X'] = ''
      tags['MESH_NODE_CRDS_Y'] = ''
      tags['MESH_NODE_CRDS_Z'] = ''
      tags['MESH_OFFSETS'] = ''
      tags['MESH'] = ''
      tags['MESH_DOMAIN_SIZES'] = ''
      tags['MESH_DOMAIN_EXTENTS'] = ''
      tags['MESH_GHOST_DOMAINS'] = ''
      tags['MESH_GHOST_LOCALIDS'] = ''
      tags['CellID'] = ''
      tags['MESH_BBOX'] = ''
      tags['COORDS'] = ''

      xml_mesh_tags = {}
      # Copy the xml root
      for child in xml_root:
         if child.tag in tags:
            if 'name' in child.attrib: name = child.attrib['name']
            else: name = ''
<<<<<<< HEAD
            if 'mesh' in child.attrib:
               mesh = child.attrib['mesh']
               xml_mesh_tags.setdefault(mesh, []).append(child.tag)
            else:
               mesh = None
=======
            if 'mesh' in child.attrib: mesh = child.attrib['mesh']
            else: mesh = ''
>>>>>>> e908a633
            tag = child.tag

            if copy_meshes is not None:
               if mesh != '' and not mesh in copy_meshes:
                  continue
               if tag == "MESH" and not name in copy_meshes:
                  continue

            extra_attribs = {}
            for i in child.attrib.items():
               if i[0] != 'name' and i[0] != 'mesh':
                  extra_attribs[i[0]] = i[1]
            #print("writing",name, tag, mesh, extra_attribs)
            data = vlsvReader.read( name=name, tag=tag, mesh=mesh )
            # Write the data:

            self.__write( data=data, name=name, tag=tag, mesh=mesh, extra_attribs=extra_attribs )
      
      # Find out and write possibly nonexisting metadata
      for mesh, tags in xml_mesh_tags.items():
         if mesh == "SpatialGrid":
            if "MESH_DOMAIN_EXTENTS" not in tags:
               extents = vlsvReader.get_mesh_domain_extents(mesh)
               print(extents)
               self.__write( data = extents, name='', tag="MESH_DOMAIN_EXTENTS", mesh=mesh)



   def copy_variables( self, vlsvReader, varlist=None ):
      ''' Copies variables from vlsv reader to the file.
           varlist = None: list of variables to copy; if no
           varlist is provided, copy all variables (default)
      '''

      # Delegate to the variable list handler
      if (varlist is not None):
         self.copy_variables_list(vlsvReader, varlist)
         return

      # Get the xml sheet:
      xml_root = vlsvReader._VlsvReader__xml_root

      # Get list of tags to write:
      tags = {}
      tags['VARIABLE'] = ''

      # Copy the xml root and write variables
      for child in xml_root:
         if child.tag in tags:
            if 'name' in child.attrib:
                name = child.attrib['name']
            else:
                name = ''
            if 'mesh' in child.attrib:
                mesh = child.attrib['mesh']
            else:
                mesh = None
            tag = child.tag
            # Copy extra attributes:
            extra_attribs = {}
            for i in child.attrib.items():
               if i[0] != 'name' and i[0] != 'mesh':
                  extra_attribs[i[0]] = i[1]
            data = vlsvReader.read( name=name, tag=tag, mesh=mesh )
            # Write the data:
            self.__write( data=data, name=name, tag=tag, mesh=mesh, extra_attribs=extra_attribs )
      return

   def copy_variables_list( self, vlsvReader, vars ):
      ''' Copies variables in the list vars from vlsv reader to the file

      '''
      # Get the xml sheet:
      xml_root = vlsvReader._VlsvReader__xml_root

      # Get list of tags to write:
      tags = {}
      tags['VARIABLE'] = ''
      found_vars = []

      # Copy the xml root and write variables
      for child in xml_root:
         if child.tag in tags:
            if 'name' in child.attrib:
               name = child.attrib['name']
               if not name in vars:
                  continue
               else:
                  found_vars.append(name)
            else:
                continue
            if 'mesh' in child.attrib:
                mesh = child.attrib['mesh']
            else:
               if tag in ['VARIABLE']:
                  print('MESH required')
                  return
               mesh = None
            tag = child.tag
            # Copy extra attributes:
            extra_attribs = {}
            for i in child.attrib.items():
               if i[0] != 'name' and i[0] != 'mesh':
                  extra_attribs[i[0]] = i[1]
            data = vlsvReader.read( name=name, tag=tag, mesh=mesh )
            # Write the data:
            self.__write( data=data, name=name, tag=tag, mesh=mesh, extra_attribs=extra_attribs )

      for name in [varname for varname in vars if varname not in found_vars]:
         try:
            varinfo = vlsvReader.read_variable_info(name)
         except Exception as e:
            print('Could not obtain ' +name+' from file or datareduction, skipping.')
            print('Original error was:')
            print(e)
            continue
         self.write_variable_info(varinfo, 'SpatialGrid', 1)
      return

   def write_velocity_space( self, vlsvReader, cellid, blocks_and_values ):
      ''' Writes given velocity space into vlsv file

          :param vlsvReader:        Some open vlsv reader file with velocity space in the given cell id
          :param cellid:            Given cellid
          :param blocks_and_values: Blocks and values in list format e.g. [[block1,block2,..], [block1_values, block2_values,..]] where block1_values are velocity block values (list length 64)
      '''

      # Get cells_with_blocks, blocks_per_cell etc
      cells_with_blocks = np.array([cellid])
      number_of_blocks  = len(blocks_and_values)
      blocks_per_cell    = np.array([number_of_blocks])

      # Write them out
      self.__write( data=cells_with_blocks, name='', mesh="SpatialGrid", tag="CELLSWITHBLOCKS" )
      self.__write( data=blocks_per_cell, name='', mesh="SpatialGrid", tag="BLOCKSPERCELL" )

      # Write blockids and values
      self.__write( data=blocks_and_values[0], name='', mesh="SpatialGrid", tag="BLOCKIDS" )
      self.__write( data=blocks_and_values[1], name='avgs', mesh="SpatialGrid", tag="BLOCKVARIABLE" )


   def write(self, data, name, tag, mesh, extra_attribs={}):
      ''' Writes an array into the vlsv file

      :param name: Name of the data array
      :param tag:  Tag of the data array.
      :param mesh: Mesh for the data array
      :param extra_attribs: Dictionary with whatever xml attributes that should be defined in the array that aren't name, tag, or mesh

      :returns: True if the data was written successfully

      '''
      if(tag=="VARIABLE"):
         warnings.warn("Please use write_variable_info instead for writing variables. Behaviour may be enforced in future.")

      self.__write(data, name, tag, mesh, extra_attribs=extra_attribs)

   def __write(self, data, name, tag, mesh, extra_attribs={}):
      ''' Writes an array into the vlsv file

      :param name: Name of the data array
      :param tag:  Tag of the data array.
      :param mesh: Mesh for the data array
      :param extra_attribs: Dictionary with whatever xml attributes that should be defined in the array that aren't name, tag, or mesh

      :returns: True if the data was written successfully

      '''

      if data is None:
         warnings.warn("Trying to write `None` data for " + name + ". Skipping, but not raising an error in case there is yet some data remaining that the user doesn't want to fly to bit heaven.")
         return False
      # Make sure the data is in numpy array format:
      data = np.atleast_1d(data)
      fptr = self.__fptr

      datatype = ''

      # Add the data into the xml data:
      child = ET.SubElement(self.__xml_root, tag)
      child.attrib["name"] = name
      if mesh is not None and mesh != '':
         child.attrib["mesh"] = mesh
      child.attrib["arraysize"] = len(np.atleast_1d(data))

      if len(np.shape(data)) == 2:
         child.attrib["vectorsize"] = np.shape(data)[1]
         #datatype = str(type(data[0][0]))
         datatype = data.dtype.__str__()
      elif len(np.shape(data)) > 2:
         warnings.warn("np.shape returned len(np.shape(data)) > 2. Writing "+name+" failed, skipping.")
         self.__xml_root.remove(child)
         return False
      else:
         child.attrib["vectorsize"] = 1
         if(len(data) == 0):
            if tag=="MESH_GHOST_DOMAINS" or tag=="MESH_GHOST_LOCALIDS":
               datatype="int32"
            else:
               warnings.warn("Trying to extract datatype from an empty array (" + name + "). I will fail as usual, since this is not the special case that is guarded against!")
               #datatype = str(type(data[0]))
               datatype = data.dtype.__str__()
         else:
            #datatype = str(type(data[0]))
            datatype = data.dtype.__str__()

      # Parse the data types:
      if 'uint' in datatype:
         child.attrib["datatype"] = "uint"
      elif 'int' in datatype:
         child.attrib["datatype"] = "int"
      elif 'float' in datatype:
         child.attrib["datatype"] = "float"
      else:
         warnings.warn("BAD DATATYPE: " + datatype+". Writing "+name+" failed, skipping.")
         self.__xml_root.remove(child)
         return False

      if '64' in datatype:
         child.attrib["datasize"] = 8
      elif '32' in datatype:
         child.attrib["datasize"] = 4
      else:
         warnings.warn("BAD DATASIZE for datatype = " + datatype + ". Writing " + name + " failed, skipping.")
         self.__xml_root.remove(child)
         return False
      
      if (extra_attribs != '') and (extra_attribs is not None):
         for i in extra_attribs.items():
            child.attrib[i[0]] = i[1]

      current_offset = fptr.tell()
      # Info the xml about the file offset for the data:
      child.text = str(current_offset)

      try:
         data.tofile(fptr)
      except:
         np.ma.getdata(data).tofile(fptr) # numpy maskedarray tofile not implemented yet

      # write the xml footer:
      self.__write_xml_footer() # this _should_ also return a success value....
      return True

   def write_variable_info(self, varinfo, mesh, unitConversion, extra_attribs={}):
      ''' Writes an array into the vlsv file as a variable; requires input of metadata required by VlsvReader
      :param varinfo: VariableInfo object containing
         -data: The variable data (array)
         -name: Name of the data array
         -latex: LaTeX string representation of the variable name
         -units: plaintext string representation of the unit
         -latexunits: LaTeX string representation of the unit
      :param mesh: Mesh for the data array
      :param unitConversion: string representation of the unit conversion to get to SI
      :param extra_attribs: Dictionary with whatever xml attributes that should be defined in the array that aren't name, tag, or mesh,
        or contained in varinfo. Can be used to overwrite varinfo values besids name.

      :returns: True if the data was written successfully

      '''
      atts = extra_attribs.copy()
      atts.update({'variableLaTeX':varinfo.latex, 'unit':varinfo.units, 'unitLaTeX':varinfo.latexunits, 'unitConversion':unitConversion})
      return self.__write(varinfo.data, varinfo.name, 'VARIABLE', mesh, extra_attribs=atts)

   def write_variable(self, data, name, mesh, units, latex, latexunits, unitConversion, extra_attribs={}):
      ''' Writes an array into the vlsv file as a variable; requires input of metadata required by VlsvReader
      :param data: The variable data (array)
      :param name: Name of the data array
      :param mesh: Mesh for the data array
      :param latex: LaTeX string representation of the variable name
      :param units: plaintext string representation of the unit
      :param latexunits: LaTeX string representation of the unit
      :param unitConversion: string representation of the unit conversion to get to SI
      :param extra_attribs: Dictionary with whatever xml attributes that should be defined in the array that aren't name, tag, or mesh.

      :returns: True if the data was written successfully

      '''
      atts = extra_attribs.copy()
      atts.update({'variableLaTeX':latex, 'unit':units, 'unitLaTeX':latexunits, 'unitConversion':unitConversion})
      return self.__write(data, name, 'VARIABLE', mesh, extra_attribs=atts)


   def write_fgarray_to_SpatialGrid(self, reader, data, name, extra_attribs={}):
      # get a reader for the target file
      #print(data.shape[0:3], reader.get_fsgrid_mesh_size(), (data.shape[0:3] == reader.get_fsgrid_mesh_size()))
      if not (data.shape[0:3] == reader.get_fsgrid_mesh_size()).all():
         print("Data shape does not match target fsgrid mesh")
         return
      vgdata = reader.fsgrid_array_to_vg(data)
      self.__write(vgdata, name, "VARIABLE", "SpatialGrid",extra_attribs)

   def __write_xml_footer( self ):
      # Write the xml footer:
      max_xml_size = 1000000
      if self.__fptr.closed:
         fptr = open(self.file_name,"wb")
      else:
         fptr = self.__fptr
      current_offset = fptr.tell()
      #self.__xml_root.write( fptr )
      # Convert everything to string:
      for child in self.__xml_root:
         for i in child.attrib.items():
            child.attrib[i[0]] = str(child.attrib[i[0]])
      tree = ET.ElementTree( self.__xml_root)
      xml_footer_indent( self.__xml_root)
      tree.write(fptr)
      # Write the offset (first 8 bytes = endianness):
      offset_endianness = 8
      fptr.seek( offset_endianness )
      # Write the offset:
      np.array(current_offset, dtype=np.uint64).tofile(fptr)
      # Go back to the previous offset:
      fptr.seek(current_offset)

   def close( self ):
      self.__write_xml_footer()
      self.__fptr.close()

def xml_footer_indent(elem, level=0):
   i = "\n" + level*"   "
   if len(elem):
      if not elem.text or not elem.text.strip():
            elem.text = i + "   "
      if not elem.tail or not elem.tail.strip():
            elem.tail = i
      for elem in elem:
            xml_footer_indent(elem, level+1)
      if not elem.tail or not elem.tail.strip():
            elem.tail = i
   else:
      if level and (not elem.tail or not elem.tail.strip()):
            elem.tail = i<|MERGE_RESOLUTION|>--- conflicted
+++ resolved
@@ -89,16 +89,13 @@
          if child.tag in tags:
             if 'name' in child.attrib: name = child.attrib['name']
             else: name = ''
-<<<<<<< HEAD
             if 'mesh' in child.attrib:
                mesh = child.attrib['mesh']
                xml_mesh_tags.setdefault(mesh, []).append(child.tag)
             else:
                mesh = None
-=======
             if 'mesh' in child.attrib: mesh = child.attrib['mesh']
             else: mesh = ''
->>>>>>> e908a633
             tag = child.tag
 
             if copy_meshes is not None:
