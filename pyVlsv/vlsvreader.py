--- conflicted
+++ resolved
@@ -38,7 +38,8 @@
 from collections import OrderedDict
 from vlsvwriter import VlsvWriter
 from variable import get_data
-<<<<<<< HEAD
+import warnings
+
 from numba import jit
 
 @jit(nopython=True)
@@ -50,9 +51,6 @@
                            refined_ids_start[i,1]:refined_ids_end[i,1],
                            refined_ids_start[i,2]:refined_ids_end[i,2]] = i
    return arr
-=======
-import warnings
->>>>>>> 92fd0719
 
 class VlsvReader(object):
    ''' Class for reading VLSV files
@@ -1318,69 +1316,6 @@
             ngbrvalues[cellid_neighbors!=0,:] = self.read_variable(name, cellids=cellid_neighbors[cellid_neighbors!=0], operator=operator)[:,np.newaxis]
          ngbrvalues = np.reshape(ngbrvalues, (ncoords,2,2,2,value_length))
          
-<<<<<<< HEAD
-         # Start iteration
-         if value_length == 1:
-            ret_array = np.zeros(len(coordinates))
-         else:
-            ret_array = np.zeros((len(coordinates), value_length))
-
-         cells_coors = self.get_cells
-         for i,cell_coords in enumerate(coordinates):
-            closest_cell_id=self.get_cellid(cell_coords)
-            if closest_cell_id == 0:
-               if value_length==1:
-                  ret_array[i]=None
-               else:
-                  ret_array[i,:] = None
-               continue
-            closest_cell_coordinates=self.get_cell_coordinates(closest_cell_id)
-            
-            # Now identify the lower one of the 8 neighbor cells
-            offset = [0 if cell_coords[0] > closest_cell_coordinates[0] else -1,\
-                      0 if cell_coords[1] > closest_cell_coordinates[1] else -1,\
-                      0 if cell_coords[2] > closest_cell_coordinates[2] else -1]
-            lower_cell_id = self.get_cell_neighbor(closest_cell_id, offset, periodic)
-            lower_cell_coordinates=self.get_cell_coordinates(lower_cell_id)
-            offset = [1,1,1]
-            upper_cell_id = self.get_cell_neighbor(lower_cell_id, offset, periodic)
-            upper_cell_coordinates=self.get_cell_coordinates(upper_cell_id)
-           
-            if self.get_amr_level(upper_cell_id) != self.get_amr_level(lower_cell_id):
-               print("Warning: Interpolation across different AMR levels; this might lead to suboptimal results.")
- 
-            scaled_coordinates=np.zeros(3)
-            for j in range(3):
-               if lower_cell_coordinates[j] != upper_cell_coordinates[j]:
-                  scaled_coordinates[j]=(cell_coords[j] - lower_cell_coordinates[j])/(upper_cell_coordinates[j] - lower_cell_coordinates[j])
-               else:
-                  scaled_coordinates[j] = 0.0 # Special case for periodic systems with one cell in a dimension
-            
-            ngbrvalues=np.zeros((2,2,2,value_length))
-            for x in [0,1]:
-               for y in [0,1]:
-                  for z  in [0,1]:
-                     cellid_neighbor = int(self.get_cell_neighbor(lower_cell_id, [x,y,z] , periodic))
-                     ngbrvalues[x,y,z,:] = whole_variable[np.nonzero(whole_cellids==cellid_neighbor)[0][0]]
-            
-            c2d=np.zeros((2,2,value_length))
-            for y in  [0,1]:
-               for z in  [0,1]:
-                  c2d[y,z,:]=ngbrvalues[0,y,z,:]* (1- scaled_coordinates[0]) +  ngbrvalues[1,y,z,:]*scaled_coordinates[0]
-            
-            c1d=np.zeros((2,value_length))
-            for z in [0,1]:
-               c1d[z,:]=c2d[0,z,:]*(1 - scaled_coordinates[1]) + c2d[1,z,:] * scaled_coordinates[1]
-            
-            final_value=c1d[0,:] * (1 - scaled_coordinates[2]) + c1d[1,:] * scaled_coordinates[2]
-            if len(final_value)==1:
-               ret_array[i] = final_value[0]
-            else:
-               ret_array[i, :] = final_value
-         
-         # Done.
-         return ret_array
-=======
          c2ds=ngbrvalues[:,0,:,:,:]* (1- scaled_coordinates[:,0][:,np.newaxis,np.newaxis,np.newaxis]) +  ngbrvalues[:,1,:,:,:]*scaled_coordinates[:,0][:,np.newaxis,np.newaxis,np.newaxis]
          c1ds = c2ds[:,0,:,:]*(1 - scaled_coordinates[:,1][:,np.newaxis,np.newaxis]) + c2ds[:,1,:,:] * scaled_coordinates[:,1][:,np.newaxis,np.newaxis]
          final_values=c1ds[:,0,:] * (1 - scaled_coordinates[:,2][:,np.newaxis]) + c1ds[:,1,:] * scaled_coordinates[:,2][:,np.newaxis]
@@ -1391,7 +1326,6 @@
          if np.any(refs0 != refs0[:,0][:,np.newaxis]):
             warnings.warn("Interpolation across refinement levels. Results are not accurate there.",UserWarning)
          return final_values.squeeze() # this will be an array as long as this is still a multi-cell codepath!
->>>>>>> 92fd0719
 
    def read_fsgrid_variable_cellid(self, name, cellids=-1, operator="pass"):
       ''' Reads fsgrid variables from the open vlsv file.
@@ -1798,7 +1732,7 @@
          return array[lowi[0]:upi[0]+1, lowi[1]:upi[1]+1, lowi[2]:upi[2]+1]
 
 
-   def downsample_fsgrid_subarray(self, cellid, array, average_later=False):
+   def downsample_fsgrid_subarray(self, cellid, array):
       '''Returns a mean value of fsgrid values underlying the SpatialGrid cellid.
       '''
       fsarr = self.get_cell_fsgrid_subarray(cellid, array)
@@ -1807,18 +1741,10 @@
          n = n/3
       ncells = 8**(self.get_max_refinement_level()-self.get_amr_level(cellid))
       if(n != ncells):
-<<<<<<< HEAD
-         print("Warning: weird fs subarray size", n, 'for amrlevel', self.get_amr_level(cellid), 'expect', ncells)
-      if average_later:
-         return np.sum(fsarr)
-      else:
-         return np.mean(fsarr,axis=(0,1,2))
-=======
          warnings.warn("Weird fs subarray size", n, 'for amrlevel', self.get_amr_level(cellid), 'expect', ncells)
       return np.mean(fsarr,axis=(0,1,2))
->>>>>>> 92fd0719
-
-   def fsgrid_array_to_vg(self, array, average_later=False):
+
+   def fsgrid_array_to_vg(self, array):
       cellIds=self.read_variable("CellID")
 
       self.map_vg_onto_fg()
@@ -1829,16 +1755,10 @@
          for i in range(numel):
             sums = np.bincount(np.reshape(self.__vg_indexes_on_fg,self.__vg_indexes_on_fg.size),
                                   weights=np.reshape(array[:,:,:,i],array[:,:,:,i].size))
-            if average_later:
-               vgarr[:,i] = sums
-            else:
-               vgarr[:,i] = np.divide(sums,counts)
+            vgarr[:,i] = np.divide(sums,counts)
       else:
          sums = np.bincount(np.reshape(self.__vg_indexes_on_fg, self.__vg_indexes_on_fg.size), weights=np.reshape(array,array.size))
-         if average_later:
-            vgarr = sums
-         else:
-            vgarr = np.divide(sums,counts)
+         vgarr = np.divide(sums,counts)
       return vgarr
 
    def apply_fsgrid_averaging_on_vg(self, array):
