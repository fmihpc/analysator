# 
# This file is part of Analysator.
# Copyright 2013-2016 Finnish Meteorological Institute
# Copyright 2017-2018 University of Helsinki
# 
# For details of usage, see the COPYING file and read the "Rules of the Road"
# at http://www.physics.helsinki.fi/vlasiator/
# 
# This program is free software; you can redistribute it and/or modify
# it under the terms of the GNU General Public License as published by
# the Free Software Foundation; either version 2 of the License, or
# (at your option) any later version.
# 
# This program is distributed in the hope that it will be useful,
# but WITHOUT ANY WARRANTY; without even the implied warranty of
# MERCHANTABILITY or FITNESS FOR A PARTICULAR PURPOSE.  See the
# GNU General Public License for more details.
# 
# You should have received a copy of the GNU General Public License along
# with this program; if not, write to the Free Software Foundation, Inc.,
# 51 Franklin Street, Fifth Floor, Boston, MA 02110-1301 USA.
# 

import struct
import xml.etree.ElementTree as ET
import ast
import numpy as np
import os
import numbers
import vlsvvariables
from reduction import datareducers,multipopdatareducers,data_operators,v5reducers,multipopv5reducers
try:
   from collections.abc import Iterable
except ImportError:
   from collections import Iterable
from collections import OrderedDict
from vlsvwriter import VlsvWriter
from variable import get_data

class VlsvReader(object):
   ''' Class for reading VLSV files
   ''' 


   ''' Meshinfo is an information container for multiple meshes.
       Implemented as an empty class.
   '''
   class MeshInfo:
      pass

   file_name=""
   def __init__(self, file_name):
      ''' Initializes the vlsv file (opens the file, reads the file footer and reads in some parameters)

          :param file_name:     Name of the vlsv file
      '''
      # Make sure the path is set in file name: 
      file_name = os.path.abspath(file_name)

      self.file_name = file_name
      try:
         self.__fptr = open(self.file_name,"rb")
      except FileNotFoundError as e:
         print("File not found: ", self.file_name)
         raise e
      self.__xml_root = ET.fromstring("<VLSV></VLSV>")
      self.__fileindex_for_cellid={}
      self.__max_spatial_amr_level = -1

      self.use_dict_for_blocks = False
      self.__fileindex_for_cellid_blocks={} # [0] is index, [1] is blockcount
      self.__cells_with_blocks = {} # per-pop
      self.__blocks_per_cell = {} # per-pop
      self.__blocks_per_cell_offsets = {} # per-pop
      self.__order_for_cellid_blocks = {} # per-pop
      self.__vg_cellids_on_fg = np.array([])
      
      self.__read_xml_footer()
      # Check if the file is using new or old vlsv format
      # Read parameters (Note: Reading the spatial cell locations and
      # storing them will anyway take the most time and memory):

      meshName="SpatialGrid"
      bbox = self.read(tag="MESH_BBOX", mesh=meshName)
      if bbox is None:
          try:
              #read in older vlsv files where the mesh is defined with parameters
              self.__xcells = (int)(self.read_parameter("xcells_ini"))
              self.__ycells = (int)(self.read_parameter("ycells_ini"))
              self.__zcells = (int)(self.read_parameter("zcells_ini"))
              self.__xblock_size = 1
              self.__yblock_size = 1
              self.__zblock_size = 1
              self.__xmin = self.read_parameter("xmin")
              self.__ymin = self.read_parameter("ymin")
              self.__zmin = self.read_parameter("zmin")
              self.__xmax = self.read_parameter("xmax")
              self.__ymax = self.read_parameter("ymax")
              self.__zmax = self.read_parameter("zmax")
          except:
              # Apparently, SpatialGrid doesn't even exist in this file (because it is, for example an ionosphere test output)
              # Fill in dummy values.
              self.__xcells = 1
              self.__ycells = 1
              self.__zcells = 1
              self.__xblock_size = 1
              self.__yblock_size = 1
              self.__zblock_size = 1
              self.__xmin = 0
              self.__ymin = 0
              self.__zmin = 0
              self.__xmax = 1
              self.__ymax = 1
              self.__zmax = 1


      else:
         #new style vlsv file with 
         nodeCoordinatesX = self.read(tag="MESH_NODE_CRDS_X", mesh=meshName)   
         nodeCoordinatesY = self.read(tag="MESH_NODE_CRDS_Y", mesh=meshName)   
         nodeCoordinatesZ = self.read(tag="MESH_NODE_CRDS_Z", mesh=meshName)   
         self.__xcells = bbox[0]
         self.__ycells = bbox[1]
         self.__zcells = bbox[2]
         self.__xblock_size = bbox[3]
         self.__yblock_size = bbox[4]
         self.__zblock_size = bbox[5]
         self.__xmin = nodeCoordinatesX[0]
         self.__ymin = nodeCoordinatesY[0]
         self.__zmin = nodeCoordinatesZ[0]
         self.__xmax = nodeCoordinatesX[-1]
         self.__ymax = nodeCoordinatesY[-1]
         self.__zmax = nodeCoordinatesZ[-1]

      self.__dx = (self.__xmax - self.__xmin) / (float)(self.__xcells)
      self.__dy = (self.__ymax - self.__ymin) / (float)(self.__ycells)
      self.__dz = (self.__zmax - self.__zmin) / (float)(self.__zcells)

      self.__meshes = {}

      # Iterate through the XML tree, find all populations
      # (identified by their BLOCKIDS tag)
      self.active_populations=[]
      for child in self.__xml_root:
          if child.tag == "BLOCKIDS":
              if "name" in child.attrib:
                  popname = child.attrib["name"] 
              else:
                  popname = "avgs"

              # Create a new (empty) MeshInfo-object for this population
              pop = self.MeshInfo()
              
              # Update list of active populations
              if not popname in self.active_populations: self.active_populations.append(popname)

              bbox = self.read(tag="MESH_BBOX", mesh=popname)
              if bbox is None:
                 if self.read_parameter("vxblocks_ini") is not None:
                    #read in older vlsv files where the mesh is defined with
                    #parameters (only one possible)
                    pop.__vxblocks = (int)(self.read_parameter("vxblocks_ini"))
                    pop.__vyblocks = (int)(self.read_parameter("vyblocks_ini"))
                    pop.__vzblocks = (int)(self.read_parameter("vzblocks_ini"))
                    pop.__vxblock_size = 4 # Old files will always have WID=4, newer files read it from bbox
                    pop.__vyblock_size = 4
                    pop.__vzblock_size = 4
                    pop.__vxmin = self.read_parameter("vxmin")
                    pop.__vymin = self.read_parameter("vymin")
                    pop.__vzmin = self.read_parameter("vzmin")
                    pop.__vxmax = self.read_parameter("vxmax")
                    pop.__vymax = self.read_parameter("vymax")
                    pop.__vzmax = self.read_parameter("vzmax")
                    # Velocity cell lengths
                    pop.__dvx = ((pop.__vxmax - pop.__vxmin) / (float)(pop.__vxblocks)) / (float)(pop.__vxblock_size)
                    pop.__dvy = ((pop.__vymax - pop.__vymin) / (float)(pop.__vyblocks)) / (float)(pop.__vyblock_size)
                    pop.__dvz = ((pop.__vzmax - pop.__vzmin) / (float)(pop.__vzblocks)) / (float)(pop.__vzblock_size)

                 else:
                    #no velocity space in this file, e.g., file not written by Vlasiator 
                    pop.__vxblocks = 0
                    pop.__vyblocks = 0
                    pop.__vzblocks = 0
                    pop.__vxblock_size = 4
                    pop.__vyblock_size = 4
                    pop.__vzblock_size = 4
                    pop.__vxmin = 0
                    pop.__vymin = 0
                    pop.__vzmin = 0
                    pop.__vxmax = 0
                    pop.__vymax = 0
                    pop.__vzmax = 0
                    # Velocity cell lengths
                    pop.__dvx = 1
                    pop.__dvy = 1
                    pop.__dvz = 1

              else:
                 #new style vlsv file with bounding box
                 nodeCoordinatesX = self.read(tag="MESH_NODE_CRDS_X", mesh=popname)   
                 nodeCoordinatesY = self.read(tag="MESH_NODE_CRDS_Y", mesh=popname)   
                 nodeCoordinatesZ = self.read(tag="MESH_NODE_CRDS_Z", mesh=popname)   
                 pop.__vxblocks = bbox[0]
                 pop.__vyblocks = bbox[1]
                 pop.__vzblocks = bbox[2]
                 pop.__vxblock_size = bbox[3]
                 pop.__vyblock_size = bbox[4]
                 pop.__vzblock_size = bbox[5]
                 pop.__vxmin = nodeCoordinatesX[0]
                 pop.__vymin = nodeCoordinatesY[0]
                 pop.__vzmin = nodeCoordinatesZ[0]
                 pop.__vxmax = nodeCoordinatesX[-1]
                 pop.__vymax = nodeCoordinatesY[-1]
                 pop.__vzmax = nodeCoordinatesZ[-1]
                 # Velocity cell lengths
                 pop.__dvx = ((pop.__vxmax - pop.__vxmin) / (float)(pop.__vxblocks)) / (float)(pop.__vxblock_size)
                 pop.__dvy = ((pop.__vymax - pop.__vymin) / (float)(pop.__vyblocks)) / (float)(pop.__vyblock_size)
                 pop.__dvz = ((pop.__vzmax - pop.__vzmin) / (float)(pop.__vzblocks)) / (float)(pop.__vzblock_size)

              self.__meshes[popname]=pop
              if not os.getenv('PTNONINTERACTIVE'):
                 print("Found population " + popname)
              
              # Precipitation energy bins
              i = 0
              energybins = []
              binexists = True
              while binexists:
                 binexists = self.check_parameter("{}_PrecipitationCentreEnergy{}".format(popname,i))
                 if binexists:
                    binvalue = self.read_parameter("{}_PrecipitationCentreEnergy{}".format(popname,i))
                    energybins.append(binvalue)
                 i = i + 1
              if i > 1:
                 pop.__precipitation_centre_energy = np.asarray(energybins)
                 vlsvvariables.speciesprecipitationenergybins[popname] = energybins

      self.__fptr.close()


   def __read_xml_footer(self):
      ''' Reads in the XML footer of the VLSV file and store all the content
      ''' 
      max_xml_size = 1000000
      #(endianness,) = struct.unpack("c", fptr.read(1))
      if self.__fptr.closed:
         fptr = open(self.file_name,"rb")
      else:
         fptr = self.__fptr
      # Eight first bytes indicate whether the system is big_endianness or something else
      endianness_offset = 8
      fptr.seek(endianness_offset)
      # Read 8 bytes as unsigned long long (uint64_t in this case) after endianness, this tells the offset of the XML file.
      uint64_byte_amount = 8
      (offset,) = struct.unpack("Q", fptr.read(uint64_byte_amount))
      # Move to the xml offset
      fptr.seek(offset)
      # Read the xml data
      xml_data = fptr.read(max_xml_size)
      # Read the xml as string
      (xml_string,) = struct.unpack("%ds" % len(xml_data), xml_data)
      # Input the xml data into xml_root
      self.__xml_root = ET.fromstring(xml_string)
      if self.__fptr.closed:
         fptr.close()

   def __read_fileindex_for_cellid(self):
      """ Read in the cell ids and create an internal dictionary to give the index of an arbitrary cellID
      """
      cellids=self.read(mesh="SpatialGrid",name="CellID", tag="VARIABLE")

      #Check if it is not iterable. If it is a scale then make it a list
      if(not isinstance(cellids, Iterable)):
         cellids=[ cellids ]
      for index,cellid in enumerate(cellids):
         self.__fileindex_for_cellid[cellid]=index
         

   def __read_blocks(self, cellid, pop="proton"):
      ''' Read raw velocity block data from the open file.
      
      :param cellid: Cell ID of the cell whose velocity blocks are read
      :returns: A numpy array with block ids and their data
      '''
      if self.use_dict_for_blocks: #deprecated version
         if not pop in self.__fileindex_for_cellid_blocks:
            self.__set_cell_offset_and_blocks(pop)

         if( (cellid in self.__fileindex_for_cellid_blocks[pop]) == False ):
            # Cell id has no blocks
            return []
         offset = self.__fileindex_for_cellid_blocks[pop][cellid][0]
         num_of_blocks = self.__fileindex_for_cellid_blocks[pop][cellid][1]
      else:
         # Uses arrays (much faster to initialize)
         if not pop in self.__cells_with_blocks:
            self.__set_cell_offset_and_blocks_nodict(pop) 
         # Check that cells has vspace
         try:
            cells_with_blocks_index = self.__order_for_cellid_blocks[pop][cellid]
         except:
            print("Cell does not have velocity distribution")
            return []
         offset = self.__blocks_per_cell_offsets[pop][cells_with_blocks_index]
         num_of_blocks = self.__blocks_per_cell[pop][cells_with_blocks_index]


      if self.__fptr.closed:
         fptr = open(self.file_name,"rb")
      else:
         fptr = self.__fptr

      # Read in avgs and velocity cell ids:
      for child in self.__xml_root:
         # Read in block values
         if ("name" in child.attrib) and (child.attrib["name"] == pop) and (child.tag == "BLOCKVARIABLE"):
            vector_size = ast.literal_eval(child.attrib["vectorsize"])
            #array_size = ast.literal_eval(child.attrib["arraysize"])
            element_size = ast.literal_eval(child.attrib["datasize"])
            datatype = child.attrib["datatype"]

            # Navigate to the correct position
            offset_avgs = int(offset * vector_size * element_size + ast.literal_eval(child.text))
#            for i in range(0, cells_with_blocks_index[0]):
#               offset_avgs += blocks_per_cell[i]*vector_size*element_size

            fptr.seek(offset_avgs)
            if datatype == "float" and element_size == 4:
               data_avgs = np.fromfile(fptr, dtype = np.float32, count = vector_size*num_of_blocks)
            if datatype == "float" and element_size == 8:
               data_avgs = np.fromfile(fptr, dtype = np.float64, count = vector_size*num_of_blocks)
            data_avgs = data_avgs.reshape(num_of_blocks, vector_size)

         # Read in block coordinates:
         # (note the special treatment in case the population is named 'avgs'
         if (pop == 'avgs' or ("name" in child.attrib) and (child.attrib["name"] == pop)) and (child.tag == "BLOCKIDS"):
            vector_size = ast.literal_eval(child.attrib["vectorsize"])
            #array_size = ast.literal_eval(child.attrib["arraysize"])
            element_size = ast.literal_eval(child.attrib["datasize"])
            datatype = child.attrib["datatype"]

            offset_block_ids = int(offset * vector_size * element_size + ast.literal_eval(child.text))

            fptr.seek(offset_block_ids)
            if datatype == "uint" and element_size == 4:
               data_block_ids = np.fromfile(fptr, dtype = np.uint32, count = vector_size*num_of_blocks)
            elif datatype == "uint" and element_size == 8:
               data_block_ids = np.fromfile(fptr, dtype = np.uint64, count = vector_size*num_of_blocks)
            else:
               print("Error! Bad block id data!")
               print("Data type: " + datatype + ", element size: " + str(element_size))
               return

            data_block_ids = np.reshape(data_block_ids, (len(data_block_ids),) )

      if self.__fptr.closed:
         fptr.close()

      # Check to make sure the sizes match (just some extra debugging)
      print("data_avgs = " + str(data_avgs) + ", data_block_ids = " + str(data_block_ids))
      if len(data_avgs) != len(data_block_ids):
         print("BAD DATA SIZES")

      return [data_block_ids, data_avgs]

   def __set_cell_offset_and_blocks(self, pop="proton"):
      ''' Read blocks per cell and the offset in the velocity space arrays for
          every cell with blocks into a private dictionary.
          Deprecated in favor of below version.
      '''
      print("Getting offsets for population " + pop)
      if pop in self.__fileindex_for_cellid_blocks:
         # There's stuff already saved into the dictionary, don't save it again
         return
      #these two arrays are in the same order: 
      #list of cells for which dist function is saved
      cells_with_blocks = self.read(mesh="SpatialGrid",tag="CELLSWITHBLOCKS", name=pop)
      #number of blocks in each cell for which data is stored
      blocks_per_cell = self.read(mesh="SpatialGrid",tag="BLOCKSPERCELL", name=pop)

      # Navigate to the correct position:
      from copy import copy
      offset = 0
      #self.__fileindex_for_cellid_blocks[pop] = {}
      self.__fileindex_for_cellid_blocks[pop] = dict.fromkeys(cells_with_blocks) # should be faster but negligible difference
      for i in range(0, len(cells_with_blocks)):
         self.__fileindex_for_cellid_blocks[pop][cells_with_blocks[i]] = [copy(offset), copy(blocks_per_cell[i])]
         offset += blocks_per_cell[i]

   def __set_cell_offset_and_blocks_nodict(self, pop="proton"):
      ''' Read blocks per cell and the offset in the velocity space arrays for every cell with blocks.
          Stores them in arrays. Creates a private dictionary with addressing to the array.
          This method should be faster than the above function.
      '''
      if pop in self.__cells_with_blocks:
         # There's stuff already saved into the dictionary, don't save it again
         return

      print("Getting offsets for population " + pop)

      self.__cells_with_blocks[pop] = np.atleast_1d(self.read(mesh="SpatialGrid",tag="CELLSWITHBLOCKS", name=pop))
      self.__blocks_per_cell[pop] = np.atleast_1d(self.read(mesh="SpatialGrid",tag="BLOCKSPERCELL", name=pop))

      self.__blocks_per_cell_offsets[pop] = np.empty(len(self.__cells_with_blocks[pop]))
      self.__blocks_per_cell_offsets[pop][0] = 0.0
      self.__blocks_per_cell_offsets[pop][1:] = np.cumsum(self.__blocks_per_cell[pop][:-1])
      self.__order_for_cellid_blocks[pop] = {}
      for index,cellid in enumerate(self.__cells_with_blocks[pop]):
         self.__order_for_cellid_blocks[pop][cellid]=index

   def list(self, parameter=True, variable=True, mesh=False, datareducer=False, operator=False, other=False):
      ''' Print out a description of the content of the file. Useful
         for interactive usage. Default is to list parameters and variables, query selection can be adjusted with keywords:

         Default and supported keywords:

         parameter=True 
         variable=True
         mesh=False
         datareducer=False 
         operator=False 
         other=False
      '''
      if parameter:
         print("tag = PARAMETER")
         for child in self.__xml_root:
            if child.tag == "PARAMETER" and "name" in child.attrib:
               print("   ", child.attrib["name"])
      if variable:
         print("tag = VARIABLE")
         for child in self.__xml_root:
            if child.tag == "VARIABLE" and "name" in child.attrib:
               print("   ", child.attrib["name"])
      if mesh:
         print("tag = MESH")
         for child in self.__xml_root:
            if child.tag == "MESH" and "name" in child.attrib:
               print("   ", child.attrib["name"])
      if datareducer:
         print("Datareducers:")
         for name in datareducers:
            print("   ",name, " based on ", datareducers[name].variables)
      if operator:
         print("Data operators:")
         for name in data_operators:
            if type(name) is str:
               if not name.isdigit():
                  print("   ",name)
      if other:
         print("Other:")
         for child in self.__xml_root:
            if child.tag != "PARAMETER" and child.tag != "VARIABLE" and child.tag != "MESH":
               print("    tag = ", child.tag, " mesh = ", child.attrib["mesh"])

   def check_parameter( self, name ):
      ''' Checks if a given parameter is in the vlsv reader

          :param name:             Name of the parameter
          :returns:                True if the parameter is in the vlsv file, false if not

          .. note:: This should be used for checking if a parameter exists, e.g. for different Vlasiator versions and time output

          .. code-block:: python

             # Example usage:
             vlsvReader = pt.vlsvfile.VlsvReader("test.vlsv")
             if vlsvReader.check_parameter( "time" ):
                time = vlsvReader.read_parameter("time")
             elif vlsvReader.check_parameter( "t" ):
                time = vlsvReader.read_parameter("t")
             else:
                time = None
      '''
      for child in self.__xml_root:
         if child.tag == "PARAMETER" and "name" in child.attrib:
            if child.attrib["name"].lower() == name.lower():
               return True
      return False

   def check_variable( self, name ):
      ''' Checks if a given variable is in the vlsv reader

          :param name:             Name of the variable
          :returns:                True if the variable is in the vlsv file, false if not

          .. note:: This should be used for checking if a variable exists in case a function behaves differently for ex. if B vector is in the vlsv and if not

          .. code-block:: python

             # Example usage:
             vlsvReader = pt.vlsvfile.VlsvReader("test.vlsv")
             if vlsvReader.check_variable( "B" ):
                # Variable can be plotted
                plot_B()
             else:
                # Variable not in the vlsv file
                plot_B_vol()
      '''
      for child in self.__xml_root:
         if child.tag == "VARIABLE" and "name" in child.attrib:
            if child.attrib["name"].lower() == name.lower():
               return True
      return False

   def check_population( self, popname ):
      ''' Checks if a given population is in the vlsv file

          :param name:             Name of the population
          :returns:                True if the population is in the vlsv file, false if not

          .. code-block:: python

             # Example usage:
             vlsvReader = pt.vlsvfile.VlsvReader("test.vlsv")
             if vlsvReader.check_population( "avgs" ):
                plot_population('avgs')
             else:
                if vlsvReader.check_population( "proton" ):
                   # File is newer with proton population
                   plot_population('proton')
      '''
      blockidsexist = False
      foundpop = False
      for child in self.__xml_root:
         if child.tag == "BLOCKIDS":
            if "name" in child.attrib:
               if popname.lower() == child.attrib["name"].lower():
                  foundpop = True
            else:
               blockidsexist = True
      if blockidsexist:
         for child in self.__xml_root:
            if child.tag == "BLOCKVARIABLE":
               if "name" in child.attrib:
                  if popname.lower() == child.attrib["name"].lower(): # avgs
                     foundpop = True
      return foundpop

   def get_all_variables( self ):
      ''' Returns all variables in the vlsv reader and the data reducer
          :returns:                List of variable is in the vlsv file
          .. code-block:: python
             # Example usage:
             vlsvReader = pt.vlsvfile.VlsvReader("test.vlsv")
             vars = vlsvReader.get_variables()
      '''
      varlist = [];
      for child in self.__xml_root:
         if child.tag == "VARIABLE" and "name" in child.attrib:
            varlist.append(child.attrib["name"])
      return varlist

   def get_cellid_locations(self):
      ''' Returns a dictionary with cell id as the key and the index of the cell id as the value. The index is used to locate the cell id's values in the arrays that this reader returns
      '''
      if len( self.__fileindex_for_cellid ) == 0:
         self.__read_fileindex_for_cellid()
      return self.__fileindex_for_cellid

   def print_version(self):
      '''
      Prints version information from VLSV file.
      TAG is hardcoded to VERSION

      :returns True if version is found otherwise returns False
      '''
      import sys
      tag="VERSION"
      # Seek for requested data in VLSV file
      for child in self.__xml_root:
         if child.tag != tag:
            continue
         if child.tag == tag:
            # Found the requested data entry in the file
            array_size = ast.literal_eval(child.attrib["arraysize"])
            variable_offset = ast.literal_eval(child.text)

            if self.__fptr.closed:
               fptr = open(self.file_name,"rb")
            else:
               fptr = self.__fptr
         
            fptr.seek(variable_offset)
            info = fptr.read(array_size).decode("utf-8")

            print("Version Info for ",self.file_name)
            print(info)
            return True

      #if we end up here the file does not contain any version info
      print("File ",self.file_name," contains no version information")
      return False
  
   def print_config(self):
      '''
      Prints config information from VLSV file.
      TAG is hardcoded to CONFIG

      :returns True if config is found otherwise returns False
      '''
      import sys
      tag="CONFIG"
      # Seek for requested data in VLSV file
      for child in self.__xml_root:
         if child.tag != tag:
            continue
         if child.tag == tag:
            # Found the requested data entry in the file
            array_size = ast.literal_eval(child.attrib["arraysize"])
            variable_offset = ast.literal_eval(child.text)

            if self.__fptr.closed:
               fptr = open(self.file_name,"rb")
            else:
               fptr = self.__fptr
         
            fptr.seek(variable_offset)
            configuration = fptr.read(array_size).decode("utf-8")

            print("Configuration file for ",self.file_name)
            print(configuration)
            return True

      #if we end up here the file does not contain any config info
      print("File ",self.file_name," contains no config information")
      return False

   def read(self, name="", tag="", mesh="", operator="pass", cellids=-1):
      ''' Read data from the open vlsv file. 
      
      :param name: Name of the data array
      :param tag:  Tag of the data array.
      :param mesh: Mesh for the data array
      :param operator: Datareduction operator. "pass" does no operation on data.
      :param cellids:  If -1 then all data is read. If nonzero then only the vector
                       for the specified cell id or cellids is read
      :returns: numpy array with the data

      .. seealso:: :func:`read_variable` :func:`read_variable_info`
      '''
      if tag == "" and name == "":
         print("Bad arguments at read")

      # Force lowercase name for internal checks
      name = name.lower()

      # Special handling for dxs: need reader object to call get_cell_dx
      if name == "vg_dxs":
         if isinstance(cellids, numbers.Number): # single or all cells
            if cellids >= 0: # single cell
               return self.get_cell_dx(cellids)
            else:
               cellids = self.read_variable("CellID")
               return self.get_cell_dxs(cellids)

               # dxs = np.zeros((len(cellids),3)) #this is bad
               # for i, cid in enumerate(cellids):
               #    dxs[i,:]= self.get_cell_dx(cid)
               # return dxs
               
         else: # list of cellids
            # dxs = np.zeros((len(cellids),3))
            # for i, cid in enumerate(cellids):
            #    dxs[i,:]= self.get_cell_dx(cid)
            # return dxs
            return self.get_cell_dxs(cellids)
      if name == "vg_coordinates":
         if isinstance(cellids, numbers.Number): # single or all cells
            if cellids >= 0: # single cell
               return self.get_cell_coordinates(cellids)
            else:
               cellids = self.read_variable("CellID")
               return(self.get_cells_coordinates(cellids))
               #return np.array([self.get_cell_coordinates(c) for c in cellids])
               
         else: # list of cellids
            return(self.get_cells_coordinates(cellids))
            #return [self.get_cell_coordinates(c) for c in cellids]

      if (len( self.__fileindex_for_cellid ) == 0):
         # Do we need to construct the cellid index?
         if isinstance(cellids, numbers.Number): # single or all cells
            if cellids >= 0: # single cell
               self.__read_fileindex_for_cellid()
         else: # list of cellids
            self.__read_fileindex_for_cellid()
               
      if self.__fptr.closed:
         fptr = open(self.file_name,"rb")
      else:
         fptr = self.__fptr


         

      # Get population and variable names from data array name 
      if '/' in name:
         popname = name.split('/')[0]
         varname = name.split('/')[1]
      else:
         popname = 'pop'
         varname = name

      # Seek for requested data in VLSV file
      for child in self.__xml_root:
         if tag != "":
            if child.tag != tag:
               continue
         if name != "":
            if "name" in child.attrib and child.attrib["name"].lower() != name:
               continue
         if mesh != "":
            if "mesh" in child.attrib and child.attrib["mesh"] != mesh:
               continue
         if child.tag == tag:
            # Found the requested data entry in the file
            vector_size = ast.literal_eval(child.attrib["vectorsize"])
            array_size = ast.literal_eval(child.attrib["arraysize"])
            element_size = ast.literal_eval(child.attrib["datasize"])
            datatype = child.attrib["datatype"]
            variable_offset = ast.literal_eval(child.text)

            # Define efficient method to read data in
            try: # try-except to see how many cellids were given
               lencellids=len(cellids) 
               # Read multiple specified cells
               # If we're reading a large amount of single cells, it'll be faster to just read all
               # data from the file system and sort through it. For the CSC disk system, this
               # becomes more efficient for over ca. 5000 cellids.
               arraydata = []
               if lencellids>5000: 
                  result_size = len(cellids)
                  read_size = array_size
                  read_offsets = [0]
               else: # Read multiple cell ids one-by-one
                  result_size = len(cellids)
                  read_size = 1
                  read_offsets = [self.__fileindex_for_cellid[cid]*element_size*vector_size for cid in cellids]
            except: # single cell or all cells
               if cellids < 0: # -1, read all cells
                  result_size = array_size
                  read_size = array_size
                  read_offsets = [0]
               else: # single cell id
                  result_size = 1
                  read_size = 1
                  read_offsets = [self.__fileindex_for_cellid[cellids]*element_size*vector_size]
                  
            for r_offset in read_offsets:
               use_offset = int(variable_offset + r_offset)
               fptr.seek(use_offset)
               if datatype == "float" and element_size == 4:
                  data = np.fromfile(fptr, dtype = np.float32, count=vector_size*read_size)
               if datatype == "float" and element_size == 8:
                  data = np.fromfile(fptr, dtype=np.float64, count=vector_size*read_size)
               if datatype == "int" and element_size == 4:
                  data = np.fromfile(fptr, dtype=np.int32, count=vector_size*read_size)
               if datatype == "int" and element_size == 8:
                  data = np.fromfile(fptr, dtype=np.int64, count=vector_size*read_size)
               if datatype == "uint" and element_size == 4:
                  data = np.fromfile(fptr, dtype=np.uint32, count=vector_size*read_size)
               if datatype == "uint" and element_size == 8:
                  data = np.fromfile(fptr, dtype=np.uint64, count=vector_size*read_size)
               if len(read_offsets)!=1:
                  arraydata.append(data)
            
            if len(read_offsets)==1 and result_size<read_size:
               # Many single cell id's requested
               # Pick the elements corresponding to the requested cells
               for cid in cellids:
                  append_offset = self.__fileindex_for_cellid[cid]*vector_size
                  arraydata.append(data[append_offset:append_offset+vector_size])
               data = np.squeeze(np.array(arraydata))

            if len(read_offsets)!=1:
               # Not-so-many single cell id's requested
               data = np.squeeze(np.array(arraydata))

            if self.__fptr.closed:
               fptr.close()

            if vector_size > 1:
               data=data.reshape(result_size, vector_size)
            
            # If variable vector size is 1, and requested magnitude, change it to "absolute"
            if vector_size == 1 and operator=="magnitude":
               print("Data variable with vector size 1: Changed magnitude operation to absolute")
               operator="absolute"

            if result_size == 1:
               return data_operators[operator](data[0])
            else:
               return data_operators[operator](data)

      # Check which set of datareducers to use
      if varname[0:3]=="vg_":
         reducer_reg = v5reducers
         reducer_multipop = multipopv5reducers
      else:
         reducer_reg = datareducers
         reducer_multipop = multipopdatareducers
            
      # If this is a variable that can be summed over the populations (Ex. rho, PTensorDiagonal, ...)
      if hasattr(self, 'active_populations') and len(self.active_populations) > 0 and self.check_variable(self.active_populations[0]+'/'+name):
         tmp_vars = []
         for pname in self.active_populations:
            vlsvvariables.activepopulation = pname
            tmp_vars.append( self.read( pname+'/'+name, tag, mesh, "pass", cellids ) )
         return data_operators[operator](data_operators["sum"](tmp_vars))

      # Check if the name is in datareducers
      if name in reducer_reg:
         reducer = reducer_reg[name]
         # Read the necessary variables:

         # If variable vector size is 1, and requested magnitude, change it to "absolute"
         if reducer.vector_size == 1 and operator=="magnitude":
            print("Data reducer with vector size 1: Changed magnitude operation to absolute")
            operator="absolute"

         # Return the output of the datareducer
         if reducer.useVspace:
            actualcellids = self.read(mesh="SpatialGrid", name="CellID", tag="VARIABLE", operator=operator, cellids=cellids)
            output = np.zeros(len(actualcellids))
            index = 0
            for singlecellid in actualcellids:
               velocity_cell_data = self.read_velocity_cells(singlecellid)
               # Get cells:
               vcellids = list(velocity_cell_data.keys())
               # Get coordinates:
               velocity_coordinates = self.get_velocity_cell_coordinates(vcellids)
               tmp_vars = []
               for i in np.atleast_1d(reducer.variables):
                  tmp_vars.append( self.read( i, tag, mesh, "pass", singlecellid ) )
               output[index] = reducer.operation( tmp_vars , velocity_cell_data, velocity_coordinates )
               index+=1
               print(index,"/",len(actualcellids))
            return data_operators[operator](output)
         else:
            tmp_vars = []
            for i in np.atleast_1d(reducer.variables):
               tmp_vars.append( self.read( i, tag, mesh, "pass", cellids ) )
            return data_operators[operator](reducer.operation( tmp_vars ))

      # Check if the name is in multipop datareducers
      if 'pop/'+varname in reducer_multipop:

         reducer = reducer_multipop['pop/'+varname]
         # If variable vector size is 1, and requested magnitude, change it to "absolute"
         if reducer.vector_size == 1 and operator=="magnitude":
            print("Data reducer with vector size 1: Changed magnitude operation to absolute")
            operator="absolute"

         if reducer.useVspace:
            print("Error: useVspace flag is not implemented for multipop datareducers!") 
            return

         # sum over populations
         if popname=='pop':
            # Read the necessary variables:
            tmp_vars = []
            for pname in self.active_populations:
               vlsvvariables.activepopulation = pname
               tmp_vars.append( self.read( pname+'/'+varname, tag, mesh, "pass", cellids ) )
            return data_operators[operator](data_operators["sum"](tmp_vars))
         else:
            vlsvvariables.activepopulation = popname

         # Read the necessary variables:
         tmp_vars = []
         for i in np.atleast_1d(reducer.variables):
            if '/' not in i:
               tmp_vars.append( self.read( i, tag, mesh, "pass", cellids ) )
            else:
               tvar = i.split('/')[1]
               tmp_vars.append( self.read( popname+'/'+tvar, tag, mesh, "pass", cellids ) )
         return data_operators[operator](reducer.operation( tmp_vars ))

      if name!="":
         print("Error: variable "+name+"/"+tag+"/"+mesh+"/"+operator+" not found in .vlsv file or in data reducers!") 
      if self.__fptr.closed:
         fptr.close()


   def read_metadata(self, name="", tag="", mesh=""):
      ''' Read variable metadata from the open vlsv file. 
      
      :param name: Name of the data array
      :param tag:  Tag of the data array.
      :param mesh: Mesh for the data array
      :returns: four strings:
                the unit of the variable as a regular string
                the unit of the variable as a LaTeX-formatted string
                the description of the variable as a LaTeX-formatted string
                the conversion factor to SI units as a string                  
      '''

      if tag == "" and name == "":
         print("Bad arguments at read")

      if self.__fptr.closed:
         fptr = open(self.file_name,"rb")
      else:
         fptr = self.__fptr

      # Force lowercase name for internal checks
      name = name.lower()
      
      # Seek for requested data in VLSV file
      for child in self.__xml_root:         
         if tag != "":
            if child.tag != tag:
               continue
         if name != "":
            if "name" in child.attrib and child.attrib["name"].lower() != name:
               continue
         if mesh != "":
            if "mesh" in child.attrib and child.attrib["mesh"] != mesh:
               continue
         if not "name" in child.attrib:
            continue
         # Found the requested data entry in the file
         unit = child.attrib["unit"]
         unitLaTeX = child.attrib["unitLaTeX"]
         variableLaTeX = child.attrib["variableLaTeX"]
         unitConversion = child.attrib["unitConversion"] 
         return unit, unitLaTeX, variableLaTeX, unitConversion
            
      if name!="":
         print("Error: variable "+name+"/"+tag+"/"+mesh+" not found in .vlsv file!" )
      if self.__fptr.closed:
         fptr.close()
      return -1
         

   def read_interpolated_fsgrid_variable(self, name, coordinates, operator="pass",periodic=[True,True,True]):
      ''' Read a linearly interpolated FSgrid variable value from the open vlsv file.
      Arguments:
      :param name: Name of the (FSgrid) variable
      :param coords: Coordinates from which to read data 
      :param periodic: Periodicity of the system. Default is periodic in all dimension
      :param operator: Datareduction operator. "pass" does no operation on data
      :returns: numpy array with the data

      .. seealso:: :func:`read` :func:`read_variable_info`
      '''

      if name[0:3] != 'fg_':
         raise ValueError("Interpolation of FsGrid called on non-FsGrid data; exiting.")
      
      if (len(periodic)!=3):
         raise ValueError("Periodic must be a list of 3 booleans.")

      #First off let's fetch the data and some meta
      fg_data=self.read_fsgrid_variable( name,operator=operator)
      fg_size=self.get_fsgrid_mesh_size()
      fg_data=np.reshape(fg_data,fg_size)
      nx,ny,nz=fg_size
      extents=self.get_fsgrid_mesh_extent()
      xmin,ymin,zmin,xmax,ymax,zmax=extents
      dx=abs((xmax-xmin)/nx)
      dy=abs((ymax-ymin)/ny)
      dz=abs((zmax-zmin)/nz)

      def getFsGridIndices(indices):
         ''' 
         Returns indices based on boundary conditions
         '''
         ind=-1*np.ones((3))
         for c,index in enumerate(indices):
            #Non periodic case
            if ((index<0 or index>fg_size[c]-1) and not periodic[c]):
               #out of bounds return NaN
               return False
             # Here we are either periodic or (not periodic and inside the domain)
            if (index >= fg_size[c] or index <0):
                ind[c] = index%fg_size[c]
            elif (index>=0 and index<=fg_size[c]-1):
                ind[c]=index
            else:
                #If we end up here then something is really wrong
                raise ValueError("FsGrid interpolation ran into a failure and could not locate all neighbors.","Indices in question= ",indices)

         return int(ind[0]),int(ind[1]),int(ind[2]) 



      def interpolateSingle(r):
         ''' 
         Simple trilinear routine for interpolating fsGrid quantities 
         at arbitrary coordinates r.
         Inputs:
             r: array of coordinates at which to perform the interpolation. 
                Example: r=[x,y,z] in meters
         Outputs:
             Numpy array with interpolated data at r. Can be scalar or vector.
         '''
         import sys
         if (len(r) !=3 ):
            raise ValueError("Interpolation cannot be performed. Exiting")

         x,y,z=r
         xl=int(np.floor((x-xmin)/dx))
         yl=int(np.floor((y-ymin)/dy))
         zl=int(np.floor((z-zmin)/dz))
    
         #Normalize distances in a unit cube 
         xd=(x-xmin)/dx - xl
         yd=(y-ymin)/dy - yl
         zd=(z-zmin)/dz - zl
       
         # Calculate Neighbors' Weights
         w=np.zeros(8)
         w[0] = (1.0-xd)*(1.0-yd)*(1.0-zd)
         w[1] = (xd)*(1.0-yd)*(1.0-zd)
         w[2] = (1.0-xd)*(yd)*(1.0-zd)
         w[3] = (xd)*(yd)*(1.0-zd)
         w[4] = (1.0-xd)*(1.0-yd)*(zd)
         w[5] = (xd)*(1.0-yd)*(zd)
         w[6] = (1.0-xd)*(yd)*(zd)
         w[7] = (xd)*(yd)*(zd)

         retval = np.zeros_like(fg_data[0,0,0])
         for k in [0,1]:
            for j in [0,1]:
               for i in [0,1]:
                  try:
                      retind=getFsGridIndices([xl+i,yl+j,zl+k])
                      if (not retind): return None #outside of a non periodic domain
                  except ValueError as error:
                      print(error,file=sys.stderr)
                      return np.NaN  #one of the neighbors cannot be located
                  retval += w[4*k+2*j+i]*fg_data[retind]

         return retval

      ret=[]
      for r in coordinates:
         ret.append(interpolateSingle(r))
      return np.asarray(ret)

   def read_interpolated_ionosphere_variable(self, name, coordinates, operator="pass"):
      ''' Read a linearly interpolated ionosphere variable value from the open vlsv file.
      Arguments:
      :param name: Name of the (ionosphere) variable
      :param coords: Coordinates (x,y,z) from which to read data 
      :param operator: Datareduction operator. "pass" does no operation on data
      :returns: numpy array with the data

      .. seealso:: :func:`read` :func:`read_variable_info`
      '''

      # At this stage, this function has not yet been implemented -- print a warning and exit
      print('Interpolation of ionosphere variables has not yet been implemented; exiting.')
      return -1

   def read_interpolated_variable(self, name, coordinates, operator="pass",periodic=[True, True, True]):
      ''' Read a linearly interpolated variable value from the open vlsv file.
      Arguments:
      :param name: Name of the variable
      :param coords: Coordinates from which to read data 
      :param periodic: Periodicity of the system. Default is periodic in all dimension
      :param operator: Datareduction operator. "pass" does no operation on data
      :returns: numpy array with the data

      .. seealso:: :func:`read` :func:`read_variable_info`
      '''

      if (len(periodic)!=3):
            raise ValueError("Periodic must be a list of 3 booleans.")

      # First test whether the requested variable is on the FSgrid or ionosphre, and redirect to the dedicated function if needed
      if name[0:3] == 'fg_':
         return self.read_interpolated_fsgrid_variable(name, coordinates, operator, periodic)
      if name[0:3] == 'ig_':
         return self.read_interpolated_ionosphere_variable(name, coordinates, operator, periodic)


      coordinates = get_data(coordinates)
      
      if len(np.shape(coordinates)) == 1:
         # Get closest id
         closest_cell_id=self.get_cellid(coordinates)
         if closest_cell_id == 0:
            return None
         closest_cell_coordinates=self.get_cell_coordinates(closest_cell_id)

         # Now identify the lower one of the 8 neighbor cells
         offset = [0 if coordinates[0] > closest_cell_coordinates[0] else -1,\
                   0 if coordinates[1] > closest_cell_coordinates[1] else -1,\
                   0 if coordinates[2] > closest_cell_coordinates[2] else -1]
         lower_cell_id = self.get_cell_neighbor(closest_cell_id, offset, periodic)
         lower_cell_coordinates=self.get_cell_coordinates(lower_cell_id)
         offset = [1,1,1]
         upper_cell_id = self.get_cell_neighbor(lower_cell_id, offset, periodic)
         upper_cell_coordinates=self.get_cell_coordinates(upper_cell_id)
         if (lower_cell_id<1 or upper_cell_id<1):
            print("Error: requested cell id for interpolation outside simulation domain")
            return -1
         # If the interpolation is done across two different refinement levels, issue a warning
         if self.get_amr_level(upper_cell_id) != self.get_amr_level(lower_cell_id):
            print("Warning: Interpolation across different AMR levels; this might lead to suboptimal results.")

         scaled_coordinates=np.zeros(3)
         for i in range(3):
            if lower_cell_coordinates[i] != upper_cell_coordinates[i]:
               scaled_coordinates[i]=(coordinates[i] - lower_cell_coordinates[i])/(upper_cell_coordinates[i] - lower_cell_coordinates[i])
            else:
               scaled_coordinates[i] = 0.0 # Special case for periodic systems with one cell in a dimension

         test_val=self.read_variable(name,lower_cell_id,operator)
         if isinstance(test_val, Iterable):
            try:
               value_length=len(test_val)
            except Exception as e:
               # Can't determine size, maybe some division by zero?
               value_length=1
         else:
            value_length=1
         
         # Now identify 8 cells, starting from the lower one
         ngbrvalues=np.zeros((2,2,2,value_length))
         for x in [0,1]:
            for y in [0,1]:
               for z  in [0,1]:
                  ngbrvalues[x,y,z,:] = self.read_variable(name, \
                                                           self.get_cell_neighbor(lower_cell_id, [x,y,z] , periodic), \
                                                           operator)

         c2d=np.zeros((2,2,value_length))
         for y in  [0,1]:
            for z in  [0,1]:
               c2d[y,z,:]=ngbrvalues[0,y,z,:]* (1- scaled_coordinates[0]) +  ngbrvalues[1,y,z,:]*scaled_coordinates[0]

         c1d=np.zeros((2,value_length))
         for z in [0,1]:
            c1d[z,:]=c2d[0,z,:]*(1 - scaled_coordinates[1]) + c2d[1,z,:] * scaled_coordinates[1]
            
         final_value=c1d[0,:] * (1 - scaled_coordinates[2]) + c1d[1,:] * scaled_coordinates[2]
         if len(final_value)==1:
            return final_value[0]
         else:
            return final_value

      else:
         # Multiple coordinates
         
         # Read all cells as we're anyway going to need this
         whole_cellids  = self.read_variable("CellID")
         whole_variable = self.read_variable(name,operator=operator)

         # Check one value for the length
         if isinstance(whole_variable[0], Iterable):
            value_length=len(whole_variable[0])
         else:
            value_length=1
         
         # Start iteration
         if value_length == 1:
            ret_array = np.zeros(len(coordinates))
         else:
            ret_array = np.zeros((len(coordinates), value_length))
         for i,cell_coords in enumerate(coordinates):
            closest_cell_id=self.get_cellid(cell_coords)
            if closest_cell_id == 0:
               if value_length==1:
                  ret_array[i]=None
               else:
                  ret_array[i,:] = None
               continue
            closest_cell_coordinates=self.get_cell_coordinates(closest_cell_id)
            
            # Now identify the lower one of the 8 neighbor cells
            offset = [0 if cell_coords[0] > closest_cell_coordinates[0] else -1,\
                      0 if cell_coords[1] > closest_cell_coordinates[1] else -1,\
                      0 if cell_coords[2] > closest_cell_coordinates[2] else -1]
            lower_cell_id = self.get_cell_neighbor(closest_cell_id, offset, periodic)
            lower_cell_coordinates=self.get_cell_coordinates(lower_cell_id)
            offset = [1,1,1]
            upper_cell_id = self.get_cell_neighbor(lower_cell_id, offset, periodic)
            upper_cell_coordinates=self.get_cell_coordinates(upper_cell_id)
           
            if self.get_amr_level(upper_cell_id) != self.get_amr_level(lower_cell_id):
               print("Warning: Interpolation across different AMR levels; this might lead to suboptimal results.")
 
            scaled_coordinates=np.zeros(3)
            for j in range(3):
               if lower_cell_coordinates[j] != upper_cell_coordinates[j]:
                  scaled_coordinates[j]=(cell_coords[j] - lower_cell_coordinates[j])/(upper_cell_coordinates[j] - lower_cell_coordinates[j])
               else:
                  scaled_coordinates[j] = 0.0 # Special case for periodic systems with one cell in a dimension
            
            ngbrvalues=np.zeros((2,2,2,value_length))
            for x in [0,1]:
               for y in [0,1]:
                  for z  in [0,1]:
                     cellid_neighbor = int(self.get_cell_neighbor(lower_cell_id, [x,y,z] , periodic))
                     ngbrvalues[x,y,z,:] = whole_variable[np.nonzero(whole_cellids==cellid_neighbor)[0][0]]
            
            c2d=np.zeros((2,2,value_length))
            for y in  [0,1]:
               for z in  [0,1]:
                  c2d[y,z,:]=ngbrvalues[0,y,z,:]* (1- scaled_coordinates[0]) +  ngbrvalues[1,y,z,:]*scaled_coordinates[0]
            
            c1d=np.zeros((2,value_length))
            for z in [0,1]:
               c1d[z,:]=c2d[0,z,:]*(1 - scaled_coordinates[1]) + c2d[1,z,:] * scaled_coordinates[1]
            
            final_value=c1d[0,:] * (1 - scaled_coordinates[2]) + c1d[1,:] * scaled_coordinates[2]
            if len(final_value)==1:
               ret_array[i] = final_value[0]
            else:
               ret_array[i, :] = final_value
         
         # Done.
         return ret_array

   def read_fsgrid_variable_cellid(self, name, cellids=-1, operator="pass"):
      ''' Reads fsgrid variables from the open vlsv file.
       Arguments:
       :param name:     Name of the variable
       :param cellids:  SpatialGrid cellids for which to fetch data. Default: return full fsgrid data
       :param operator: Datareduction operator. "pass" does no operation on data
       :returns: *ordered* list of numpy arrays with the data

       ... seealso:: :func:`read_fsgrid_variable`
       '''
      var = self.read_fsgrid_variable(name, operator=operator)
      if cellids == -1:
         return var
      else:
         return [self.downsample_fsgrid_subarray(cid, var) for cid in cellids]

   def read_fsgrid_variable(self, name, operator="pass"):
       ''' Reads fsgrid variables from the open vlsv file.
       Arguments:
       :param name: Name of the variable
       :param operator: Datareduction operator. "pass" does no operation on data
       :returns: *ordered* numpy array with the data

       ... seealso:: :func:`read_variable`
       '''

       # Get fsgrid domain size (this can differ from vlasov grid size if refined)
       bbox = self.read(tag="MESH_BBOX", mesh="fsgrid")

       # Read the raw array data
       rawData = self.read(mesh='fsgrid', name=name, tag="VARIABLE", operator=operator)

       # Determine fsgrid domain decomposition
       numWritingRanks = self.read_parameter("numWritingRanks")
       if len(rawData.shape) > 1:
         orderedData = np.zeros([bbox[0],bbox[1],bbox[2],rawData.shape[1]])
       else:
         orderedData = np.zeros([bbox[0],bbox[1],bbox[2]])

       # Helper functions ported from c++ (fsgrid.hpp)
       def computeDomainDecomposition(globalsize, ntasks):
           processDomainDecomposition = [1,1,1]
           processBox = [0,0,0]
           optimValue = 999999999999999.
           for i in range(1,min(ntasks,globalsize[0])+1):
               processBox[0] = max(1.*globalsize[0]/i,1)
               for j in range(1,min(ntasks,globalsize[1])+1):
                   if(i * j > ntasks):
                       break
                   processBox[1] = max(1.*globalsize[1]/j,1)
                   for k in range(1,min(ntasks,globalsize[2])+1):
                       if(i * j * k > ntasks):
                           continue
                       processBox[2] = max(1.*globalsize[2]/k,1)
                       value = 10 * processBox[0] * processBox[1] * processBox[2] + \
                        ((processBox[1] * processBox[2]) if i>1 else 0) + \
                        ((processBox[0] * processBox[2]) if j>1 else 0) + \
                        ((processBox[0] * processBox[1]) if k>1 else 0)
                       if i*j*k == ntasks:
                           if value < optimValue:
                              optimValue = value
                              processDomainDecomposition=[i,j,k]
           if (np.prod(processDomainDecomposition) != ntasks):
              print("Mismatch in FSgrid rank decomposition")
              return -1
           return processDomainDecomposition

       def calcLocalStart(globalCells, ntasks, my_n):
           n_per_task = globalCells//ntasks
           remainder = globalCells%ntasks
           if my_n < remainder:
               return my_n * (n_per_task+1)
           else:
               return my_n * n_per_task + remainder
       def calcLocalSize(globalCells, ntasks, my_n):
           n_per_task = globalCells//ntasks
           remainder = globalCells%ntasks
           if my_n < remainder:
               return n_per_task+1;
           else:
               return n_per_task

       currentOffset = 0;
       fsgridDecomposition = computeDomainDecomposition([bbox[0],bbox[1],bbox[2]],numWritingRanks)
       for i in range(0,numWritingRanks):
           x = (i // fsgridDecomposition[2]) // fsgridDecomposition[1]
           y = (i // fsgridDecomposition[2]) % fsgridDecomposition[1]
           z = i % fsgridDecomposition[2]
 	   
           thatTasksSize = [calcLocalSize(bbox[0], fsgridDecomposition[0], x), \
                            calcLocalSize(bbox[1], fsgridDecomposition[1], y), \
                            calcLocalSize(bbox[2], fsgridDecomposition[2], z)]
           thatTasksStart = [calcLocalStart(bbox[0], fsgridDecomposition[0], x), \
                             calcLocalStart(bbox[1], fsgridDecomposition[1], y), \
                             calcLocalStart(bbox[2], fsgridDecomposition[2], z)]
           thatTasksEnd = np.array(thatTasksStart) + np.array(thatTasksSize)

           totalSize = int(thatTasksSize[0]*thatTasksSize[1]*thatTasksSize[2])
           # Extract datacube of that task... 
           if len(rawData.shape) > 1:
               thatTasksData = rawData[currentOffset:currentOffset+totalSize,:]
               thatTasksData = thatTasksData.reshape([thatTasksSize[0],thatTasksSize[1],thatTasksSize[2],rawData.shape[1]],order='F')

               # ... and put it into place 
               orderedData[thatTasksStart[0]:thatTasksEnd[0],thatTasksStart[1]:thatTasksEnd[1],thatTasksStart[2]:thatTasksEnd[2],:] = thatTasksData
           else:
               # Special case for scalar data
               thatTasksData = rawData[currentOffset:currentOffset+totalSize]
               thatTasksData = thatTasksData.reshape([thatTasksSize[0],thatTasksSize[1],thatTasksSize[2]], order='F')

               # ... and put it into place 
               orderedData[thatTasksStart[0]:thatTasksEnd[0],thatTasksStart[1]:thatTasksEnd[1],thatTasksStart[2]:thatTasksEnd[2]] = thatTasksData

           currentOffset += totalSize

       return np.squeeze(orderedData)

   def read_fg_variable_as_volumetric(self, name, centering=None, operator="pass"):
      fgdata = self.read_fsgrid_variable(name, operator)

      fssize=list(self.get_fsgrid_mesh_size())
      if 1 in fssize:
         #expand to have a singleton dimension for a reduced dim - lets roll happen with ease
         singletons = [i for i, sz in enumerate(fssize) if sz == 1]
         for dim in singletons:
            fgdata=np.expand_dims(fgdata, dim)
      celldata = np.zeros_like(fgdata)
      known_centerings = {"fg_b":"face", "fg_e":"edge"}
      if centering is None:
         try:
            centering = known_centerings[name.lower()]
         except KeyError:
            print("A variable ("+name+") with unknown centering! Aborting.")
            return False
         
      #vector variable
      if fgdata.shape[-1] == 3:
         if centering=="face":
            celldata[:,:,:,0] = (fgdata[:,:,:,0] + np.roll(fgdata[:,:,:,0],-1, 0))/2.0
            celldata[:,:,:,1] = (fgdata[:,:,:,1] + np.roll(fgdata[:,:,:,1],-1, 1))/2.0
            celldata[:,:,:,2] = (fgdata[:,:,:,2] + np.roll(fgdata[:,:,:,2],-1, 2))/2.0
            # Use Leo's reconstuction for fg_b instead
         elif centering=="edge":
            celldata[:,:,:,0] = (fgdata[:,:,:,0] + np.roll(fgdata[:,:,:,0],-1, 1) + np.roll(fgdata[:,:,:,0],-1, 2) + np.roll(fgdata[:,:,:,0],-1, (1,2)))/4.0
            celldata[:,:,:,1] = (fgdata[:,:,:,1] + np.roll(fgdata[:,:,:,1],-1, 0) + np.roll(fgdata[:,:,:,1],-1, 2) + np.roll(fgdata[:,:,:,1],-1, (0,2)))/4.0
            celldata[:,:,:,2] = (fgdata[:,:,:,2] + np.roll(fgdata[:,:,:,2],-1, 0) + np.roll(fgdata[:,:,:,2],-1, 1) + np.roll(fgdata[:,:,:,2],-1, (0,1)))/4.0
         else:
            print("Unknown centering ('" +centering+ "')! Aborting.")
            return False
      else:
         print("A scalar variable! I don't know what to do with this! Aborting.")
         return False
      return celldata

   def read_ionosphere_variable(self, name, operator="pass"):
       ''' Reads fsgrid variables from the open vlsv file.
       Arguments:
       :param name: Name of the variable
       :param operator: Datareduction operator. "pass" does no operation on data
       :returns: numpy array with the data in node order

       ... seealso:: :func:`read_variable`
       '''
       # Read the raw array data
       rawData = self.read(mesh='ionosphere', name=name, tag="VARIABLE", operator=operator)

       return rawData

   def read_variable(self, name, cellids=-1,operator="pass"):
      ''' Read variables from the open vlsv file. 
      Arguments:
      :param name: Name of the variable
      :param cellids: a value of -1 reads all data
      :param operator: Datareduction operator. "pass" does no operation on data
      :returns: numpy array with the data

      .. seealso:: :func:`read` :func:`read_variable_info`
      '''
      cellids = get_data(cellids)

      # Wrapper, check if requesting an fsgrid variable
      if (self.check_variable(name) and (name.lower()[0:3]=="fg_")):
         if not cellids == -1:
            print("Warning, CellID requests not supported for FSgrid variables! Aborting.")
            return False
         return self.read_fsgrid_variable(name=name, operator=operator)

      if(self.check_variable(name) and (name.lower()[0:3]=="ig_")):
         if not cellids == -1:
            print("Warning, CellID requests not supported for ionosphere variables! Aborting.")
            return False
         return self.read_ionosphere_variable(name=name, operator=operator)

      # Passes the list of cell id's onwards - optimization for reading is done in the lower level read() method
      return self.read(mesh="SpatialGrid", name=name, tag="VARIABLE", operator=operator, cellids=cellids)

   def read_variable_info(self, name, cellids=-1, operator="pass"):
      ''' Read variables from the open vlsv file and input the data into VariableInfo

      :param name: Name of the variable
      :param cellids: a value of -1 reads all data
      :param operator: Datareduction operator. "pass" does no operation on data
      :returns: numpy array with the data

      .. seealso:: :func:`read_variable`
      '''
      from variable import VariableInfo

      # Force lowercase
      name = name.lower()

      # Get population and variable names from data array name 
      if '/' in name:
         popname = name.split('/')[0]
         varname = name.split('/')[1]
      else:
         popname = "pop"
         varname = name

      # Check which set of datareducers to use
      if varname[0:3]=="vg_":
         reducer_reg = v5reducers
         reducer_multipop = multipopv5reducers
      else:
         reducer_reg = datareducers
         reducer_multipop = multipopdatareducers

      if (self.check_variable(name) and (varname[0:3]=="vg_" or varname[0:3]=="fg_" or varname[0:3]=="ig_")):
         # For Vlasiator 5 vlsv files, metadata is included
         units, latexunits, latex, conversion = self.read_metadata(name=name)
         # Correction for early version incorrect number density (extra backslash)
         if latex[0:3]==r"$\n":
            latex = r"$n"+latex[3:]
      elif (self.check_variable(name) and (name in vlsvvariables.unitsdict)):
         units = vlsvvariables.unitsdict[name]
         latex = vlsvvariables.latexdict[name]
         latexunits = vlsvvariables.latexunitsdict[name]            
      elif name in reducer_reg:
         units = reducer_reg[name].units
         latex = reducer_reg[name].latex
         latexunits = reducer_reg[name].latexunits
      elif 'pop/'+varname in reducer_multipop:
         poplatex='i'
         if popname in vlsvvariables.speciesdict:
            poplatex = vlsvvariables.speciesdict[popname]
         units = reducer_multipop['pop/'+varname].units
         latex = (reducer_multipop['pop/'+varname].latex).replace('REPLACEPOP',poplatex)
         latexunits = reducer_multipop['pop/'+varname].latexunits
      elif varname in vlsvvariables.unitsdict:
         poplatex='i'
         if popname in vlsvvariables.speciesdict:
            poplatex = vlsvvariables.speciesdict[popname]
         units = vlsvvariables.unitsdict[varname]
         latex = vlsvvariables.latexdictmultipop[varname].replace('REPLACEPOP',poplatex)
         latexunits = vlsvvariables.latexunitsdict[varname]
      else:
         units = ""
         latex = r""+name.replace("_","\_")
         latexunits = ""

      if name.startswith('fg_'):
          data = self.read_fsgrid_variable(name=name, operator=operator)
      elif name.startswith('ig_'):
          data = self.read_ionosphere_variable(name=name, operator=operator)
      else:
          data = self.read_variable(name=name, operator=operator, cellids=cellids)

      if operator != "pass":
         if operator=="magnitude":
            latex = r"$|$"+latex+r"$|$"
         else:
            latex = latex+r"${_{"+operator+r"}}$"
         return VariableInfo(data_array=data, name=name + "_" + operator, units=units, latex=latex, latexunits=latexunits)
      else:
         return VariableInfo(data_array=data, name=name, units=units, latex=latex, latexunits=latexunits)


   def get_max_refinement_level(self):
      ''' Returns the maximum refinement level of the AMR
      '''
      if self.__max_spatial_amr_level < 0:
         # Read the file index for cellid
         cellids=self.read(mesh="SpatialGrid",name="CellID", tag="VARIABLE")
         maxcellid = np.amax([cellids])

         AMR_count = 0
         while (maxcellid > 0):
            maxcellid -= 2**(3*(AMR_count))*(self.__xcells*self.__ycells*self.__zcells)
            AMR_count += 1
            
         self.__max_spatial_amr_level = AMR_count - 1
      return self.__max_spatial_amr_level
      
   def get_amr_level(self,cellid):
      '''Returns the AMR level of a given cell defined by its cellid
      
      :param cellid:        The cell's cellid
      :returns:             The cell's refinement level in the AMR
      '''
      AMR_count = 0
      while (cellid > 0):
         cellid -= 2**(3*(AMR_count))*(self.__xcells*self.__ycells*self.__zcells)
         AMR_count += 1
      return AMR_count - 1 

   def get_amr_levels(self,cellid):
      '''Returns the AMR level of a given cell defined by its cellid
      
      :param cellid:        The cell's cellid
      :returns:             The cell's refinement level in the AMR
      '''
      AMR_count = np.zeros(np.array(cellid).shape, dtype=np.int64)
      cellids = cellid.astype(np.int64)
      iters = 0
      while np.any(cellids > 0):
         mask = cellids > 0
         sub = 2**(3*AMR_count)*(self.__xcells*self.__ycells*self.__zcells)
         np.subtract(cellids, sub, out = cellids, where = mask)
         np.add(AMR_count, 1, out = AMR_count, where = mask)
         iters = iters+1
         if(iters > self.get_max_refinement_level()+1):
            print("Can't have that large refinements. Something broke.")
            break
      return AMR_count - 1 

   def get_cell_dx(self, cellid):
      '''Returns the dx of a given cell defined by its cellid
      
      :param cellid:        The cell's cellid
      :returns:             The cell's size [dx, dy, dz]
      '''
      return np.array([self.__dx,self.__dy,self.__dz])/2**self.get_amr_level(cellid)

   def get_cell_dxs(self, cellid):
      '''Returns the dx of a given cell defined by its cellid
      
      :param cellid:        The cell's cellid
      :returns:             The cell's size [dx, dy, dz]
      '''
      cellid = np.array(cellid, dtype=np.int64)

      dxs = np.array([[self.__dx,self.__dy,self.__dz]])

      dxs = dxs.repeat(cellid.shape[0], axis=0)

      amrs = np.array([self.get_amr_levels(cellid)]).transpose()
      amrs = amrs.repeat(3,axis=1)


      return dxs/2**amrs

   def get_cell_bbox(self, cellid):
      '''Returns the bounding box of a given cell defined by its cellid
      
      :param cellid:        The cell's cellid
      :returns:             The cell's bbox [xmin,ymin,zmin],[xmax,ymax,zmax]
      '''
      
      hdx = self.get_cell_dx(cellid)*0.5
      mid = self.get_cell_coordinates(cellid)
      return mid-hdx, mid+hdx

   def get_cell_fsgrid_slicemap(self, cellid):
      '''Returns a slice tuple of fsgrid indices that are contained in the SpatialGrid
      cell.
      '''
      low, up = self.get_cell_bbox(cellid)
      lowi, upi = self.get_fsgrid_slice_indices(low, up)
      return lowi, upi

   def get_bbox_fsgrid_slicemap(self, low, up):
      '''Returns a slice tuple of fsgrid indices that are contained in the (low, up) bounding box.
      '''
      lowi, upi = self.get_fsgrid_slice_indices(low, up)
      return lowi, upi

   def get_cell_fsgrid_subarray(self, cellid, array):
      '''Returns a subarray of the fsgrid array, corresponding to the fsgrid
      covered by the SpatialGrid cellid.
      '''
      lowi, upi = self.get_cell_fsgrid_slicemap(cellid)
      if array.ndim == 4:
         return array[lowi[0]:upi[0]+1, lowi[1]:upi[1]+1, lowi[2]:upi[2]+1, :]
      else:
         return array[lowi[0]:upi[0]+1, lowi[1]:upi[1]+1, lowi[2]:upi[2]+1]

   def get_bbox_fsgrid_subarray(self, low, up, array):
      '''Returns a subarray of the fsgrid array, corresponding to the (low, up) bounding box.
      '''
      lowi, upi = self.get_bbox_fsgrid_slicemap(low,up)
      print('subarray:',lowi, upi)
      if array.ndim == 4:
         return array[lowi[0]:upi[0]+int(1), lowi[1]:upi[1]+int(1), lowi[2]:upi[2]+int(1), :]
      else:
         return array[lowi[0]:upi[0]+1, lowi[1]:upi[1]+1, lowi[2]:upi[2]+1]


   def downsample_fsgrid_subarray(self, cellid, array):
      '''Returns a mean value of fsgrid values underlying the SpatialGrid cellid.
      '''
      fsarr = self.get_cell_fsgrid_subarray(cellid, array)
      n = fsarr.size
      if fsarr.ndim == 4:
         n = n/3
      ncells = 8**(self.get_max_refinement_level()-self.get_amr_level(cellid))
      if(n != ncells):
         print("Warning: weird fs subarray size", n, 'for amrlevel', self.get_amr_level(cellid), 'expect', ncells)
      return np.mean(fsarr,axis=(0,1,2))

   def fsgrid_array_to_vg(self, array):
      cellIds=self.read_variable("CellID")

      #if not hasattr(self, 'fsCellIdTargets'):
      #   self.fsCellIdTargets = np.zeros(self.get_fsgrid_mesh_size())
      #   for cid in cellIds:
      #      lowi, upi = self.get_cell_fsgrid_slicemap(cid)
      #      self.fsCellIdTargets[lowi[0]:upi[0]+1, lowi[1]:upi[1]+1, lowi[2]:upi[2]+1] = cid
      self.map_vg_onto_fg()
      #vgarr = [self.downsample_fsgrid_subarray(cid, array) for cid in cellIds]
      counts = np.bincount(np.reshape(self.__vg_cellids_on_fg, self.__vg_cellids_on_fg.size))
      if array.ndim == 4:
         numel = array.shape[3]
         vgarr = np.zeros((len(cellIds),numel))
         for i in range(numel):
            print("vector variable", i)
            sums = np.bincount(np.reshape(self.__vg_cellids_on_fg,self.__vg_cellids_on_fg.size),
                                  weights=np.reshape(array[:,:,:,i],array[:,:,:,i].size))
            vgarr[:,i] = np.divide(sums,counts)
      else:
         sums = np.bincount(np.reshape(self.__vg_cellids_on_fg, self.__vg_cellids_on_fg.size), weights=np.reshape(array,array.size))
         vgarr = np.divide(sums,counts)
      return vgarr

   def vg_uniform_grid_process(self, variable, expr, exprtuple):
      cellIds=self.read_variable("CellID")
      array = self.read_variable_as_fg(variable)
      array = expr(*exprtuple)
      return self.fsgrid_array_to_vg(array)

   def get_cellid_at_fsgrid_index(self, i,j,k):
      coords = self.get_fsgrid_coordinates([i,j,k])
      return self.get_cellid(coords)

   def upsample_fsgrid_subarray(self, cellid, var, array):
      '''Set the elements of the fsgrid array to the value of corresponding SpatialGrid
      cellid. Mutator for array.
      '''
      lowi, upi = self.get_cell_fsgrid_slicemap(cellid)
      value = self.read_variable(var, cellids=[cellid])
      if array.ndim == 4:
         array[lowi[0]:upi[0]+1,lowi[1]:upi[1]+1,lowi[2]:upi[2]+1,:] = value
      else:
         array[lowi[0]:upi[0]+1,lowi[1]:upi[1]+1,lowi[2]:upi[2]+1] = value
      return

   def read_variable_as_fg(self, var):
      vg_cellids = self.read_variable('CellID')
      sz = self.get_fsgrid_mesh_size()
      sz_amr = self.get_spatial_mesh_size()
      vg_var = self.read_variable(var)
      varsize = vg_var[0].size
      if(varsize > 1):
         fg_var = np.zeros([sz[0], sz[1], sz[2], varsize], dtype=vg_var.dtype)
      else:
         fg_var = np.zeros(sz, dtype=vg_var.dtype)
      self.map_vg_onto_fg()
      fg_var = vg_var[self.__vg_cellids_on_fg]
      return fg_var

   def map_vg_onto_fg(self):
      if(len(self.__vg_cellids_on_fg)==0):
         vg_cellids = self.read_variable('CellID')
         sz = self.get_fsgrid_mesh_size()
         sz_amr = self.get_spatial_mesh_size()
         self.__vg_cellids_on_fg = np.zeros(sz, dtype=np.int64) + 1000000000 # big number to catch errors in the latter code, 0 is not good for that
         current_amr_level = self.get_amr_level(np.min(vg_cellids))
         max_amr_level = int(np.log2(sz[0] / sz_amr[0]))
         current_max_cellid = 0
         for level in range(current_amr_level+1):
            current_max_cellid += 2**(3*(level))*(self.__xcells*self.__ycells*self.__zcells)
         for id in np.argsort(vg_cellids):
            if vg_cellids[id] > current_max_cellid:
               current_amr_level += 1
               current_max_cellid += 2**(3*(current_amr_level))*(self.__xcells*self.__ycells*self.__zcells)
            this_cell_indices = np.array(self.get_cell_indices(vg_cellids[id], current_amr_level), dtype=np.int64)
            refined_ids_start = this_cell_indices * 2**(max_amr_level-current_amr_level)
            refined_ids_end = refined_ids_start + 2**(max_amr_level-current_amr_level)
            self.__vg_cellids_on_fg[refined_ids_start[0]:refined_ids_end[0],refined_ids_start[1]:refined_ids_end[1],refined_ids_start[2]:refined_ids_end[2]] = id



   def get_cell_fsgrid(self, cellid):
      '''Returns a slice tuple of fsgrid indices that are contained in the SpatialGrid
      cell.
      '''
      low, up = self.get_cell_bbox(cellid)
      lowi, upi = self.get_fsgrid_slice_indices(low, up)
      return lowi, upi

   def get_fsgrid_coordinates(self, ri):
      '''Returns real-space center coordinates of the fsgrid 3-index.
      '''
      lowerlimit = self.get_fsgrid_mesh_extent()[0:3]
      dxs = self.get_fsgrid_cell_size()

      return lowerlimit+dxs*(np.array(ri)+0.5)

   def get_unique_cellids(self, coords):
      ''' Returns a list of cellids containing all the coordinates in coords,
          with no duplicate cellids. Relative order of elements is conserved.
      :param coords:         A list of coordinates
      :returns: a list of unique cell ids
      '''
      cids = [int(self.get_cellid(coord)) for coord in coords]

      #choose unique cids, keep ordering. This requires a bit of OrderedDict magic (python 2.7+)
      cidsout = list(OrderedDict.fromkeys(cids))
      return cidsout

   def get_cellid(self, coordinates):
      ''' Returns the cell id at given coordinates

      :param coordinates:        The cell's coordinates
      :returns: the cell id

      .. note:: Returns 0 if the cellid is out of bounds!
      '''
      # If needed, read the file index for cellid
      if len(self.__fileindex_for_cellid) == 0:
         self.__read_fileindex_for_cellid()

      # Check that the coordinates are not out of bounds:
      if (self.__xmax < coordinates[0]) or (self.__xmin >= coordinates[0]):
         return 0
      if (self.__ymax < coordinates[1]) or (self.__ymin >= coordinates[1]):
         return 0
      if (self.__zmax < coordinates[2]) or (self.__zmin >= coordinates[2]):
         return 0
      # Get cell lengths:
      cell_lengths = np.array([self.__dx, self.__dy, self.__dz])

      # Get cell indices:
      cellindices = np.array([(int)((coordinates[0] - self.__xmin)/(float)(cell_lengths[0])), (int)((coordinates[1] - self.__ymin)/(float)(cell_lengths[1])), (int)((coordinates[2] - self.__zmin)/(float)(cell_lengths[2]))])
      # Get the cell id:
      cellid = cellindices[0] + cellindices[1] * self.__xcells + cellindices[2] * self.__xcells * self.__ycells + 1

      # Going through AMR levels as needed
      AMR_count = 0
      ncells_lowerlevel = 0
      refmax = self.get_max_refinement_level()

      while AMR_count < refmax + 1:
          try:
              self.__fileindex_for_cellid[cellid]
              return cellid
          except:
              ncells_lowerlevel += 2**(3*AMR_count)*(self.__xcells*self.__ycells*self.__zcells) # Increment of cellID from lower lvl             
              AMR_count += 1
              # Get cell lengths:
              cell_lengths = np.array([self.__dx, self.__dy, self.__dz]) / 2**AMR_count # Check next AMR level

              # Get cell indices:
              cellindices = np.array([(int)((coordinates[0] - self.__xmin)/(float)(cell_lengths[0])), (int)((coordinates[1] - self.__ymin)/(float)(cell_lengths[1])), (int)((coordinates[2] - self.__zmin)/(float)(cell_lengths[2]))])
              # Get the cell id:
              cellid = ncells_lowerlevel + cellindices[0] + 2**(AMR_count)*self.__xcells*cellindices[1] + 4**(AMR_count)*self.__xcells*self.__ycells*cellindices[2] + 1

          if AMR_count == refmax + 1:
              raise Exception('CellID does not exist in any AMR level')

   def get_cell_coordinates(self, cellid):
      ''' Returns a given cell's coordinates as a numpy array

      :param cellid:            The cell's ID
      :returns: a numpy array with the coordinates

      .. seealso:: :func:`get_cellid`

      .. note:: The cell ids go from 1 .. max not from 0
      '''
      # Get cell lengths:
      xcells = self.__xcells
      ycells = self.__ycells
      zcells = self.__zcells
      cellid = (int)(cellid - 1)
      # Handle AMR
      cellscount = self.__xcells*self.__ycells*self.__zcells
      reflevel=0
      subtraction = (int)(cellscount * (2**reflevel)**3)
      while (cellid >= subtraction):
         cellid -= subtraction
         reflevel += 1
         subtraction = (int)(cellscount * (2**reflevel)**3)
         xcells *= 2
         ycells *= 2
         zcells *= 2
      # Get cell indices:
      cellindices = np.zeros(3)
      cellindices[0] = (int)(cellid)%(int)(xcells)
      cellindices[1] = ((int)(cellid)//(int)(xcells))%(int)(ycells)
      cellindices[2] = (int)(cellid)//(int)(xcells*ycells)
      # cellindices[0] = (int)(cellid)%(int)(self.__xcells)
      # cellindices[1] = ((int)(cellid)//(int)(self.__xcells))%(int)(self.__ycells)
      # cellindices[2] = (int)(cellid)//(int)(self.__xcells*self.__ycells)
   
      # Get cell coordinates:
      cell_lengths = np.array([(self.__xmax - self.__xmin)/(float)(xcells), (self.__ymax - self.__ymin)/(float)(ycells), (self.__zmax - self.__zmin)/(float)(zcells)])
      cellcoordinates = np.zeros(3)
      cellcoordinates[0] = self.__xmin + (cellindices[0] + 0.5) * cell_lengths[0]
      cellcoordinates[1] = self.__ymin + (cellindices[1] + 0.5) * cell_lengths[1]
      cellcoordinates[2] = self.__zmin + (cellindices[2] + 0.5) * cell_lengths[2]
      # Return the coordinates:
      return np.array(cellcoordinates)
   
   def get_cells_coordinates(self, cellids):
      ''' Returns a given cell's coordinates as a numpy array

      :param cellids:            The array of cell IDs
      :returns: a numpy array with the coordinates

      .. seealso:: :func:`get_cellid`

      .. note:: The cell ids go from 1 .. max not from 0
      '''
      # Get cell lengths:
      xcells = np.zeros((self.get_max_refinement_level()+1), dtype=np.int64)
      ycells = np.zeros((self.get_max_refinement_level()+1), dtype=np.int64)
      zcells = np.zeros((self.get_max_refinement_level()+1), dtype=np.int64)
      for r in range(self.get_max_refinement_level()+1):
         xcells[r] = self.__xcells*2**(r)
         ycells[r] = self.__ycells*2**(r)
         zcells[r] = self.__zcells*2**(r)

      # Handle AMR
<<<<<<< HEAD
      #reflevels=self.get_amr_levels(cellids)
      # reflevels2 = np.array([self.get_amr_level(c) for c in cellids])
      # print(np.all(reflevels == reflevels2)) # this is true.
      cellid = np.array(cellids - 1, dtype=np.int64)

=======
      cellid = np.array(cellids - 1, dtype=np.int64)
>>>>>>> 8cccf07e
      reflevels = np.zeros(np.array(cellid).shape, dtype=np.int64)
      sub = np.ones(np.array(cellid).shape, dtype=np.int64)*(self.__xcells*self.__ycells*self.__zcells)
      iters = 0
      while np.any(cellid >= sub):
         mask = cellid >= sub
         np.subtract(cellid, sub, out = cellid, where = mask)

         np.add(reflevels, 1, out = reflevels, where = mask)
         sub = (self.__xcells*self.__ycells*self.__zcells)*(2**(reflevels))**3
         
         iters = iters+1
         if(iters > self.get_max_refinement_level()+1):
            print("Can't have that large refinements. Something broke.")
            break

      # Get cell indices:
      cellindices = np.zeros((len(cellids),3))
      cellindices[:,0] = cellid%xcells[reflevels]
      cellindices[:,1] = (cellid//xcells[reflevels])%ycells[reflevels]
      cellindices[:,2] = cellid//(xcells[reflevels]*ycells[reflevels])
<<<<<<< HEAD
      # cellindices[0] = (int)(cellid)%(int)(self.__xcells)
      # cellindices[1] = ((int)(cellid)//(int)(self.__xcells))%(int)(self.__ycells)
      # cellindices[2] = (int)(cellid)//(int)(self.__xcells*self.__ycells)
=======
>>>>>>> 8cccf07e
   
      # Get cell coordinates:
      cell_lengths = np.array([(self.__xmax - self.__xmin)/(xcells[reflevels]),
                               (self.__ymax - self.__ymin)/(ycells[reflevels]),
                               (self.__zmax - self.__zmin)/(zcells[reflevels])]).T
<<<<<<< HEAD
      #cellcoordinates = np.zeros((len(cellids),3))
      mins = np.array([self.__xmin,self.__ymin,self.__zmin])
      cellcoordinates = mins + (cellindices + 0.5)*cell_lengths
      # cellcoordinates[:,0] = self.__xmin + (cellindices[:,0] + 0.5) * cell_lengths[:,0]
      # cellcoordinates[:,1] = self.__ymin + (cellindices[:,1] + 0.5) * cell_lengths[:,1]
      # cellcoordinates[:,2] = self.__zmin + (cellindices[:,2] + 0.5) * cell_lengths[:,2]
=======
      mins = np.array([self.__xmin,self.__ymin,self.__zmin])
      cellcoordinates = mins + (cellindices + 0.5)*cell_lengths
>>>>>>> 8cccf07e
      # Return the coordinates:
      return np.array(cellcoordinates)

   def get_cell_indices(self, cellid, reflevel):
      ''' Returns a given cell's indices as a numpy array

      :param cellid:            The cell's ID
      :param reflevel:          The cell's refinement level in the AMR
      :returns: a numpy array with the coordinates

      .. seealso:: :func:`get_cellid`

      .. note:: The cell ids go from 1 .. max not from 0
      '''
      # Calculating the index of the first cell at this reflevel
      index_at_reflevel = 0
      for i in range(0,reflevel):
         index_at_reflevel += 2**(3*i) * self.__xcells * self.__ycells * self.__zcells

      # Get cell indices:
      cellid = (int)(cellid - 1 - index_at_reflevel)
      cellindices = np.zeros(3)
      cellindices[0] = (int)(cellid)%(int)(2**reflevel*self.__xcells)
      cellindices[1] = ((int)(cellid)//(int)(2**reflevel*self.__xcells))%(int)(2**reflevel*self.__ycells)
      cellindices[2] = (int)(cellid)//(int)(4**reflevel*self.__xcells*self.__ycells)

      # Return the indices:
      return np.array(cellindices)

   def get_cell_neighbor(self, cellid, offset, periodic):
      ''' Returns a given cells neighbor at offset (in indices)

      :param cellid:            The cell's ID
      :param offset:            The offset to the neighbor in indices
      :param periodic:          For each dimension, is the system periodic
      :returns: the cellid of the neighbor

      .. note:: Returns 0 if the offset is out of bounds!

      '''
      reflevel = self.get_amr_level(cellid)
      indices = self.get_cell_indices(cellid, reflevel)

      # Special case if no offset      
      if ((offset[0]==0) * (offset[1]==0) * (offset[2]==0)):
         return cellid

      # Getting the neighbour at the same refinement level
      ngbr_indices = np.zeros(3)
      sys_size = [2**reflevel*self.__xcells, 2**reflevel*self.__ycells, 2**reflevel*self.__zcells]
      for i in range(3):
         ngbr_indices[i] = indices[i] + offset[i]
         if periodic[i]:
            for j in range(abs(offset[i])):
               #loop over offset abs as offset may be larger than the system size
               if ngbr_indices[i] < 0:
                  ngbr_indices[i] = ngbr_indices[i] + sys_size[i]
               elif ngbr_indices[i] >= sys_size[i]:
                  ngbr_indices[i] = ngbr_indices[i] - sys_size[i]
   
         elif ngbr_indices[i] < 0 or  ngbr_indices[i] >= sys_size[i]:
            print("Error in Vlsvreader get_cell_neighbor: out of bounds")
            return 0

      coord_neighbour = np.array([self.__xmin,self.__ymin,self.__zmin]) + (ngbr_indices + np.array((0.5,0.5,0.5))) * np.array([self.__dx,self.__dy,self.__dz])/2**reflevel
      cellid_neighbour = self.get_cellid(coord_neighbour)
      return cellid_neighbour

   def get_WID(self):
      # default WID=4
      widval=4
      if self.check_parameter("velocity_block_width"):
         widval = self.read_parameter("velocity_block_width")
      return widval

   def get_velocity_cell_ids(self, vcellcoord, pop="proton"):
      ''' Returns velocity cell ids of given coordinate

      Arguments:
      :param vcellcoords: One 3d coordinate
      :returns: Velocity cell id

      .. seealso:: :func:`get_velocity_cell_coordinates`
      '''
      WID=self.get_WID()
      WID2=WID*WID
      WID3=WID2*WID
      vmin = np.array([self.__meshes[pop].__vxmin, self.__meshes[pop].__vymin, self.__meshes[pop].__vzmin])
      dv = np.array([self.__meshes[pop].__dvx, self.__meshes[pop].__dvy, self.__meshes[pop].__dvz])
      block_index = np.floor((vcellcoord - vmin) / (WID * dv))
      cell_index = np.floor(np.remainder(vcellcoord - vmin, WID * dv) / dv)
      vcellid = int(block_index[0])
      vcellid += int(block_index[1] * self.__meshes[pop].__vxblocks)
      vcellid += int(block_index[2] * self.__meshes[pop].__vxblocks * self.__meshes[pop].__vyblocks)
      vcellid *= WID3
      vcellid += int(cell_index[0])
      vcellid += int(cell_index[1] * WID)
      vcellid += int(cell_index[2] * WID2)
      return vcellid

   def get_velocity_cell_coordinates(self, vcellids, pop="proton"):
      ''' Returns a given velocity cell's coordinates as a numpy array

      Arguments:
      :param vcellids:       The velocity cell's ID
      :returns: a numpy array with the coordinates

      .. seealso:: :func:`get_cell_coordinates` :func:`get_velocity_block_coordinates`
      '''
      vcellids = np.atleast_1d(vcellids)
      WID=self.get_WID()
      WID2=WID*WID
      WID3=WID2*WID
      # Get block ids:
      blocks = vcellids.astype(int) // WID3
      # Get block coordinates:
      blockIndicesX = np.remainder(blocks.astype(int), (int)(self.__meshes[pop].__vxblocks))
      blockIndicesY = np.remainder(blocks.astype(int)//(int)(self.__meshes[pop].__vxblocks), (int)(self.__meshes[pop].__vyblocks))
      blockIndicesZ = blocks.astype(int)//(int)(self.__meshes[pop].__vxblocks*self.__meshes[pop].__vyblocks)
      blockCoordinatesX = blockIndicesX.astype(float) * self.__meshes[pop].__dvx * WID + self.__meshes[pop].__vxmin
      blockCoordinatesY = blockIndicesY.astype(float) * self.__meshes[pop].__dvy * WID + self.__meshes[pop].__vymin
      blockCoordinatesZ = blockIndicesZ.astype(float) * self.__meshes[pop].__dvz * WID + self.__meshes[pop].__vzmin
      # Get cell indices:
      cellids = np.remainder(vcellids.astype(int), (int)(WID3))
      cellIndicesX = np.remainder(cellids.astype(int), (int)(WID))
      cellIndicesY = np.remainder((cellids.astype(int)//(int)(WID)).astype(int), (int)(WID))
      cellIndicesZ = cellids.astype(int)//(int)(WID2)
      # Get cell coordinates:
      cellCoordinates = np.array([blockCoordinatesX.astype(float) + (cellIndicesX.astype(float) + 0.5) * self.__meshes[pop].__dvx,
                                  blockCoordinatesY.astype(float) + (cellIndicesY.astype(float) + 0.5) * self.__meshes[pop].__dvy,
                                  blockCoordinatesZ.astype(float) + (cellIndicesZ.astype(float) + 0.5) * self.__meshes[pop].__dvz])

      return cellCoordinates.transpose()

   def get_velocity_block_coordinates( self, blocks, pop="proton"):
      ''' Returns the block coordinates of the given blocks in a numpy array

          :param blocks:         list of block ids
          :returns: a numpy array containing the block coordinates e.g. np.array([np.array([2,1,3]), np.array([5,6,6]), ..])

          .. seealso:: :func:`get_velocity_cell_coordinates`
      '''
      WID=self.get_WID()
      blockIndicesX = np.remainder(blocks.astype(int), (int)(self.__meshes[pop].__vxblocks))
      blockIndicesY = np.remainder(blocks.astype(int)//(int)(self.__meshes[pop].__vxblocks), (int)(self.__meshes[pop].__vyblocks))
      blockIndicesZ = blocks.astype(int)//(int)(self.__meshes[pop].__vxblocks*self.__meshes[pop].__vyblocks)
      blockCoordinatesX = blockIndicesX.astype(float) * self.__meshes[pop].__dvx * WID + self.__meshes[pop].__vxmin
      blockCoordinatesY = blockIndicesY.astype(float) * self.__meshes[pop].__dvy * WID + self.__meshes[pop].__vymin
      blockCoordinatesZ = blockIndicesZ.astype(float) * self.__meshes[pop].__dvz * WID + self.__meshes[pop].__vzmin
      # Return the coordinates:
      return np.array([blockCoordinatesX.astype(float),
                       blockCoordinatesY.astype(float),
                       blockCoordinatesZ.astype(float)]).transpose()

   def get_velocity_blocks( self, blockcoordinates, pop="proton" ):
      ''' Returns the block ids of the given block coordinates in a numpy array form

          :param blockcoordinates:         list of block coordinates e.g. np.array([np.array([2,1,3]), np.array([5,6,6]), ..])
          :returns: a numpy array containing the block ids e.g. np.array([4,2,56,44,2, ..])

          .. seealso:: :func:`get_velocity_block_coordinates`
      '''
      WID=self.get_WID()
      mins = np.array([self.__meshes[pop].__vxmin, self.__meshes[pop].__vymin, self.__meshes[pop].__vzmin]).astype(float)
      dvs = np.array([WID*self.__meshes[pop].__dvx, WID*self.__meshes[pop].__dvy, WID*self.__meshes[pop].__dvz]).astype(float)
      multiplier = np.array([1, self.__meshes[pop].__vxblocks, self.__meshes[pop].__vxblocks * self.__meshes[pop].__vyblocks]).astype(float)
      velocity_block_ids = np.sum(np.floor(((blockCoordinates.astype(float) - mins) / dvs)) * multiplier, axis=-1)
      return velocity_block_ids

   def construct_velocity_cells( self, blocks ):
      ''' Returns velocity cells in given blocks

          :param blocks:         list of block ids
          :returns: a numpy array containing the velocity cell ids e.g. np.array([4,2,56,44,522, ..])
      '''
      WID=self.get_WID()
      WID3=WID*WID*WID
      return np.ravel(np.outer(np.array(blocks), np.ones(WID3)) + np.arange(WID3))

   def construct_velocity_cell_coordinates( self, blocks ):
      ''' Returns velocity cell coordinates in given blocks

          :param blocks:         list of block ids
          :returns: a numpy array containing the velocity cell ids e.g. np.array([4,2,56,44,522, ..])
      '''
      # Construct velocity cell coordinates from velocity cells and return them
      return self.get_velocity_cell_coordinates( self.construct_velocity_cells(blocks) )


   def construct_velocity_cell_nodes( self, blocks, pop="proton" ):
      ''' Returns velocity cell nodes in given blocks

          :param blocks:         list of block ids
          :returns: a numpy array containing velocity cell nodes and the keys for velocity cells

          .. note:: This is used for constructing velocity space inside the mayavi module

          .. seealso:: :mod:`grid`
      '''
      blocks = np.array(blocks)
      WID=self.get_WID()
      WID2=WID*WID
      WID3=WID2*WID
      # Get block coordinates:
      blockIndicesX = np.remainder(blocks.astype(int), (int)(self.__meshes[pop].__vxblocks)).astype(np.uint16)
      blockIndicesY = np.remainder(blocks.astype(int)//(int)(self.__meshes[pop].__vxblocks), (int)(self.__meshes[pop].__vyblocks)).astype(np.uint16)
      blockIndicesZ = (blocks.astype(np.uint64)//(int)(self.__meshes[pop].__vxblocks*self.__meshes[pop].__vyblocks)).astype(np.uint16)

      cellsPerDirection = WID
      cellsPerBlock = WID3

      # Get velocity cell min coordinates (per velocity block)
      vcellids = np.arange(cellsPerBlock).astype(np.uint32)
      cellIndicesX = np.remainder(vcellids.astype(int), (int)(cellsPerDirection)).astype(np.uint16)
      cellIndicesY = np.remainder((vcellids.astype(int)//(int)(cellsPerDirection)).astype(int), (int)(cellsPerDirection)).astype(np.uint16)
      cellIndicesZ = (vcellids.astype(int)//(int)(cellsPerDirection*cellsPerDirection)).astype(np.uint16)

      # Construct velocity cell node indices for every velocity cell per velocity block

      nodesPerCell = 8

      # NOTE: The ordering of the numpy array won't make sense to anyone who hasn't read VTK documentation. For further info check VTK_VOXEL. The numpy array is constructed according to VTK voxel's nodes
      cellNodeIndicesX = np.ravel(np.outer(cellIndicesX, np.ones(nodesPerCell)) + np.array([0, 1, 0, 1, 0, 1, 0, 1])).astype(np.uint16)
      cellNodeIndicesY = np.ravel(np.outer(cellIndicesY, np.ones(nodesPerCell)) + np.array([0, 0, 1, 1, 0, 0, 1, 1])).astype(np.uint16)
      cellNodeIndicesZ = np.ravel(np.outer(cellIndicesZ, np.ones(nodesPerCell)) + np.array([0, 0, 0, 0, 1, 1, 1, 1])).astype(np.uint16)

      nodeIndices_local = []
      nodesPerDirection = 5

      for i in range(nodesPerDirection):
         for j in range(nodesPerDirection):
            for k in range(nodesPerDirection):
               nodeIndices_local.append(np.array([i,j,k]))
      nodeIndices_local = np.array(nodeIndices_local).astype(np.uint16)

      nodesPerBlock = (int)(nodesPerDirection * nodesPerDirection * nodesPerDirection)


      def calculate_node_indices( self, blockIndicesX, blockIndicesY, blockIndicesZ, nodeIndices_local, nodesPerBlock, cellsPerDirection ):
         nodeIndicesX = np.ravel(np.outer(blockIndicesX, np.ones(nodesPerBlock).astype(np.uint16)) * cellsPerDirection + nodeIndices_local[:,0])
         nodeIndicesY = np.ravel(np.outer(blockIndicesY, np.ones(nodesPerBlock).astype(np.uint16)) * cellsPerDirection + nodeIndices_local[:,1])
         nodeIndicesZ = np.ravel(np.outer(blockIndicesZ, np.ones(nodesPerBlock).astype(np.uint16)) * cellsPerDirection + nodeIndices_local[:,2])
   
         nodeIndices = np.transpose(np.array([nodeIndicesX, nodeIndicesY, nodeIndicesZ], copy=False))

         # Transform indices into unique keys
         nodeKeys = np.sum(nodeIndices * np.array([1, cellsPerDirection*self.__meshes[pop].__vxblocks+1, (cellsPerDirection*self.__meshes[pop].__vxblocks+1)*(cellsPerDirection*self.__meshes[pop].__vyblocks+1)]), axis=1)
         # Sort the keys and delete duplicates
         return np.unique(nodeKeys)
      #nodeIndices = calculate_node_indices( blockIndicesX, blockIndicesY, blockIndicesZ, nodeIndices_local, nodesPerBlock, cellsPerDirection )

      # Put the node indices into keys:
      nodeKeys = np.array([], dtype=np.uint64)
      N = 10
      for i in range(N):
         fromIndex = i*(len(blockIndicesX)//N)
         if i != N-1:
            toIndex = (i+1)*(len(blockIndicesX)//N)
         else:
            toIndex = len(blockIndicesX)
         nodeKeys = np.append(nodeKeys, calculate_node_indices( self, blockIndicesX[fromIndex:toIndex], blockIndicesY[fromIndex:toIndex], blockIndicesZ[fromIndex:toIndex], nodeIndices_local, nodesPerBlock, cellsPerDirection ) )


      # Delete duplicate nodes and sort the list:
      nodeKeys = np.unique(nodeKeys) #We now have all of the nodes in a list!




      def calc_global_cell_keys( self, blockIndicesX, blockIndicesY, blockIndicesZ, cellNodeIndicesX, cellNodeIndicesY, cellNodeIndicesZ, cellsPerBlock, nodesPerCell, cellsPerDirection, nodeKeys ):
         # reate node  indices for the cells
         globalCellIndicesX = np.ravel(np.outer(blockIndicesX, np.ones(cellsPerBlock * nodesPerCell).astype(np.uint16)) * cellsPerDirection + cellNodeIndicesX)
         globalCellIndicesY = np.ravel(np.outer(blockIndicesY, np.ones(cellsPerBlock * nodesPerCell).astype(np.uint16)) * cellsPerDirection + cellNodeIndicesY)
         globalCellIndicesZ = np.ravel(np.outer(blockIndicesZ, np.ones(cellsPerBlock * nodesPerCell).astype(np.uint16)) * cellsPerDirection + cellNodeIndicesZ)
   
         globalCellIndices = np.array([globalCellIndicesX, globalCellIndicesY, globalCellIndicesZ], copy=False)
         globalCellIndices = np.transpose(globalCellIndices)
         # Transform cell indices into unique keys
         globalCellIndices = np.sum(globalCellIndices * np.array([1, cellsPerDirection*self.__meshes[pop].__vxblocks+1, (cellsPerDirection*self.__meshes[pop].__vxblocks+1)*(cellsPerDirection*self.__meshes[pop].__vyblocks+1)]), axis=1)
         # Return cell nodes' indexes in the nodeKeys list
         return np.searchsorted(nodeKeys, globalCellIndices)


      # Create cellKeys
      cellKeys = np.zeros(len(blockIndicesX)*cellsPerBlock*nodesPerCell, dtype=np.uint32)
      N = 10
      # Append keys in cuts to save memory
      for i in range(N):
         fromIndex = i*(len(blockIndicesX)//N)
         if i != N-1:
            toIndex = (i+1)*(len(blockIndicesX)//N)
         else:
            toIndex = len(blockIndicesX)
         # Append cell keys
         cellKeys[fromIndex*cellsPerBlock*nodesPerCell:toIndex*cellsPerBlock*nodesPerCell] = calc_global_cell_keys( self, blockIndicesX[fromIndex:toIndex], blockIndicesY[fromIndex:toIndex], blockIndicesZ[fromIndex:toIndex], cellNodeIndicesX, cellNodeIndicesY, cellNodeIndicesZ, cellsPerBlock, nodesPerCell, cellsPerDirection, nodeKeys )

      cellKeys = np.reshape(cellKeys, (len(blocks)*64,8))

      # We now have all the cell keys and avgs values! (avgs is in the same order as cell keys)
      # Now transform node indices back into real indices
      nodeCoordinatesX = np.remainder(nodeKeys, (int)(cellsPerDirection*self.__meshes[pop].__vxblocks+1)).astype(np.float32) * self.__meshes[pop].__dvx + self.__meshes[pop].__vxmin
      nodeCoordinatesY = np.remainder(nodeKeys//(int)(cellsPerDirection*self.__meshes[pop].__vxblocks+1), cellsPerDirection*self.__meshes[pop].__vyblocks+1).astype(np.float32) * self.__meshes[pop].__dvy + self.__meshes[pop].__vymin
      nodeCoordinatesZ = ( nodeKeys // (int)((cellsPerDirection*self.__meshes[pop].__vxblocks+1) * (cellsPerDirection*self.__meshes[pop].__vyblocks+1)) ).astype(np.float32) * self.__meshes[pop].__dvz + self.__meshes[pop].__vzmin
      
      # Nodekeyss is no longer needed
      del nodeKeys

      nodes = np.array([nodeCoordinatesX, nodeCoordinatesY, nodeCoordinatesZ], copy=False)
      # Take a transpose
      nodes = np.transpose(nodes)

      return [nodes, cellKeys]





   def read_parameter(self, name):
      ''' Read a parameter from the vlsv file

      :param name:   Name of the parameter
      :returns: The parameter value

      .. seealso:: :func:`read_variable` :func:`read_variable_info`
      '''
      
      # Special handling for time
      if name=="time":
         if self.check_parameter(name="t"):
            return self.read(name="t", tag="PARAMETER")
      if name=="t":
         if self.check_parameter(name="time"):
            return self.read(name="time", tag="PARAMETER")

      return self.read(name=name, tag="PARAMETER")


   def read_velocity_cells(self, cellid, pop="proton"):
      ''' Read velocity cells from a spatial cell
      
      :param cellid: Cell ID of the cell whose velocity cells the function will read
      :returns: Map of velocity cell ids (unique for every velocity cell) and corresponding value

      #Example:

      example_cellid = 1111

      velocity_cell_map = vlsvReader.read_velocity_cells(example_cellid)
      velocity_cell_ids = velocity_cell_map.keys()
      velocity_cell_values = velocity_cell_map.values()

      random_index = 4 # Just some index
      random_velocity_cell_id = velocity_cell_ids[random_index]

      print "Velocity cell value at velocity cell id " + str(random_velocity_cell_id) + ": " + str(velocity_cell_map[random_velocity_cell_id])

      # Getting the corresponding coordinates might be more useful than having the velocity cell id so:
      velocity_cell_coordinates = vlsvReader.get_velocity_cell_coordinates(velocity_cell_ids) # Get velocity cell coordinates corresponding to each velocity cell id

      random_velocity_cell_coordinates = velocity_cell_ids[random_index]
      print "Velocity cell value at velocity cell id " + str(random_velocity_cell_id) + "and coordinates " + str(random_velocity_cell_coordinates) + ": " + str(velocity_cell_map[random_velocity_cell_id])

      .. seealso:: :func:`read_blocks`
      '''
      
      if self.use_dict_for_blocks: # old deprecated version, uses dict for blocks data
         if not pop in self.__fileindex_for_cellid_blocks:
            self.__set_cell_offset_and_blocks(pop) 
         # Check that cells has vspace
         if not cellid in self.__fileindex_for_cellid_blocks[pop]:
            print("Cell does not have velocity distribution")
            return []
         # Navigate to the correct position:
         offset = self.__fileindex_for_cellid_blocks[pop][cellid][0]
         num_of_blocks = self.__fileindex_for_cellid_blocks[pop][cellid][1]

      else:  # Uses arrays (much faster to initialize)
         if not pop in self.__cells_with_blocks:
            self.__set_cell_offset_and_blocks_nodict(pop) 
         # Check that cells has vspace
         try:
            cells_with_blocks_index = self.__order_for_cellid_blocks[pop][cellid]
         except:
            print("Cell does not have velocity distribution")
            return []
         # Navigate to the correct position:
         offset = self.__blocks_per_cell_offsets[pop][cells_with_blocks_index]
         num_of_blocks = self.__blocks_per_cell[pop][cells_with_blocks_index]


      if self.__fptr.closed:
         fptr = open(self.file_name,"rb")
      else:
         fptr = self.__fptr

      # Read in avgs and velocity cell ids:
      for child in self.__xml_root:
         # Read in avgs
         if "name" in child.attrib and (child.attrib["name"] == pop) and (child.tag == "BLOCKVARIABLE"):
            vector_size = ast.literal_eval(child.attrib["vectorsize"])
            #array_size = ast.literal_eval(child.attrib["arraysize"])
            element_size = ast.literal_eval(child.attrib["datasize"])
            datatype = child.attrib["datatype"]

            # Navigate to the correct position
            offset_avgs = int(offset * vector_size * element_size + ast.literal_eval(child.text))

            fptr.seek(offset_avgs)
            if datatype == "float" and element_size == 4:
               data_avgs = np.fromfile(fptr, dtype = np.float32, count = vector_size*num_of_blocks)
            if datatype == "float" and element_size == 8:
               data_avgs = np.fromfile(fptr, dtype = np.float64, count = vector_size*num_of_blocks)
            data_avgs = data_avgs.reshape(num_of_blocks, vector_size)
         # Read in block coordinates:
         if ("name" in child.attrib) and (child.attrib["name"] == pop) and (child.tag == "BLOCKIDS"):
            vector_size = ast.literal_eval(child.attrib["vectorsize"])
            #array_size = ast.literal_eval(child.attrib["arraysize"])
            element_size = ast.literal_eval(child.attrib["datasize"])
            datatype = child.attrib["datatype"]

            offset_block_ids = int(offset * vector_size * element_size + ast.literal_eval(child.text))

            fptr.seek(offset_block_ids)
            if datatype == "uint" and element_size == 4:
               data_block_ids = np.fromfile(fptr, dtype = np.uint32, count = vector_size*num_of_blocks)
            elif datatype == "uint" and element_size == 8:
               data_block_ids = np.fromfile(fptr, dtype = np.uint64, count = vector_size*num_of_blocks)
            else:
               print("Error! Bad data type in blocks!")
               return

         if (pop=="avgs") and (child.tag == "BLOCKIDS"): # Old avgs files did not have the name set for BLOCKIDS
            vector_size = ast.literal_eval(child.attrib["vectorsize"])
            #array_size = ast.literal_eval(child.attrib["arraysize"])
            element_size = ast.literal_eval(child.attrib["datasize"])
            datatype = child.attrib["datatype"]

            offset_block_ids = int(offset * vector_size * element_size + ast.literal_eval(child.text))

            fptr.seek(offset_block_ids)
            if datatype == "uint" and element_size == 4:
               data_block_ids = np.fromfile(fptr, dtype = np.uint32, count = vector_size*num_of_blocks)
            elif datatype == "uint" and element_size == 8:
               data_block_ids = np.fromfile(fptr, dtype = np.uint64, count = vector_size*num_of_blocks)
            else:
               print("Error! Bad data type in blocks!")
               return

            data_block_ids = data_block_ids.reshape(num_of_blocks, vector_size)

      if self.__fptr.closed:
         fptr.close()

      # Check to make sure the sizes match (just some extra debugging)
      if len(data_avgs) != len(data_block_ids):
         print("BAD DATA SIZES")
      # Make a dictionary (hash map) out of velocity cell ids and avgs:
      velocity_cells = {}
      array_size = len(data_avgs)

      # Construct velocity cells:
      WID=self.get_WID()
      WID2=WID*WID
      WID3=WID2*WID
      velocity_cell_ids = []
      for kv in range(WID):
         for jv in range(WID):
            for iv in range(WID):
               velocity_cell_ids.append(kv*WID2 + jv*WID + iv)

      for i in range(array_size):
         velocity_block_id = data_block_ids[i]
         avgIndex = 0
         avgs = data_avgs[i]

         for j in velocity_cell_ids + WID3*velocity_block_id:
            velocity_cells[(int)(j)] = avgs[avgIndex]
            avgIndex = avgIndex + 1
      return velocity_cells

   def get_spatial_mesh_size(self):
      ''' Read spatial mesh size
      
      :returns: Size of mesh in number of blocks, array with three elements
      '''
      return np.array([self.__xcells, self.__ycells, self.__zcells])

   def get_spatial_block_size(self):
      ''' Read spatial mesh block size
      
      :returns: Size of block in number of cells, array with three elements
      '''
      return np.array([self.__xblock_size, self.__yblock_size, self.__zblock_size])

   def get_spatial_mesh_extent(self):
      ''' Read spatial mesh extent
      
      :returns: Maximum and minimum coordinates of the mesh, [xmin, ymin, zmin, xmax, ymax, zmax]
      '''
      return np.array([self.__xmin, self.__ymin, self.__zmin, self.__xmax, self.__ymax, self.__zmax])

   def get_fsgrid_mesh_size(self):
      ''' Read fsgrid mesh size
      
      :returns: Size of mesh in number of cells, array with three elements
      '''
      # Get fsgrid domain size (this can differ from vlasov grid size if refined)
      try:
         bbox = self.read(tag="MESH_BBOX", mesh="fsgrid")
         return np.array(bbox[0:3])
      except:
         bbox = self.read(tag="MESH_BBOX", mesh="SpatialGrid")
         return np.array(bbox[0:3]) * 2**self.get_max_refinement_level()

   def get_fsgrid_mesh_extent(self):
      ''' Read fsgrid mesh extent
      
      :returns: Maximum and minimum coordinates of the mesh, [xmin, ymin, zmin, xmax, ymax, zmax]
      '''
      return np.array([self.__xmin, self.__ymin, self.__zmin, self.__xmax, self.__ymax, self.__zmax])

   def get_fsgrid_cell_size(self):
      ''' Read fsgrid cell size
      
      :returns: Maximum and minimum coordinates of the mesh, [dx, dy, dz]
      '''
      size = self.get_fsgrid_mesh_size()
      ext = self.get_fsgrid_mesh_extent()
      ext = ext[3:6]-ext[0:3]
      return ext/size

   def get_fsgrid_indices(self, coords):
      ''' Convert spatial coordinates coords to an index array [xi, yi, zi] for fsgrid

      :returns 3-tuple of integers [xi, yi, zi] corresponding to fsgrid cell containing coords (low-inclusive)
      Example:
      ii = f.get_fsgrid_mesh_extent(coords)
      fsvar_at_coords = fsvar_array.item(ii)
      '''
      lower = self.get_fsgrid_mesh_extent()[0:3]
      dx = self.get_fsgrid_cell_size()
      r0 = coords-lower
      ri = np.floor(r0/dx).astype(int)
      sz = self.get_fsgrid_mesh_size()
      if (ri < 0).any() or (ri>sz-1).any():
         print("get_fsgrid_indices: Resulting index out of bounds, returning None")
         return None
      return tuple(ri)

   def get_fsgrid_slice_indices(self, lower, upper, eps=1e-3):
      ''' Get indices for a subarray of an fsgrid variable, in the cuboid from lower to upper.
      This is meant for mapping a set of fsgrid cells to a given SpatialGrid cell.
      Shifts the corners (lower, upper) by dx_fsgrid*eps inward, if direct low-inclusive behaviour
      is required, set kword eps = 0.


      :returns two 3-tuples of integers.
      Example:
      ii = f.get_fsgrid_mesh_extent(coords)
      fsvar_at_coords = fsvar_array.item(ii)
      '''
      dx = self.get_fsgrid_cell_size()
      eps = dx*eps
      loweri = self.get_fsgrid_indices(lower+eps)
      upperi = self.get_fsgrid_indices(upper-eps)
      return loweri, upperi
      

   def get_velocity_mesh_size(self, pop="proton"):
      ''' Read velocity mesh size
      
      :returns: Size of mesh in number of blocks, array with three elements
      '''
      return np.array([self.__meshes[pop].__vxblocks, self.__meshes[pop].__vyblocks, self.__meshes[pop].__vzblocks])

   def get_velocity_block_size(self, pop="proton"):
      ''' Read velocity mesh block size
      
      :returns: Size of block in number of cells, array with three elements
      '''
      return np.array([self.__meshes[pop].__vxblock_size, self.__meshes[pop].__vyblock_size, self.__meshes[pop].__vzblock_size])

   def get_velocity_mesh_extent(self, pop="proton"):
      ''' Read velocity mesh extent
      
      :returns: Maximum and minimum coordinates of the mesh, [vxmin, vymin, vzmin, vxmax, vymax, vzmax]
      '''
      return np.array([self.__meshes[pop].__vxmin, self.__meshes[pop].__vymin, self.__meshes[pop].__vzmin, self.__meshes[pop].__vxmax, self.__meshes[pop].__vymax, self.__meshes[pop].__vzmax])

   def get_velocity_mesh_dv(self, pop="proton"):
      ''' Read velocity mesh extent
      
      :returns: Velocity mesh grid size, array with three elements [dvx, dvy, dvz]
      '''
      return np.array([self.__meshes[pop].__dvx, self.__meshes[pop].__dvy, self.__meshes[pop].__dvz])

   def get_ionosphere_mesh_size(self):
      ''' Read size of the ionosphere mesh, if there is one.

      :returns: Size of the mesh in number of nodes and elements, array with two elements
      '''
      try:
         domainsizes = self.read(tag="MESH_DOMAIN_SIZES", mesh="ionosphere")
         return [domainsizes[0], domainsizes[2]]
      except:
         print("Error: Failed to read ionosphere mesh size. Are you reading from a file without ionosphere?")
         return [0,0]

   def get_ionosphere_node_coords(self):
      ''' Read ionosphere node coordinates (in cartesian GSM coordinate system).

      :returns: [x,y,z] array of ionosphere node coordinates (in meters)
      '''
      try:
         coords = np.array(self.read(tag="MESH_NODE_CRDS", mesh="ionosphere")).reshape([-1,3])
         return coords
      except:
         print("Error: Failed to read ionosphere mesh coordinates. Are you reading from a file without ionosphere?")
         return []

   def get_ionosphere_latlon_coords(self):
      ''' Read ionosphere nore coordinates (in magnetic longitude / latitude)

      :returns: [lat,lon] array of ionosphere node coordinates
      '''
      coords = self.get_ionosphere_node_coords()
      latlon = np.zeros([coords.shape[0], 2])
      latlon[:,0] = np.arccos(coords[:,2]/6471e3)   # Note, ionosphere height is R_E + 100km
      latlon[:,1] = np.arctan2(coords[:,1],coords[:,0])
      return latlon

   def get_ionosphere_element_corners(self):
      ''' Read ionosphere mesh element corners

      :returns: [c1,c2,c3] array of ionosphere mesh node indices (starting from 0)
      '''
      try:
         meshdata = np.array(self.read(tag="MESH", name="ionosphere")).reshape([-1,5])
         # Elements in meshdata are:
         # - vlsv::celltype::TRIANGLE ("this is a triangle")
         # - 3                        ("it has three corners")
         # - Corner index 1
         # - Corner index 2
         # - Corner index 3
         return meshdata[:,2:5]
      except:
         print("Error: Failed to read ionosphere mesh elements. Are you reading from a file without ionosphere?")
         return []

   def read_blocks(self, cellid, pop="proton"):
      ''' Read raw block data from the open file and return the data along with block ids
      
      :param cellid: Cell ID of the cell whose velocity blocks are read
      :returns: A numpy array with block ids and data eg [array([2, 5, 6, 234, 21]), array([1.0e-8, 2.1e-8, 2.1e-8, 0, 4.0e-8])]

      .. seealso:: :func:`read_velocity_cells`
      '''
      # Uses new format
      return self.__read_blocks(cellid,pop)

      return []

   def get_precipitation_centre_energy(self, pop="proton"):
      ''' Read precipitation energy bins

      :returns: Array of centre energies
      '''
      return self.__meshes[pop].__precipitation_centre_energy

   def optimize_open_file(self):
      '''Opens the vlsv file for reading
         Files are opened and closed automatically upon reading and in the case of reading multiple times it will help to keep the file open with this command

         .. code-block: python

            #Example usage:
            variables = []
            vlsvReader.optimize_open_file()
            for i in range(1000):
               variables.append(vlsvReader.read_variable("rho", cellids=i))
            vlsvReader.optimize_close_file()

         .. note:: This should only be used for optimization purposes.
      '''
      self.__fptr = open(self.file_name,"rb")


   def optimize_close_file(self):
      '''Closes the vlsv file
         Files are opened and closed automatically upon reading and in the case of reading multiple times it will help to keep the file open with this command

         .. code-block: python

            # Example usage:
            variables = []
            vlsvReader.optimize_open_file()
            for i in range(1000):
               variables.append(vlsvReader.read_variable("rho", cellids=i))
            vlsvReader.optimize_close_file()

         .. note:: This should only be used for optimization purposes.
      '''
      if self.__fptr.closed:
         return
      else:
         self.__fptr.close()
         return

   def optimize_clear_fileindex_for_cellid_blocks(self):
      ''' Clears a private variable containing number of blocks and offsets for particular cell ids

         .. code-block: python

             # Example usage:
             vlsvReaders = []
             # Open a list of vlsv files
             for i in range(1000):
                vlsvReaders.append( VlsvReader("test" + str(i) + ".vlsv") )
             # Go through vlsv readers and print info:
             for vlsvReader in vlsvReaders:
                # Print something from the file on the screen
                print vlsvReader.read_blocks( cellid= 5021 ) # Stores info into a private variable
                # Upon reading from vlsvReader a private variable that contains info on cells that have blocks has been saved -- now clear it to save memory
                vlsvReader.optimize_clear_fileindex_for_cellid_blocks()

         .. note:: This should only be used for optimization purposes.
      '''
      self.__fileindex_for_cellid_blocks = {}
      self.__cells_with_blocks = {}
      self.__blocks_per_cell = {}
      self.__blocks_per_cell_offsets = {}
      self.__order_for_cellid_blocks = {}

   def optimize_clear_fileindex_for_cellid(self):
      ''' Clears a private variable containing cell ids and their locations

         .. code-block: python

             # Example usage:
             vlsvReaders = []
             # Open a list of vlsv files
             for i in range(1000):
                vlsvReaders.append( VlsvReader("test" + str(i) + ".vlsv") )
             # Go through vlsv readers and print info:
             for vlsvReader in vlsvReaders:
                # Print something from the file on the screen
                print vlsvReader.read_variable("B", cellids=2) # Stores info into a private variable
                # Upon reading from vlsvReader a private variable that contains info on cells that have blocks has been saved -- now clear it to save memory
                vlsvReader.optimize_clear_fileindex_for_cellid()

         .. note:: This should only be used for optimization purposes.
      '''
      self.__fileindex_for_cellid = {}

<|MERGE_RESOLUTION|>--- conflicted
+++ resolved
@@ -1848,15 +1848,7 @@
          zcells[r] = self.__zcells*2**(r)
 
       # Handle AMR
-<<<<<<< HEAD
-      #reflevels=self.get_amr_levels(cellids)
-      # reflevels2 = np.array([self.get_amr_level(c) for c in cellids])
-      # print(np.all(reflevels == reflevels2)) # this is true.
       cellid = np.array(cellids - 1, dtype=np.int64)
-
-=======
-      cellid = np.array(cellids - 1, dtype=np.int64)
->>>>>>> 8cccf07e
       reflevels = np.zeros(np.array(cellid).shape, dtype=np.int64)
       sub = np.ones(np.array(cellid).shape, dtype=np.int64)*(self.__xcells*self.__ycells*self.__zcells)
       iters = 0
@@ -1877,28 +1869,13 @@
       cellindices[:,0] = cellid%xcells[reflevels]
       cellindices[:,1] = (cellid//xcells[reflevels])%ycells[reflevels]
       cellindices[:,2] = cellid//(xcells[reflevels]*ycells[reflevels])
-<<<<<<< HEAD
-      # cellindices[0] = (int)(cellid)%(int)(self.__xcells)
-      # cellindices[1] = ((int)(cellid)//(int)(self.__xcells))%(int)(self.__ycells)
-      # cellindices[2] = (int)(cellid)//(int)(self.__xcells*self.__ycells)
-=======
->>>>>>> 8cccf07e
    
       # Get cell coordinates:
       cell_lengths = np.array([(self.__xmax - self.__xmin)/(xcells[reflevels]),
                                (self.__ymax - self.__ymin)/(ycells[reflevels]),
                                (self.__zmax - self.__zmin)/(zcells[reflevels])]).T
-<<<<<<< HEAD
-      #cellcoordinates = np.zeros((len(cellids),3))
       mins = np.array([self.__xmin,self.__ymin,self.__zmin])
       cellcoordinates = mins + (cellindices + 0.5)*cell_lengths
-      # cellcoordinates[:,0] = self.__xmin + (cellindices[:,0] + 0.5) * cell_lengths[:,0]
-      # cellcoordinates[:,1] = self.__ymin + (cellindices[:,1] + 0.5) * cell_lengths[:,1]
-      # cellcoordinates[:,2] = self.__zmin + (cellindices[:,2] + 0.5) * cell_lengths[:,2]
-=======
-      mins = np.array([self.__xmin,self.__ymin,self.__zmin])
-      cellcoordinates = mins + (cellindices + 0.5)*cell_lengths
->>>>>>> 8cccf07e
       # Return the coordinates:
       return np.array(cellcoordinates)
 
