# 
# This file is part of Analysator.
# Copyright 2013-2016 Finnish Meteorological Institute
# Copyright 2017-2018 University of Helsinki
# 
# For details of usage, see the COPYING file and read the "Rules of the Road"
# at http://www.physics.helsinki.fi/vlasiator/
# 
# This program is free software; you can redistribute it and/or modify
# it under the terms of the GNU General Public License as published by
# the Free Software Foundation; either version 2 of the License, or
# (at your option) any later version.
# 
# This program is distributed in the hope that it will be useful,
# but WITHOUT ANY WARRANTY; without even the implied warranty of
# MERCHANTABILITY or FITNESS FOR A PARTICULAR PURPOSE.  See the
# GNU General Public License for more details.
# 
# You should have received a copy of the GNU General Public License along
# with this program; if not, write to the Free Software Foundation, Inc.,
# 51 Franklin Street, Fifth Floor, Boston, MA 02110-1301 USA.
# 

import struct
import xml.etree.ElementTree as ET
import ast
import numpy as np
import os
import sys
import re
import numbers
import vlsvvariables
from reduction import datareducers,multipopdatareducers,data_operators,v5reducers,multipopv5reducers
try:
   from collections.abc import Iterable
except ImportError:
   from collections import Iterable
from collections import OrderedDict
from vlsvwriter import VlsvWriter
from variable import get_data
import warnings
import time
from interpolator_amr import AMRInterpolator
from operator import itemgetter


def dict_keys_exist(dictionary, query_keys, prune_unique=False):
   if query_keys.shape[0] == 0:
      return np.array([],dtype=bool)
   # this helps quite a lot... for some cases.
   if prune_unique:
      unique_keys, indices = np.unique(query_keys, axis=0, return_inverse=True)

      # these are all about the same...
      # if (unique_keys.ndim == 1):
      mask = np.array([k in dictionary.keys() for k in unique_keys],dtype=bool)
      # else: # and this isn't worth it?
      #    mask = np.array([tuple(k) in dictionary.keys() for k in unique_keys],dtype=bool)

      # mask = np.empty(query_keys.shape, dtype=bool)
      # for i,k in enumerate(query_keys):
      #    mask[i] = [k in dictionary.keys() for k in query_keys],dtype=bool)

      # mask = np.array(list(map(lambda c: c in dictionary.keys(),query_keys)), dtype=bool)

      # dlambda = np.frompyfunc(lambda c: c in dictionary.keys(),1,1)
      # mask = np.array(dlambda(query_keys),dtype=bool)
      mask = mask[indices]
   else:
      mask = np.array([k in dictionary.keys() for k in query_keys],dtype=bool)

   return mask

def fsGlobalIdToGlobalIndex(globalids, bbox):
   indices = np.zeros((globalids.shape[0],3),dtype=np.int64)

   stride = np.int64(1)
   for d in [0,1,2]:
      indices[:,d] = (globalids // stride) % bbox[d]
      stride *= np.int64(bbox[d])

   return indices

# Read in the global ids and indices for FsGrid cells, returns
# min and max corners of the fsGrid chunk by rank
def fsReadGlobalIdsPerRank(reader):
   numWritingRanks = reader.read_parameter("numWritingRanks")
   rawData = reader.read(tag="MESH", name="fsgrid")
   bbox = reader.read(tag="MESH_BBOX", mesh="fsgrid")
   sizes = reader.read(tag="MESH_DOMAIN_SIZES", mesh="fsgrid")

   currentOffset = np.int64(0)
   rankIds = {}
   rankIndices = {}
   for i in range(0,numWritingRanks):
      taskIds = rawData[currentOffset:int(currentOffset+sizes[i,0])]
      rankIds[i] = np.array([min(taskIds),max(taskIds)])
      rankIndices[i] = fsGlobalIdToGlobalIndex(rankIds[i], bbox)
      currentOffset += int(sizes[i,0])
      
   return rankIds, rankIndices

# Read global ID bboxes per rank and figure out the decomposition from
# the number of unique corner coordinates per dimension
def fsDecompositionFromGlobalIds(reader):
   ids, inds = fsReadGlobalIdsPerRank(reader)
   lows = np.array([inds[i][0] for i in inds.keys()])
   xs = np.unique(lows[:,0])
   ys = np.unique(lows[:,1])
   zs = np.unique(lows[:,2])
   return [xs.size, ys.size, zs.size]

class VlsvReader(object):
   ''' Class for reading VLSV files
   ''' 


   ''' Meshinfo is an information container for multiple meshes.
       Implemented as an empty class.
   '''
   class MeshInfo:
      pass

   file_name=""
   def __init__(self, file_name, fsGridDecomposition=None):
      ''' Initializes the vlsv file (opens the file, reads the file footer and reads in some parameters)

          :param file_name:     Name of the vlsv file
          :param fsGridDecomposition: Either None or a len-3 list of ints.
                                       List (length 3): Use this as the decomposition directly. Product needs to match numWritingRanks.
      '''
      # Make sure the path is set in file name: 
      file_name = os.path.abspath(file_name)

      self.file_name = file_name
      try:
         self.__fptr = open(self.file_name,"rb")
      except FileNotFoundError as e:
         print("File not found: ", self.file_name)
         raise e
      self.__xml_root = ET.fromstring("<VLSV></VLSV>")
      self.__fileindex_for_cellid={}

      self.__max_spatial_amr_level = -1
      self.__fsGridDecomposition = fsGridDecomposition

      self.use_dict_for_blocks = False
      self.__fileindex_for_cellid_blocks={} # [0] is index, [1] is blockcount
      self.__cells_with_blocks = {} # per-pop
      self.__blocks_per_cell = {} # per-pop
      self.__blocks_per_cell_offsets = {} # per-pop
      self.__order_for_cellid_blocks = {} # per-pop
      self.__vg_indexes_on_fg = np.array([]) # SEE: map_vg_onto_fg(self)

      self.variable_cache = {} # {(varname, operator):data}

      self.__read_xml_footer()
                              # vertex-indices is a 3-tuple of integers
      self.__dual_cells = {(0,0,0):(1,1,1,1,1,1,1,1)} # vertex-indices : 8-tuple of cellids at each corner (for x for y for z)
      self.__dual_bboxes = {} # vertex-indices : 6-list of (xmin, ymin, zmin, xmax, ymax, zmax) for the bounding box of each dual cell
      self.__cell_vertices = {} # cellid : varying-length tuple of vertex-indices - includes hanging nodes!
      self.__cell_corner_vertices = {} # cellid : varying-length tuple of vertex-indices - no hanging nodes!
      self.__cell_neighbours = {} # cellid : set of cellids (all neighbors sharing a vertex)
      self.__cell_duals = {} # cellid : tuple of vertex-indices that span this cell

      self.__regular_neighbor_cache = {} # (cellid,x,y,z) : cellid - store 

      # Check if the file is using new or old vlsv format
      # Read parameters (Note: Reading the spatial cell locations and
      # storing them will anyway take the most time and memory):

      meshName="SpatialGrid"
      bbox = self.read(tag="MESH_BBOX", mesh=meshName)
      if bbox is None:
          try:
              #read in older vlsv files where the mesh is defined with parameters
              self.__xcells = (int)(self.read_parameter("xcells_ini"))
              self.__ycells = (int)(self.read_parameter("ycells_ini"))
              self.__zcells = (int)(self.read_parameter("zcells_ini"))
              self.__xblock_size = 1
              self.__yblock_size = 1
              self.__zblock_size = 1
              self.__xmin = self.read_parameter("xmin")
              self.__ymin = self.read_parameter("ymin")
              self.__zmin = self.read_parameter("zmin")
              self.__xmax = self.read_parameter("xmax")
              self.__ymax = self.read_parameter("ymax")
              self.__zmax = self.read_parameter("zmax")
          except:
              # Apparently, SpatialGrid doesn't even exist in this file (because it is, for example an ionosphere test output)
              # Fill in dummy values.
              self.__xcells = 1
              self.__ycells = 1
              self.__zcells = 1
              self.__xblock_size = 1
              self.__yblock_size = 1
              self.__zblock_size = 1
              self.__xmin = 0
              self.__ymin = 0
              self.__zmin = 0
              self.__xmax = 1
              self.__ymax = 1
              self.__zmax = 1


      else:
         #new style vlsv file with 
         nodeCoordinatesX = self.read(tag="MESH_NODE_CRDS_X", mesh=meshName)   
         nodeCoordinatesY = self.read(tag="MESH_NODE_CRDS_Y", mesh=meshName)   
         nodeCoordinatesZ = self.read(tag="MESH_NODE_CRDS_Z", mesh=meshName)   
         self.__xcells = bbox[0]
         self.__ycells = bbox[1]
         self.__zcells = bbox[2]
         self.__xblock_size = bbox[3]
         self.__yblock_size = bbox[4]
         self.__zblock_size = bbox[5]
         self.__xmin = nodeCoordinatesX[0]
         self.__ymin = nodeCoordinatesY[0]
         self.__zmin = nodeCoordinatesZ[0]
         self.__xmax = nodeCoordinatesX[-1]
         self.__ymax = nodeCoordinatesY[-1]
         self.__zmax = nodeCoordinatesZ[-1]

      self.__dx = (self.__xmax - self.__xmin) / (float)(self.__xcells)
      self.__dy = (self.__ymax - self.__ymin) / (float)(self.__ycells)
      self.__dz = (self.__zmax - self.__zmin) / (float)(self.__zcells)

      self.__meshes = {}

      # Iterate through the XML tree, find all populations
      # (identified by their BLOCKIDS tag)
      self.active_populations=[]
      for child in self.__xml_root:
          if child.tag == "BLOCKIDS":
              if "name" in child.attrib:
                  popname = child.attrib["name"] 
              else:
                  popname = "avgs"

              # Create a new (empty) MeshInfo-object for this population
              pop = self.MeshInfo()
              
              # Update list of active populations
              if not popname in self.active_populations: self.active_populations.append(popname)

              bbox = self.read(tag="MESH_BBOX", mesh=popname)
              if bbox is None:
                 if self.read_parameter("vxblocks_ini") is not None:
                    #read in older vlsv files where the mesh is defined with
                    #parameters (only one possible)
                    pop.__vxblocks = (int)(self.read_parameter("vxblocks_ini"))
                    pop.__vyblocks = (int)(self.read_parameter("vyblocks_ini"))
                    pop.__vzblocks = (int)(self.read_parameter("vzblocks_ini"))
                    pop.__vxblock_size = 4 # Old files will always have WID=4, newer files read it from bbox
                    pop.__vyblock_size = 4
                    pop.__vzblock_size = 4
                    pop.__vxmin = self.read_parameter("vxmin")
                    pop.__vymin = self.read_parameter("vymin")
                    pop.__vzmin = self.read_parameter("vzmin")
                    pop.__vxmax = self.read_parameter("vxmax")
                    pop.__vymax = self.read_parameter("vymax")
                    pop.__vzmax = self.read_parameter("vzmax")
                    # Velocity cell lengths
                    pop.__dvx = ((pop.__vxmax - pop.__vxmin) / (float)(pop.__vxblocks)) / (float)(pop.__vxblock_size)
                    pop.__dvy = ((pop.__vymax - pop.__vymin) / (float)(pop.__vyblocks)) / (float)(pop.__vyblock_size)
                    pop.__dvz = ((pop.__vzmax - pop.__vzmin) / (float)(pop.__vzblocks)) / (float)(pop.__vzblock_size)

                 else:
                    #no velocity space in this file, e.g., file not written by Vlasiator 
                    pop.__vxblocks = 0
                    pop.__vyblocks = 0
                    pop.__vzblocks = 0
                    pop.__vxblock_size = 4
                    pop.__vyblock_size = 4
                    pop.__vzblock_size = 4
                    pop.__vxmin = 0
                    pop.__vymin = 0
                    pop.__vzmin = 0
                    pop.__vxmax = 0
                    pop.__vymax = 0
                    pop.__vzmax = 0
                    # Velocity cell lengths
                    pop.__dvx = 1
                    pop.__dvy = 1
                    pop.__dvz = 1

              else:
                 #new style vlsv file with bounding box
                 nodeCoordinatesX = self.read(tag="MESH_NODE_CRDS_X", mesh=popname)   
                 nodeCoordinatesY = self.read(tag="MESH_NODE_CRDS_Y", mesh=popname)   
                 nodeCoordinatesZ = self.read(tag="MESH_NODE_CRDS_Z", mesh=popname)   
                 pop.__vxblocks = bbox[0]
                 pop.__vyblocks = bbox[1]
                 pop.__vzblocks = bbox[2]
                 pop.__vxblock_size = bbox[3]
                 pop.__vyblock_size = bbox[4]
                 pop.__vzblock_size = bbox[5]
                 pop.__vxmin = nodeCoordinatesX[0]
                 pop.__vymin = nodeCoordinatesY[0]
                 pop.__vzmin = nodeCoordinatesZ[0]
                 pop.__vxmax = nodeCoordinatesX[-1]
                 pop.__vymax = nodeCoordinatesY[-1]
                 pop.__vzmax = nodeCoordinatesZ[-1]
                 # Velocity cell lengths
                 pop.__dvx = ((pop.__vxmax - pop.__vxmin) / (float)(pop.__vxblocks)) / (float)(pop.__vxblock_size)
                 pop.__dvy = ((pop.__vymax - pop.__vymin) / (float)(pop.__vyblocks)) / (float)(pop.__vyblock_size)
                 pop.__dvz = ((pop.__vzmax - pop.__vzmin) / (float)(pop.__vzblocks)) / (float)(pop.__vzblock_size)

              self.__meshes[popname]=pop
              if not os.getenv('PTNONINTERACTIVE'):
                 print("Found population " + popname)
              
              # Precipitation energy bins
              i = 0
              energybins = []
              binexists = True
              while binexists:
                 binexists = self.check_parameter("{}_PrecipitationCentreEnergy{}".format(popname,i))
                 if binexists:
                    binvalue = self.read_parameter("{}_PrecipitationCentreEnergy{}".format(popname,i))
                    energybins.append(binvalue)
                 i = i + 1
              if i > 1:
                 pop.__precipitation_centre_energy = np.asarray(energybins)
                 vlsvvariables.speciesprecipitationenergybins[popname] = energybins

              vlsvvariables.cellsize = self.__dx

              if self.check_parameter("j_per_b_modifier"):
                 vlsvvariables.J_per_B_modifier = self.read_parameter("j_per_b_modifier")

      self.__fptr.close()


   def __read_xml_footer(self):
      ''' Reads in the XML footer of the VLSV file and store all the content
      ''' 
      max_xml_size = 1000000
      #(endianness,) = struct.unpack("c", fptr.read(1))
      if self.__fptr.closed:
         fptr = open(self.file_name,"rb")
      else:
         fptr = self.__fptr
      # Eight first bytes indicate whether the system is big_endianness or something else
      endianness_offset = 8
      fptr.seek(endianness_offset)
      # Read 8 bytes as unsigned long long (uint64_t in this case) after endianness, this tells the offset of the XML file.
      uint64_byte_amount = 8
      (offset,) = struct.unpack("Q", fptr.read(uint64_byte_amount))
      # Move to the xml offset
      fptr.seek(offset)
      # Read the xml data
      xml_data = fptr.read(max_xml_size)
      # Read the xml as string
      (xml_string,) = struct.unpack("%ds" % len(xml_data), xml_data)
      # Input the xml data into xml_root
      self.__xml_root = ET.fromstring(xml_string)
      if self.__fptr.closed:
         fptr.close()

   def __read_fileindex_for_cellid(self):
      """ Read in the cell ids and create an internal dictionary to give the index of an arbitrary cellID
      """
      if not self.__fileindex_for_cellid == {}:
         return
      
      cellids=self.read(mesh="SpatialGrid",name="CellID", tag="VARIABLE")

      #Check if it is not iterable. If it is a scale then make it a list
      if(not isinstance(cellids, Iterable)):
         cellids=[ cellids ]
      # self.__fileindex_for_cellid = {cellid:index for index,cellid in enumerate(cellids)}
      for index,cellid in enumerate(cellids):
         self.__fileindex_for_cellid[cellid] = index

   def __read_blocks(self, cellid, pop="proton"):
      ''' Read raw velocity block data from the open file.
      
      :param cellid: Cell ID of the cell whose velocity blocks are read
      :returns: A numpy array with block ids and their data
      '''
      if self.use_dict_for_blocks: #deprecated version
         if not pop in self.__fileindex_for_cellid_blocks:
            self.__set_cell_offset_and_blocks(pop)

         if( (cellid in self.__fileindex_for_cellid_blocks[pop]) == False ):
            # Cell id has no blocks
            return []
         offset = self.__fileindex_for_cellid_blocks[pop][cellid][0]
         num_of_blocks = self.__fileindex_for_cellid_blocks[pop][cellid][1]
      else:
         # Uses arrays (much faster to initialize)
         if not pop in self.__cells_with_blocks:
            self.__set_cell_offset_and_blocks_nodict(pop) 
         # Check that cells has vspace
         try:
            cells_with_blocks_index = self.__order_for_cellid_blocks[pop][cellid]
         except:
            print("Cell does not have velocity distribution")
            return []
         offset = self.__blocks_per_cell_offsets[pop][cells_with_blocks_index]
         num_of_blocks = self.__blocks_per_cell[pop][cells_with_blocks_index]


      if self.__fptr.closed:
         fptr = open(self.file_name,"rb")
      else:
         fptr = self.__fptr

      # Read in avgs and velocity cell ids:
      for child in self.__xml_root:
         # Read in block values
         if ("name" in child.attrib) and (child.attrib["name"] == pop) and (child.tag == "BLOCKVARIABLE"):
            vector_size = ast.literal_eval(child.attrib["vectorsize"])
            #array_size = ast.literal_eval(child.attrib["arraysize"])
            element_size = ast.literal_eval(child.attrib["datasize"])
            datatype = child.attrib["datatype"]

            # Navigate to the correct position
            offset_avgs = int(offset * vector_size * element_size + ast.literal_eval(child.text))
#            for i in range(0, cells_with_blocks_index[0]):
#               offset_avgs += blocks_per_cell[i]*vector_size*element_size

            fptr.seek(offset_avgs)
            if datatype == "float" and element_size == 4:
               data_avgs = np.fromfile(fptr, dtype = np.float32, count = vector_size*num_of_blocks)
            if datatype == "float" and element_size == 8:
               data_avgs = np.fromfile(fptr, dtype = np.float64, count = vector_size*num_of_blocks)
            data_avgs = data_avgs.reshape(num_of_blocks, vector_size)

         # Read in block coordinates:
         # (note the special treatment in case the population is named 'avgs'
         if (pop == 'avgs' or ("name" in child.attrib) and (child.attrib["name"] == pop)) and (child.tag == "BLOCKIDS"):
            vector_size = ast.literal_eval(child.attrib["vectorsize"])
            #array_size = ast.literal_eval(child.attrib["arraysize"])
            element_size = ast.literal_eval(child.attrib["datasize"])
            datatype = child.attrib["datatype"]

            offset_block_ids = int(offset * vector_size * element_size + ast.literal_eval(child.text))

            fptr.seek(offset_block_ids)
            if datatype == "uint" and element_size == 4:
               data_block_ids = np.fromfile(fptr, dtype = np.uint32, count = vector_size*num_of_blocks)
            elif datatype == "uint" and element_size == 8:
               data_block_ids = np.fromfile(fptr, dtype = np.uint64, count = vector_size*num_of_blocks)
            else:
               print("Error! Bad block id data!")
               print("Data type: " + datatype + ", element size: " + str(element_size))
               return

            data_block_ids = np.reshape(data_block_ids, (len(data_block_ids),) )

      if self.__fptr.closed:
         fptr.close()

      # Check to make sure the sizes match (just some extra debugging)
      print("data_avgs = " + str(data_avgs) + ", data_block_ids = " + str(data_block_ids))
      if len(data_avgs) != len(data_block_ids):
         print("BAD DATA SIZES")

      return [data_block_ids, data_avgs]

   def __set_cell_offset_and_blocks(self, pop="proton"):
      ''' Read blocks per cell and the offset in the velocity space arrays for
          every cell with blocks into a private dictionary.
          Deprecated in favor of below version.
      '''
      print("Getting offsets for population " + pop)
      if pop in self.__fileindex_for_cellid_blocks:
         # There's stuff already saved into the dictionary, don't save it again
         return
      #these two arrays are in the same order: 
      #list of cells for which dist function is saved
      cells_with_blocks = self.read(mesh="SpatialGrid",tag="CELLSWITHBLOCKS", name=pop)
      #number of blocks in each cell for which data is stored
      blocks_per_cell = self.read(mesh="SpatialGrid",tag="BLOCKSPERCELL", name=pop)

      # Navigate to the correct position:
      from copy import copy
      offset = 0
      #self.__fileindex_for_cellid_blocks[pop] = {}
      self.__fileindex_for_cellid_blocks[pop] = dict.fromkeys(cells_with_blocks) # should be faster but negligible difference
      for i in range(0, len(cells_with_blocks)):
         self.__fileindex_for_cellid_blocks[pop][cells_with_blocks[i]] = [copy(offset), copy(blocks_per_cell[i])]
         offset += blocks_per_cell[i]

   def __set_cell_offset_and_blocks_nodict(self, pop="proton"):
      ''' Read blocks per cell and the offset in the velocity space arrays for every cell with blocks.
          Stores them in arrays. Creates a private dictionary with addressing to the array.
          This method should be faster than the above function.
      '''
      if pop in self.__cells_with_blocks:
         # There's stuff already saved into the dictionary, don't save it again
         return

      print("Getting offsets for population " + pop)

      self.__cells_with_blocks[pop] = np.atleast_1d(self.read(mesh="SpatialGrid",tag="CELLSWITHBLOCKS", name=pop))
      self.__blocks_per_cell[pop] = np.atleast_1d(self.read(mesh="SpatialGrid",tag="BLOCKSPERCELL", name=pop))

      self.__blocks_per_cell_offsets[pop] = np.empty(len(self.__cells_with_blocks[pop]))
      self.__blocks_per_cell_offsets[pop][0] = 0.0
      self.__blocks_per_cell_offsets[pop][1:] = np.cumsum(self.__blocks_per_cell[pop][:-1])
      self.__order_for_cellid_blocks[pop] = {}
      for index,cellid in enumerate(self.__cells_with_blocks[pop]):
         self.__order_for_cellid_blocks[pop][cellid]=index

   def list(self, parameter=True, variable=True, mesh=False, datareducer=False, operator=False, other=False):
      ''' Print out a description of the content of the file. Useful
         for interactive usage. Default is to list parameters and variables, query selection can be adjusted with keywords:

         Default and supported keywords:

         parameter=True 
         variable=True
         mesh=False
         datareducer=False 
         operator=False 
         other=False
      '''
      if parameter:
         print("tag = PARAMETER")
         for child in self.__xml_root:
            if child.tag == "PARAMETER" and "name" in child.attrib:
               print("   ", child.attrib["name"])
      if variable:
         print("tag = VARIABLE")
         for child in self.__xml_root:
            if child.tag == "VARIABLE" and "name" in child.attrib:
               print("   ", child.attrib["name"])
      if mesh:
         print("tag = MESH")
         for child in self.__xml_root:
            if child.tag == "MESH" and "name" in child.attrib:
               print("   ", child.attrib["name"])
      if datareducer:
         print("Datareducers:")
         for name in datareducers:
            print("   ",name, " based on ", datareducers[name].variables)
      if operator:
         print("Data operators:")
         for name in data_operators:
            if type(name) is str:
               if not name.isdigit():
                  print("   ",name)
      if other:
         print("Other:")
         for child in self.__xml_root:
            if child.tag != "PARAMETER" and child.tag != "VARIABLE" and child.tag != "MESH":
               print("    tag = ", child.tag, " mesh = ", child.attrib["mesh"])

   def check_parameter( self, name ):
      ''' Checks if a given parameter is in the vlsv reader

          :param name:             Name of the parameter
          :returns:                True if the parameter is in the vlsv file, false if not

          .. note:: This should be used for checking if a parameter exists, e.g. for different Vlasiator versions and time output

          .. code-block:: python

             # Example usage:
             vlsvReader = pt.vlsvfile.VlsvReader("test.vlsv")
             if vlsvReader.check_parameter( "time" ):
                time = vlsvReader.read_parameter("time")
             elif vlsvReader.check_parameter( "t" ):
                time = vlsvReader.read_parameter("t")
             else:
                time = None
      '''
      for child in self.__xml_root:
         if child.tag == "PARAMETER" and "name" in child.attrib:
            if child.attrib["name"].lower() == name.lower():
               return True
      return False

   def check_variable( self, name ):
      ''' Checks if a given variable is in the vlsv reader

          :param name:             Name of the variable
          :returns:                True if the variable is in the vlsv file, false if not

          .. note:: This should be used for checking if a variable exists in case a function behaves differently for ex. if B vector is in the vlsv and if not

          .. code-block:: python

             # Example usage:
             vlsvReader = pt.vlsvfile.VlsvReader("test.vlsv")
             if vlsvReader.check_variable( "B" ):
                # Variable can be plotted
                plot_B()
             else:
                # Variable not in the vlsv file
                plot_B_vol()
      '''
      for child in self.__xml_root:
         if child.tag == "VARIABLE" and "name" in child.attrib:
            if child.attrib["name"].lower() == name.lower():
               return True
      return False

   def check_population( self, popname ):
      ''' Checks if a given population is in the vlsv file

          :param name:             Name of the population
          :returns:                True if the population is in the vlsv file, false if not

          .. code-block:: python

             # Example usage:
             vlsvReader = pt.vlsvfile.VlsvReader("test.vlsv")
             if vlsvReader.check_population( "avgs" ):
                plot_population('avgs')
             else:
                if vlsvReader.check_population( "proton" ):
                   # File is newer with proton population
                   plot_population('proton')
      '''
      blockidsexist = False
      foundpop = False
      for child in self.__xml_root:
         if child.tag == "BLOCKIDS":
            if "name" in child.attrib:
               if popname.lower() == child.attrib["name"].lower():
                  foundpop = True
            else:
               blockidsexist = True
      if blockidsexist:
         for child in self.__xml_root:
            if child.tag == "BLOCKVARIABLE":
               if "name" in child.attrib:
                  if popname.lower() == child.attrib["name"].lower(): # avgs
                     foundpop = True
      return foundpop

   def get_all_variables( self ):
      ''' Returns all variables in the vlsv reader and the data reducer
          :returns:                List of variable is in the vlsv file
          .. code-block:: python
             # Example usage:
             vlsvReader = pt.vlsvfile.VlsvReader("test.vlsv")
             vars = vlsvReader.get_variables()
      '''
      varlist = [];
      for child in self.__xml_root:
         if child.tag == "VARIABLE" and "name" in child.attrib:
            varlist.append(child.attrib["name"])
      return varlist

   def get_cellid_locations(self):
      ''' Returns a dictionary with cell id as the key and the index of the cell id as the value. The index is used to locate the cell id's values in the arrays that this reader returns
      '''
      # if len( self.__fileindex_for_cellid ) == 0:
      self.__read_fileindex_for_cellid()
      return self.__fileindex_for_cellid

   def print_version(self):
      '''
      Prints version information from VLSV file.
      TAG is hardcoded to VERSION

      :returns True if version is found otherwise returns False
      '''
      import sys
      tag="VERSION"
      # Seek for requested data in VLSV file
      for child in self.__xml_root:
         if child.tag != tag:
            continue
         if child.tag == tag:
            # Found the requested data entry in the file
            array_size = ast.literal_eval(child.attrib["arraysize"])
            variable_offset = ast.literal_eval(child.text)

            if self.__fptr.closed:
               fptr = open(self.file_name,"rb")
            else:
               fptr = self.__fptr
         
            fptr.seek(variable_offset)
            info = fptr.read(array_size).decode("utf-8")

            print("Version Info for ",self.file_name)
            print(info)
            return True

      #if we end up here the file does not contain any version info
      print("File ",self.file_name," contains no version information")
      return False
  
   def get_config_string(self):
      '''
      Gets config information from VLSV file.
      TAG is hardcoded to CONFIG

      :returns configuration file string if config is found otherwise returns None
      '''
      tag="CONFIG"
      # Seek for requested data in VLSV file
      for child in self.__xml_root:
         if child.tag != tag:
            continue
         if child.tag == tag:
            # Found the requested data entry in the file
            array_size = ast.literal_eval(child.attrib["arraysize"])
            variable_offset = ast.literal_eval(child.text)

            if self.__fptr.closed:
               fptr = open(self.file_name,"rb")
            else:
               fptr = self.__fptr

            fptr.seek(variable_offset)
            configuration = fptr.read(array_size).decode("utf-8")

            return configuration

      #if we end up here the file does not contain any config info
      return None

   def get_config(self):
      '''
      Gets config information from VLSV file

      :returns a nested dictionary of dictionaries,
        where keys (str) are config file group headings (appearing in '[]')
        and values are dictionaries which contain (lists of) strings 

      If the same heading/parameter pair appears >once in the config file,
      the different values are appended to the list .

      EXAMPLE:
      if the config contains these lines:
         [proton_precipitation]
         nChannels = 9
      then the following returns ['9']:
      vlsvReader.get_config()['proton_precipitation']['nChannels']
      '''
      confstring = self.get_config_string()
      if confstring is None:
         return None
      fa = re.findall(r'\[\w+\]|\w+ = \S+', confstring)
      heading = ''
      output = {heading:{}}

      for i, sfa in enumerate(fa):
         if (sfa[0] == '[') and (sfa[-1] == ']'):
            heading = sfa[1:-1]
            output[heading] = {}
         else:
            var_name = sfa.split('=')[0].strip()
            var_value = sfa.split('=')[1].strip()
            if var_name in output[heading]:
               # when the same parameter is assigned a value multiple times
               output[heading][var_name].append(var_value)
            else:
               output[heading][var_name] = [var_value]

      return output

   def print_config(self):
      '''
      Prints config information from VLSV file.

      :returns True if config is found otherwise returns False
      '''
      config_string = self.get_config_string()
      if config_string is not None:
         print(config_string)
         return True
      else:
         #if we end up here the file does not contain any config info
         print("File ",self.file_name," contains no config information")
         return False

   def read_variable_vectorsize(self, name):

      if name.startswith('fg_'):
          mesh = "fsgrid"
      elif name.startswith('ig_'):
          mesh = "ionosphere"
      else:
          mesh = "SpatialGrid"

      return self.read_attribute(name=name, mesh=mesh,attribute="vectorsize", tag="VARIABLE")

   def read_attribute(self, name="", mesh="", attribute="", tag=""):
      ''' Read data from the open vlsv file. 
      
      :param name: Name of the data array
      :param tag:  Tag of the data array.
      :param mesh: Mesh for the data array
      :param operator: Datareduction operator. "pass" does no operation on data.
      :param cellids:  If -1 then all data is read. If nonzero then only the vector
                       for the specified cell id or cellids is read
      :returns: numpy array with the data

      .. seealso:: :func:`read_variable` :func:`read_variable_info`
      '''
      if tag == "" and name == "":
         print("Bad (empty) arguments at VlsvReader.read")
         raise ValueError()

      # Force lowercase name for internal checks
      name = name.lower()       

      # Seek for requested data in VLSV file
      for child in self.__xml_root:
         if tag != "":
            if child.tag != tag:
               continue
         if name != "":
            if "name" in child.attrib and child.attrib["name"].lower() != name:
               continue
         if mesh != "":
            if "mesh" in child.attrib and child.attrib["mesh"] != mesh:
               continue
         if child.tag == tag:
            # Found the requested data entry in the file
            return ast.literal_eval(child.attrib[attribute])
         
      raise ValueError("Variable or attribute not found")


   def read(self, name="", tag="", mesh="", operator="pass", cellids=-1):
      ''' Read data from the open vlsv file. 
      
      :param name: Name of the data array
      :param tag:  Tag of the data array.
      :param mesh: Mesh for the data array
      :param operator: Datareduction operator. "pass" does no operation on data.
      :param cellids:  If -1 then all data is read. If nonzero then only the vector
                       for the specified cell id or cellids is read
      :returns: numpy array with the data

      .. seealso:: :func:`read_variable` :func:`read_variable_info`
      '''
      if tag == "" and name == "":
         print("Bad (empty) arguments at VlsvReader.read")
         raise ValueError()

      if mesh == None:
         mesh = ''

      # Force lowercase name for internal checks
      name = name.lower()

      if (len( self.__fileindex_for_cellid ) == 0):
         # Do we need to construct the cellid index?
         if isinstance(cellids, numbers.Number): # single or all cells
            if cellids >= 0: # single cell
               self.__read_fileindex_for_cellid()
         else: # list of cellids
            self.__read_fileindex_for_cellid()
               
      if self.__fptr.closed:
         fptr = open(self.file_name,"rb")
      else:
         fptr = self.__fptr


         
      # Get population and variable names from data array name 
      if '/' in name:
         popname = name.split('/')[0]
         if popname in self.active_populations:
            varname = name.split('/',1)[1]
         else:
            popname = 'pop'
            varname = name
      else:
         popname = 'pop'
         varname = name

      # Seek for requested data in VLSV file
      for child in self.__xml_root:
         if tag != "":
            if child.tag != tag:
               continue
         # Verify that any requested name or mesh matches those of the data
         if name != "":
            if not "name" in child.attrib:
               continue
            if child.attrib["name"].lower() != name:
               continue
         if mesh != "":
            if not "mesh" in child.attrib:
               continue
            if child.attrib["mesh"] != mesh:
               continue
         if child.tag == tag:
            # Found the requested data entry in the file
            vector_size = ast.literal_eval(child.attrib["vectorsize"])
            array_size = ast.literal_eval(child.attrib["arraysize"])
            element_size = ast.literal_eval(child.attrib["datasize"])
            datatype = child.attrib["datatype"]
            variable_offset = ast.literal_eval(child.text)

            # Define efficient method to read data in
            try: # try-except to see how many cellids were given
               lencellids=len(cellids) 
               # Read multiple specified cells
               # If we're reading a large amount of single cells, it'll be faster to just read all
               # data from the file system and sort through it. For the CSC disk system, this
               # becomes more efficient for over ca. 5000 cellids.
               arraydata = []
               if lencellids>5000: 
                  result_size = len(cellids)
                  read_size = array_size
                  read_offsets = [0]
               else: # Read multiple cell ids one-by-one
                  result_size = len(cellids)
                  read_size = 1
                  read_offsets = [self.__fileindex_for_cellid[cid]*element_size*vector_size for cid in cellids]
            except: # single cell or all cells
               if cellids < 0: # -1, read all cells
                  result_size = array_size
                  read_size = array_size
                  read_offsets = [0]
               else: # single cell id
                  result_size = 1
                  read_size = 1
                  read_offsets = [self.__fileindex_for_cellid[cellids]*element_size*vector_size]
                  
            for r_offset in read_offsets:
               use_offset = int(variable_offset + r_offset)
               fptr.seek(use_offset)
               if datatype == "float" and element_size == 4:
                  data = np.fromfile(fptr, dtype = np.float32, count=vector_size*read_size)
               if datatype == "float" and element_size == 8:
                  data = np.fromfile(fptr, dtype=np.float64, count=vector_size*read_size)
               if datatype == "int" and element_size == 4:
                  data = np.fromfile(fptr, dtype=np.int32, count=vector_size*read_size)
               if datatype == "int" and element_size == 8:
                  data = np.fromfile(fptr, dtype=np.int64, count=vector_size*read_size)
               if datatype == "uint" and element_size == 4:
                  data = np.fromfile(fptr, dtype=np.uint32, count=vector_size*read_size)
               if datatype == "uint" and element_size == 8:
                  data = np.fromfile(fptr, dtype=np.uint64, count=vector_size*read_size)
               if len(read_offsets)!=1:
                  arraydata.append(data)
            
            if len(read_offsets)==1 and result_size<read_size:
               # Many single cell id's requested
               # Pick the elements corresponding to the requested cells
               for cid in cellids:
                  append_offset = self.__fileindex_for_cellid[cid]*vector_size
                  arraydata.append(data[append_offset:append_offset+vector_size])
               data = np.squeeze(np.array(arraydata))

            if len(read_offsets)!=1:
               # Not-so-many single cell id's requested
               data = np.squeeze(np.array(arraydata))

            if self.__fptr.closed:
               fptr.close()

            if vector_size > 1:
               data=data.reshape(result_size, vector_size)
            
            # If variable vector size is 1, and requested magnitude, change it to "absolute"
            if vector_size == 1 and operator=="magnitude":
               print("Data variable with vector size 1: Changed magnitude operation to absolute")
               operator="absolute"

            if result_size == 1:
               return data_operators[operator](data[0])
            else:
               return data_operators[operator](data)

      # Check which set of datareducers to use
      if varname[0:3]=="vg_":
         reducer_reg = v5reducers
         reducer_multipop = multipopv5reducers
      else:
         reducer_reg = datareducers
         reducer_multipop = multipopdatareducers
            
      # If this is a variable that can be summed over the populations (Ex. rho, PTensorDiagonal, ...)
      if hasattr(self, 'active_populations') and len(self.active_populations) > 0 and self.check_variable(self.active_populations[0]+'/'+name):
         tmp_vars = []
         for pname in self.active_populations:
            vlsvvariables.activepopulation = pname
            tmp_vars.append( self.read( pname+'/'+name, tag, mesh, "pass", cellids ) )
         return data_operators[operator](data_operators["sum"](tmp_vars))

      # Check if the name is in datareducers
      if name in reducer_reg:
         reducer = reducer_reg[name]
         # Read the necessary variables:

         # If variable vector size is 1, and requested magnitude, change it to "absolute"
         if reducer.vector_size == 1 and operator=="magnitude":
            print("Data reducer with vector size 1: Changed magnitude operation to absolute")
            operator="absolute"

         # Return the output of the datareducer
         if reducer.useVspace and not reducer.useReader:
            actualcellids = self.read(mesh="SpatialGrid", name="CellID", tag="VARIABLE", operator=operator, cellids=cellids)
            output = np.zeros(len(actualcellids))
            index = 0
            for singlecellid in actualcellids:
               velocity_cell_data = self.read_velocity_cells(singlecellid)
               # Get cells:
               vcellids = list(velocity_cell_data.keys())
               # Get coordinates:
               velocity_coordinates = self.get_velocity_cell_coordinates(vcellids)
               tmp_vars = []
               for i in np.atleast_1d(reducer.variables):
                  tmp_vars.append( self.read( i, tag, mesh, "pass", singlecellid ) )
               output[index] = reducer.operation( tmp_vars , velocity_cell_data, velocity_coordinates )
               index+=1
               print(index,"/",len(actualcellids))
            
            if reducer.useReader:
               print("Combined useVspace and useReader reducers not implemented!")
               raise NotImplementedError()
            else:
               return data_operators[operator](output)
         else:
            tmp_vars = []
            for i in np.atleast_1d(reducer.variables):
               tmp_vars.append( self.read( i, tag, mesh, "pass", cellids ) )
            if reducer.useReader:
               return data_operators[operator](reducer.operation( tmp_vars, self ))
            else:
               return data_operators[operator](reducer.operation( tmp_vars ))

      # Check if the name is in multipop datareducers
      if 'pop/'+varname in reducer_multipop:

         reducer = reducer_multipop['pop/'+varname]
         # If variable vector size is 1, and requested magnitude, change it to "absolute"
         if reducer.vector_size == 1 and operator=="magnitude":
            print("Data reducer with vector size 1: Changed magnitude operation to absolute")
            operator="absolute"

         if reducer.useVspace:
            print("Error: useVspace flag is not implemented for multipop datareducers!") 
            return

         # sum over populations
         if popname=='pop':
            # Read the necessary variables:
            tmp_vars = []
            for pname in self.active_populations:
               vlsvvariables.activepopulation = pname
               tmp_vars.append( self.read( pname+'/'+varname, tag, mesh, "pass", cellids ) )
            return data_operators[operator](data_operators["sum"](tmp_vars))
         else:
            vlsvvariables.activepopulation = popname

         # Read the necessary variables:
         tmp_vars = []
         for i in np.atleast_1d(reducer.variables):
            if '/' not in i:
               tmp_vars.append( self.read( i, tag, mesh, "pass", cellids ) )
            else:
               tvar = i.split('/',1)[1]
               tmp_vars.append( self.read( popname+'/'+tvar, tag, mesh, "pass", cellids ) )
         return data_operators[operator](reducer.operation( tmp_vars ))

      if name!="":
         if self.__fptr.closed:
            fptr.close()
         raise ValueError("Error: variable "+name+"/"+tag+"/"+mesh+"/"+operator+" not found in .vlsv file or in data reducers!") 
      if self.__fptr.closed:
         fptr.close()


   def read_metadata(self, name="", tag="", mesh=""):
      ''' Read variable metadata from the open vlsv file. 
      
      :param name: Name of the data array
      :param tag:  Tag of the data array.
      :param mesh: Mesh for the data array
      :returns: four strings:
                the unit of the variable as a regular string
                the unit of the variable as a LaTeX-formatted string
                the description of the variable as a LaTeX-formatted string
                the conversion factor to SI units as a string                  
      '''

      if tag == "" and name == "":
         print("Bad arguments at read")

      if self.__fptr.closed:
         fptr = open(self.file_name,"rb")
      else:
         fptr = self.__fptr

      # Force lowercase name for internal checks
      name = name.lower()
      
      # Seek for requested data in VLSV file
      for child in self.__xml_root:         
         if tag != "":
            if child.tag != tag:
               continue
         if name != "":
            if "name" in child.attrib and child.attrib["name"].lower() != name:
               continue
         if mesh != "":
            if "mesh" in child.attrib and child.attrib["mesh"] != mesh:
               continue
         if not "name" in child.attrib:
            continue
         # Found the requested data entry in the file
         try:
            unit = child.attrib["unit"]
         except:
            unit = ""
         try:
            unitLaTeX = child.attrib["unitLaTeX"]
         except:
            unitLaTeX = ""
         try:
            variableLaTeX = child.attrib["variableLaTeX"]
         except:
            variableLaTeX = ""
         try:
            unitConversion = child.attrib["unitConversion"] 
         except:
            unitConversion = ""
         return unit, unitLaTeX, variableLaTeX, unitConversion
            
      if name!="":
         print("Error: variable "+name+"/"+tag+"/"+mesh+" not found in .vlsv file!" )
      if self.__fptr.closed:
         fptr.close()
      return -1
         

   def read_interpolated_fsgrid_variable(self, name, coordinates, operator="pass",periodic=[True,True,True]):
      ''' Read a linearly interpolated FSgrid variable value from the open vlsv file. Feel free to vectorize!
      Note that this does not account for varying centerings of fsgrid data.
      Arguments:
      :param name: Name of the (FSgrid) variable
      :param coords: Coordinates from which to read data 
      :param periodic: Periodicity of the system. Default is periodic in all dimension
      :param operator: Datareduction operator. "pass" does no operation on data
      :returns: numpy array with the data

      .. seealso:: :func:`read` :func:`read_variable_info`
      '''

      if name[0:3] != 'fg_':
         raise ValueError("Interpolation of FsGrid called on non-FsGrid data; exiting.")
      
      if (len(periodic)!=3):
         raise ValueError("Periodic must be a list of 3 booleans.")

      #First off let's fetch the data and some meta
      fg_data=self.read_fsgrid_variable( name,operator=operator)
      fg_size=self.get_fsgrid_mesh_size()
      fg_data=np.reshape(fg_data,fg_size)
      nx,ny,nz=fg_size
      extents=self.get_fsgrid_mesh_extent()
      xmin,ymin,zmin,xmax,ymax,zmax=extents
      dx=abs((xmax-xmin)/nx)
      dy=abs((ymax-ymin)/ny)
      dz=abs((zmax-zmin)/nz)

      def getFsGridIndices(indices):
         ''' 
         Returns indices based on boundary conditions
         '''
         ind=-1*np.ones((3))
         for c,index in enumerate(indices):
            #Non periodic case
            if ((index<0 or index>fg_size[c]-1) and not periodic[c]):
               # Returns False, interpolateSingle converts that to nans
               warnings.warn("Requested fsgrid index for interpolation outside simulation domain.", UserWarning)
               return False
             # Here we are either periodic or (not periodic and inside the domain)
            if (index >= fg_size[c] or index <0):
                ind[c] = index%fg_size[c]
            elif (index>=0 and index<=fg_size[c]-1):
                ind[c]=index
            else:
                #If we end up here then something is really wrong
                raise ValueError("FsGrid interpolation ran into a failure and could not locate all neighbors.","Indices in question= ",indices)

         return int(ind[0]),int(ind[1]),int(ind[2]) 



      def interpolateSingle(r):
         ''' 
         Simple trilinear routine for interpolating fsGrid quantities 
         at arbitrary coordinates r.
         Inputs:
             r: array of coordinates at which to perform the interpolation. 
                Example: r=[x,y,z] in meters
         Outputs:
             Numpy array with interpolated data at r. Can be scalar or vector.
         '''
         import sys
         if (len(r) !=3 ):
            raise ValueError("Interpolation cannot be performed. Exiting")

         x,y,z=r
         xl=int(np.floor((x-xmin)/dx))
         yl=int(np.floor((y-ymin)/dy))
         zl=int(np.floor((z-zmin)/dz))
    
         #Normalize distances in a unit cube 
         xd=(x-xmin)/dx - xl
         yd=(y-ymin)/dy - yl
         zd=(z-zmin)/dz - zl
       
         # Calculate Neighbors' Weights
         w=np.zeros(8)
         w[0] = (1.0-xd)*(1.0-yd)*(1.0-zd)
         w[1] = (xd)*(1.0-yd)*(1.0-zd)
         w[2] = (1.0-xd)*(yd)*(1.0-zd)
         w[3] = (xd)*(yd)*(1.0-zd)
         w[4] = (1.0-xd)*(1.0-yd)*(zd)
         w[5] = (xd)*(1.0-yd)*(zd)
         w[6] = (1.0-xd)*(yd)*(zd)
         w[7] = (xd)*(yd)*(zd)

         retval = np.zeros_like(fg_data[0,0,0])
         for k in [0,1]:
            for j in [0,1]:
               for i in [0,1]:
                  retind=getFsGridIndices([xl+i,yl+j,zl+k])
                  if (not retind): retval.fill(np.nan) # outside of a non periodic domain
                  retval += w[4*k+2*j+i]*fg_data[retind]

         return retval

      ret=[]
      for r in coordinates:
         ret.append(interpolateSingle(r))
      return np.asarray(ret)

   def read_interpolated_ionosphere_variable(self, name, coordinates, operator="pass"):
      ''' Read a linearly interpolated ionosphere variable value from the open vlsv file.
      Arguments:
      :param name: Name of the (ionosphere) variable
      :param coords: Coordinates (x,y,z) from which to read data 
      :param operator: Datareduction operator. "pass" does no operation on data
      :returns: numpy array with the data

      .. seealso:: :func:`read` :func:`read_variable_info`
      '''

      # At this stage, this function has not yet been implemented -- print a warning and exit
      print('Interpolation of ionosphere variables has not yet been implemented; exiting.')
      return -1

   def read_interpolated_variable(self, name, coords, operator="pass",periodic=[True, True, True], method="Trilinear"):
      ''' Read a linearly interpolated variable value from the open vlsv file.
      Arguments:
      :param name: Name of the variable
      :param coords: Coordinates from which to read data 
      :param periodic: Periodicity of the system. Default is periodic in all dimension
      :param operator: Datareduction operator. "pass" does no operation on data
      :returns: numpy array with the data

      .. seealso:: :func:`read` :func:`read_variable_info`
      '''



      if (len(periodic)!=3):
            raise ValueError("Periodic must be a list of 3 booleans.")

      # First test whether the requested variable is on the FSgrid or ionosphre, and redirect to the dedicated function if needed
      if name[0:3] == 'fg_':
         return self.read_interpolated_fsgrid_variable(name, coords, operator, periodic)
      if name[0:3] == 'ig_':
         return self.read_interpolated_ionosphere_variable(name, coords, operator, periodic)

      coordinates = get_data(coords)
      coordinates = np.array(coordinates)
      
      stack = True
      if len(np.shape(coordinates)) == 1:
         stack = False
         coordinates = np.atleast_2d(coordinates)

      # Check one value for the length
      test_variable = self.read_variable(name,cellids=[1],operator=operator)
      if isinstance(test_variable, Iterable):
         value_length=len(test_variable)
      else:
         value_length=1

      ncoords = coordinates.shape[0]
      if(coordinates.shape[1] != 3):
         raise IndexError("Coordinates are required to be three-dimensional (coords.shape[1]==3 or convertible to such))")
      closest_cell_ids = self.get_cellid(coordinates)

      batch_closest_cell_coordinates=self.get_cell_coordinates(closest_cell_ids)
      
      offsets = np.zeros(coordinates.shape,dtype=np.int32)
      offsets[coordinates <= batch_closest_cell_coordinates] = -1

      # This we cannot cache, unfortunately. np.unique on (closest_cell_ids,offsets) helps a bit in some cases.
      lower_cell_ids = self.get_cell_neighbor(closest_cell_ids, offsets, periodic, prune_uniques=True)

      lower_cell_ids_unique, unique_cell_indices = np.unique(lower_cell_ids, return_inverse=True)
      ngbrvalues=np.full((len(lower_cell_ids_unique)*2*2*2,value_length),np.nan)

      cellid_neighbors = np.zeros((lower_cell_ids_unique.shape[0],8))
      cellid_neighbors[lower_cell_ids_unique != 0, :] = self.read_variable("vg_regular_interp_neighbors", cellids=lower_cell_ids_unique[lower_cell_ids_unique != 0])
      cellid_neighbors = cellid_neighbors.reshape((-1))
   

      lower_cell_coordinatess=self.get_cell_coordinates(lower_cell_ids_unique)

      upper_cell_ids = cellid_neighbors[7::8]
      upper_cell_coordinatess=self.get_cell_coordinates(upper_cell_ids)

      scaled_coordinates = np.zeros_like(coordinates)
      nonperiodic = lower_cell_coordinatess != upper_cell_coordinatess
      nonperiodic_all = nonperiodic[unique_cell_indices]
      scaled_coordinates[nonperiodic_all] = (coordinates[nonperiodic_all] - lower_cell_coordinatess[unique_cell_indices][nonperiodic_all])/(upper_cell_coordinatess[unique_cell_indices][nonperiodic_all] - lower_cell_coordinatess[unique_cell_indices][nonperiodic_all])

      # neighbour tuples can also overlap, so choose only unique ones here as well for reading (should be moved to read_variable)
      cellids_neighbors_unique, indices = np.unique(cellid_neighbors[cellid_neighbors!=0], return_inverse=True)

      # Read the corner values for required cells and apply repeats to match the initial coordinates
      if value_length > 1:
         read_vals = self.read_variable(name, cellids=cellids_neighbors_unique, operator=operator)
         ngbrvalues[cellid_neighbors!=0,:] = read_vals[indices,:]
         # ngbrvalues[cellid_neighbors!=0,:] = self.read_variable(name, cellids=cellid_neighbors[cellid_neighbors!=0], operator=operator)
      else:
         read_vals = self.read_variable(name, cellids=cellids_neighbors_unique, operator=operator)[:,np.newaxis]
         ngbrvalues[cellid_neighbors!=0,:] = read_vals[indices,:]
         # ngbrvalues[cellid_neighbors!=0,:] = self.read_variable(name, cellids=cellid_neighbors[cellid_neighbors!=0], operator=operator)[:,np.newaxis]
      # ngbrvalues = np.reshape(ngbrvalues, (ncoords,2,2,2,value_length))
      ngbrvalues = np.reshape(ngbrvalues, (len(lower_cell_ids_unique),2,2,2,value_length))

      ngbrvalues = ngbrvalues[unique_cell_indices,...]
      
      c2ds=ngbrvalues[:,0,:,:,:]* (1- scaled_coordinates[:,0][:,np.newaxis,np.newaxis,np.newaxis]) +  ngbrvalues[:,1,:,:,:]*scaled_coordinates[:,0][:,np.newaxis,np.newaxis,np.newaxis]
      c1ds = c2ds[:,0,:,:]*(1 - scaled_coordinates[:,1][:,np.newaxis,np.newaxis]) + c2ds[:,1,:,:] * scaled_coordinates[:,1][:,np.newaxis,np.newaxis]
      final_values=c1ds[:,0,:] * (1 - scaled_coordinates[:,2][:,np.newaxis]) + c1ds[:,1,:] * scaled_coordinates[:,2][:,np.newaxis]

      if np.any(cellid_neighbors==0):
         warnings.warn("Coordinate in interpolation out of domain, output contains nans",UserWarning)

      
      refs0 = np.reshape(self.get_amr_level(cellid_neighbors),(-1,8))
      if np.any(np.any(refs0 != refs0[:,0][:,np.newaxis],axis =1)):
         irregs = np.any(refs0 != refs0[:,0][:,np.newaxis],axis =1)[unique_cell_indices]
         final_values[irregs,:] = np.reshape(self.read_interpolated_variable_irregular(name, coordinates[irregs], operator, method=method),(-1,value_length))
         # warnings.warn("Interpolation across refinement levels. Results are now better, but some discontinuitues might appear. If that bothers, try the read_interpolated_variable_irregular variant directly.",UserWarning)

      if stack:
         return final_values.squeeze()
      else:
         if value_length == 1:
            return final_values.squeeze()[()] # The only special case to return a scalar instead of an array
         else:
            return final_values.squeeze()

   def get_duals(self,cids):

      fo = {c: self.__cell_duals[c] for c in cids}
      vset = set()
      vset.union(*fo.values())
      return {v: self.__dual_cells[v] for v in vset}


   def read_interpolated_variable_irregular(self, name, coords, operator="pass",periodic=[True, True, True],
                                            method="Trilinear",
                                            methodargs={
                                             "RBF":{"neighbors":64},
                                             "Delaunay":{"qhull_options":"QJ"}
                                             }):
      ''' Read a linearly interpolated variable value from the open vlsv file.
      Arguments:
      :param name:         Name of the variable
      :param coords:       Coordinates from which to read data 
      :param periodic:     Periodicity of the system. Default is periodic in all dimension
      :param operator:     Datareduction operator. "pass" does no operation on data
      :param method:       Method for interpolation, default "RBF" ("Delaunay" is available)
      :param methodargs:   Dict of dicts to pass kwargs to interpolators. Default values for "RBF", "Delaunay";
                           see scipy.interpolate.RBFInterpolator for RBF and scipy.interpolate.LinearNDInterpolator for Delaunay
      :returns: numpy array with the data

      .. seealso:: :func:`read` :func:`read_variable_info`
      '''

      stack = True
      if coords.ndim == 1:
         stack = False
         coords = coords[np.newaxis,:]

      if (len(periodic)!=3):
            raise ValueError("Periodic must be a list of 3 booleans.")

      # First test whether the requested variable is on the FSgrid or ionosphre, and redirect to the dedicated function if needed
      if name[0:3] == 'fg_':
         return self.read_interpolated_fsgrid_variable(name, coords, operator, periodic)
      if name[0:3] == 'ig_':
         return self.read_interpolated_ionosphere_variable(name, coords, operator, periodic)

      coordinates = get_data(coords)
      coordinates = np.array(coordinates)
      
      ncoords = coordinates.shape[0]
      if(coordinates.shape[1] != 3):
         raise IndexError("Coordinates are required to be three-dimensional (coords.shape[1]==3 or convertible to such))")
      cellids = self.get_cellid(coordinates)
      # containing_cells = self.get_unique_cellids(coordinates)
      containing_cells = np.unique(cellids)
      self.build_duals(containing_cells)
      duals = self.get_duals(containing_cells)

      cells_set = set()
      cells_set = cells_set.union(*duals.values())

      cells_set.discard(0)
      intp_wrapper = AMRInterpolator(self,cellids=np.array(list(cells_set)))
      intp = intp_wrapper.get_interpolator(name,operator, coords, method=method, methodargs=methodargs)
      
      final_values = intp(coords, cellids=cellids)[:,np.newaxis]

      if stack:
         return final_values.squeeze() # this will be an array as long as this is still a multi-cell codepath!
      else:
         final_value = final_values[0,:]
         if len(final_value)==1:
            return final_value[0]
         else:
            return final_value


   def read_fsgrid_variable_cellid(self, name, cellids=-1, operator="pass"):
      ''' Reads fsgrid variables from the open vlsv file.
       Arguments:
       :param name:     Name of the variable
       :param cellids:  SpatialGrid cellids for which to fetch data. Default: return full fsgrid data
       :param operator: Datareduction operator. "pass" does no operation on data
       :returns: *ordered* list of numpy arrays with the data

       ... seealso:: :func:`read_fsgrid_variable`
       '''
      var = self.read_fsgrid_variable(name, operator=operator)
      if cellids == -1:
         return var
      else:
         return [self.downsample_fsgrid_subarray(cid, var) for cid in cellids]

   def read_fsgrid_variable(self, name, operator="pass"):
       ''' Reads fsgrid variables from the open vlsv file.
       Arguments:
       :param name: Name of the variable
       :param operator: Datareduction operator. "pass" does no operation on data
       :returns: *ordered* numpy array with the data

       ... seealso:: :func:`read_variable`
       '''

       # Get fsgrid domain size (this can differ from vlasov grid size if refined)
       bbox = self.read(tag="MESH_BBOX", mesh="fsgrid")
       bbox = np.int32(bbox)

       # Read the raw array data
       rawData = self.read(mesh='fsgrid', name=name, tag="VARIABLE", operator=operator)

       # Determine fsgrid domain decomposition
       numWritingRanks = self.read_parameter("numWritingRanks")
       if len(rawData.shape) > 1:
         orderedData = np.zeros([bbox[0],bbox[1],bbox[2],rawData.shape[1]])
       else:
         orderedData = np.zeros([bbox[0],bbox[1],bbox[2]])

       def calcLocalStart(globalCells, ntasks, my_n):
           n_per_task = globalCells//ntasks
           remainder = globalCells%ntasks
           if my_n < remainder:
               return my_n * (n_per_task+1)
           else:
               return my_n * n_per_task + remainder
       def calcLocalSize(globalCells, ntasks, my_n):
           n_per_task = globalCells//ntasks
           remainder = globalCells%ntasks
           if my_n < remainder:
               return n_per_task+1;
           else:
               return n_per_task

       currentOffset = 0;
       if self.__fsGridDecomposition is None:
         self.__fsGridDecomposition = self.read(tag="MESH_DECOMPOSITION",mesh='fsgrid')
         if self.__fsGridDecomposition is not None:
            print("Found FsGrid decomposition from vlsv file: ", self.__fsGridDecomposition)
         else:
            print("Did not find FsGrid decomposition from vlsv file.")
       
       # If decomposition is None even after reading, we need to calculate it:
       if self.__fsGridDecomposition is None:
          print("Calculating fsGrid decomposition from the file")
          self.__fsGridDecomposition = fsDecompositionFromGlobalIds(self)
          print("Computed FsGrid decomposition to be: ", self.__fsGridDecomposition)
       else:
          # Decomposition is a list (or fail assertions below) - use it instead
          pass
          
       assert len(self.__fsGridDecomposition) == 3, "Manual FSGRID decomposition should have three elements, but is "+str(self.__fsGridDecomposition)
       assert np.prod(self.__fsGridDecomposition) == numWritingRanks, "Manual FSGRID decomposition should have a product of numWritingRanks ("+str(numWritingRanks)+"), but is " + str(np.prod(self.__fsGridDecomposition)) + " for decomposition "+str(self.__fsGridDecomposition)
               
          

       for i in range(0,numWritingRanks):
           x = (i // self.__fsGridDecomposition[2]) // self.__fsGridDecomposition[1]
           y = (i // self.__fsGridDecomposition[2]) % self.__fsGridDecomposition[1]
           z = i % self.__fsGridDecomposition[2]
 	   
           thatTasksSize = [calcLocalSize(bbox[0], self.__fsGridDecomposition[0], x), \
                            calcLocalSize(bbox[1], self.__fsGridDecomposition[1], y), \
                            calcLocalSize(bbox[2], self.__fsGridDecomposition[2], z)]
           thatTasksStart = [calcLocalStart(bbox[0], self.__fsGridDecomposition[0], x), \
                             calcLocalStart(bbox[1], self.__fsGridDecomposition[1], y), \
                             calcLocalStart(bbox[2], self.__fsGridDecomposition[2], z)]
           
           thatTasksEnd = np.array(thatTasksStart) + np.array(thatTasksSize)
           totalSize = int(thatTasksSize[0]*thatTasksSize[1]*thatTasksSize[2])
           # Extract datacube of that task... 
           if len(rawData.shape) > 1:
               thatTasksData = rawData[currentOffset:currentOffset+totalSize,:]
               thatTasksData = thatTasksData.reshape([thatTasksSize[0],thatTasksSize[1],thatTasksSize[2],rawData.shape[1]],order='F')

               # ... and put it into place 
               orderedData[thatTasksStart[0]:thatTasksEnd[0],thatTasksStart[1]:thatTasksEnd[1],thatTasksStart[2]:thatTasksEnd[2],:] = thatTasksData
           else:
               # Special case for scalar data
               thatTasksData = rawData[currentOffset:currentOffset+totalSize]
               if (len(thatTasksData)>0):
                  thatTasksData = thatTasksData.reshape([thatTasksSize[0],thatTasksSize[1],thatTasksSize[2]], order='F')

                  # ... and put it into place
                  orderedData[thatTasksStart[0]:thatTasksEnd[0],thatTasksStart[1]:thatTasksEnd[1],thatTasksStart[2]:thatTasksEnd[2]] = thatTasksData

           currentOffset += totalSize

       return np.squeeze(orderedData)

   def read_fg_variable_as_volumetric(self, name, centering=None, operator="pass"):
      fgdata = self.read_fsgrid_variable(name, operator)

      fssize=list(self.get_fsgrid_mesh_size())
      if 1 in fssize:
         #expand to have a singleton dimension for a reduced dim - lets roll happen with ease
         singletons = [i for i, sz in enumerate(fssize) if sz == 1]
         for dim in singletons:
            fgdata=np.expand_dims(fgdata, dim)
      celldata = np.zeros_like(fgdata)
      known_centerings = {"fg_b":"face", "fg_e":"edge"}
      if centering is None:
         try:
            centering = known_centerings[name.lower()]
         except KeyError:
            print("A variable ("+name+") with unknown centering! Aborting.")
            return False
         
      #vector variable
      if fgdata.shape[-1] == 3:
         if centering=="face":
            celldata[:,:,:,0] = (fgdata[:,:,:,0] + np.roll(fgdata[:,:,:,0],-1, 0))/2.0
            celldata[:,:,:,1] = (fgdata[:,:,:,1] + np.roll(fgdata[:,:,:,1],-1, 1))/2.0
            celldata[:,:,:,2] = (fgdata[:,:,:,2] + np.roll(fgdata[:,:,:,2],-1, 2))/2.0
            # Use Leo's reconstuction for fg_b instead
         elif centering=="edge":
            celldata[:,:,:,0] = (fgdata[:,:,:,0] + np.roll(fgdata[:,:,:,0],-1, 1) + np.roll(fgdata[:,:,:,0],-1, 2) + np.roll(fgdata[:,:,:,0],-1, (1,2)))/4.0
            celldata[:,:,:,1] = (fgdata[:,:,:,1] + np.roll(fgdata[:,:,:,1],-1, 0) + np.roll(fgdata[:,:,:,1],-1, 2) + np.roll(fgdata[:,:,:,1],-1, (0,2)))/4.0
            celldata[:,:,:,2] = (fgdata[:,:,:,2] + np.roll(fgdata[:,:,:,2],-1, 0) + np.roll(fgdata[:,:,:,2],-1, 1) + np.roll(fgdata[:,:,:,2],-1, (0,1)))/4.0
         else:
            print("Unknown centering ('" +centering+ "')! Aborting.")
            return False
      else:
         print("A scalar variable! I don't know what to do with this! Aborting.")
         return False
      return celldata

   def read_ionosphere_variable(self, name, operator="pass"):
       ''' Reads fsgrid variables from the open vlsv file.
       Arguments:
       :param name: Name of the variable
       :param operator: Datareduction operator. "pass" does no operation on data
       :returns: numpy array with the data in node order

       ... seealso:: :func:`read_variable`
       '''
       # Read the raw array data
       rawData = self.read(mesh='ionosphere', name=name, tag="VARIABLE", operator=operator)

       return rawData


   def read_variable_from_cache(self, name, cellids, operator):
      ''' Read variable from cache instead of the vlsv file.
         :param name: Name of the variable
         :param cellids: a value of -1 reads all data
         :param operator: Datareduction operator. "pass" does no operation on data
         :returns: numpy array with the data, same format as read_variable

         .. seealso:: :func:`read_variable`
      '''

      var_data = self.variable_cache[(name,operator)]
      if var_data.ndim == 2:
         value_len = var_data.shape[1]
      else:
         value_len = 1
         
      if isinstance(cellids, numbers.Number):
         if cellids == -1:
            return var_data
         else:
            return var_data[self.__fileindex_for_cellid[cellids]]
      else:
         if(len(cellids) > 0):
            indices = np.array(itemgetter(*cellids)(self.__fileindex_for_cellid),dtype=np.int64)
         else:
            indices = np.array([],dtype=np.int64)
         if value_len == 1:
            return var_data[indices]
         else:
            return var_data[indices,:]
         
         
   def read_variable_to_cache(self, name, operator="pass"):
      ''' Read variable from vlsv file to cache, for the whole grid and after applying
          operator.

      '''

      # add data to dict, use a tuple of (name,operator) as the key [tuples are immutable and hashable]
      self.variable_cache[(name,operator)] = self.read_variable(name, cellids=-1,operator=operator)
      # Also initialize the fileindex dict at the same go because it is very likely something you want to have for accessing cached values
      self.__read_fileindex_for_cellid()

   def read_variable(self, name, cellids=-1,operator="pass"):
      ''' Read variables from the open vlsv file. 
      Arguments:
      :param name: Name of the variable
      :param cellids: a value of -1 reads all data
      :param operator: Datareduction operator. "pass" does no operation on data
      :returns: numpy array with the data

      .. seealso:: :func:`read` :func:`read_variable_info`
      '''
      cellids = get_data(cellids)

      # Wrapper, check if requesting an fsgrid variable
      if (self.check_variable(name) and (name.lower()[0:3]=="fg_")):
         if not cellids == -1:
            print("Warning, CellID requests not supported for FSgrid variables! Aborting.")
            return False
         return self.read_fsgrid_variable(name=name, operator=operator)

      if(self.check_variable(name) and (name.lower()[0:3]=="ig_")):
         if not cellids == -1:
            print("Warning, CellID requests not supported for ionosphere variables! Aborting.")
            return False
         return self.read_ionosphere_variable(name=name, operator=operator)
      
      if((name,operator) in self.variable_cache.keys()):
         return self.read_variable_from_cache(name,cellids,operator)

      # Passes the list of cell id's onwards - optimization for reading is done in the lower level read() method
      return self.read(mesh="SpatialGrid", name=name, tag="VARIABLE", operator=operator, cellids=cellids)

   def read_variable_info(self, name, cellids=-1, operator="pass"):
      ''' Read variables from the open vlsv file and input the data into VariableInfo

      :param name: Name of the variable
      :param cellids: a value of -1 reads all data
      :param operator: Datareduction operator. "pass" does no operation on data
      :returns: numpy array with the data

      .. seealso:: :func:`read_variable`
      '''
      from variable import VariableInfo

      # Force lowercase
      name = name.lower()

      # Get population and variable names from data array name 
      if '/' in name:
         popname = name.split('/')[0]
         if popname in self.active_populations:
            varname = name.split('/',1)[1]
         else:
            popname = 'pop'
            varname = name
      else:
         popname = "pop"
         varname = name

      # Check which set of datareducers to use
      if varname[0:3]=="vg_":
         reducer_reg = v5reducers
         reducer_multipop = multipopv5reducers
      else:
         reducer_reg = datareducers
         reducer_multipop = multipopdatareducers

      if (self.check_variable(name) and (varname[0:3]=="vg_" or varname[0:3]=="fg_" or varname[0:3]=="ig_")):
         # For Vlasiator 5 vlsv files, metadata is included
         units, latexunits, latex, conversion = self.read_metadata(name=name)
         # Correction for early version incorrect number density (extra backslash)
         if latex[0:3]==r"$\n":
            latex = r"$n"+latex[3:]
      elif (self.check_variable(name) and (name in vlsvvariables.unitsdict)):
         units = vlsvvariables.unitsdict[name]
         latex = vlsvvariables.latexdict[name]
         latexunits = vlsvvariables.latexunitsdict[name]            
      elif name in reducer_reg:
         units = reducer_reg[name].units
         latex = reducer_reg[name].latex
         latexunits = reducer_reg[name].latexunits
      elif 'pop/'+varname in reducer_multipop:
         poplatex='i'
         if popname in vlsvvariables.speciesdict:
            poplatex = vlsvvariables.speciesdict[popname]
         units = reducer_multipop['pop/'+varname].units
         latex = (reducer_multipop['pop/'+varname].latex).replace('REPLACEPOP',poplatex)
         latexunits = reducer_multipop['pop/'+varname].latexunits
      elif varname in vlsvvariables.unitsdict:
         poplatex='i'
         if popname in vlsvvariables.speciesdict:
            poplatex = vlsvvariables.speciesdict[popname]
         units = vlsvvariables.unitsdict[varname]
         latex = vlsvvariables.latexdictmultipop[varname].replace('REPLACEPOP',poplatex)
         latexunits = vlsvvariables.latexunitsdict[varname]
      else:
         units = ""
         latex = r""+name.replace("_","\_")
         latexunits = ""

      if name.startswith('fg_'):
          data = self.read_fsgrid_variable(name=name, operator=operator)
      elif name.startswith('ig_'):
          data = self.read_ionosphere_variable(name=name, operator=operator)
      else:
          data = self.read_variable(name=name, operator=operator, cellids=cellids)

      if operator != "pass":
         if operator=="magnitude":
            latex = r"$|$"+latex+r"$|$"
         else:
            latex = latex+r"${_{"+operator+r"}}$"
         return VariableInfo(data_array=data, name=name + "_" + operator, units=units, latex=latex, latexunits=latexunits)
      else:
         return VariableInfo(data_array=data, name=name, units=units, latex=latex, latexunits=latexunits)


   def get_max_refinement_level(self):
      ''' Returns the maximum refinement level of the AMR
      '''
      if self.__max_spatial_amr_level < 0:
         # Read the file index for cellid
         cellids=self.read(mesh="SpatialGrid",name="CellID", tag="VARIABLE")
         maxcellid = np.amax([cellids])

         AMR_count = 0
         while (maxcellid > 0):
            maxcellid -= 2**(3*(AMR_count))*(self.__xcells*self.__ycells*self.__zcells)
            AMR_count += 1
            
         self.__max_spatial_amr_level = AMR_count - 1
      return self.__max_spatial_amr_level

   def get_amr_level(self,cellid):
      '''Returns the AMR level of a given cell defined by its cellid
      
      :param cellid:        The cell's cellid
      :returns:             The cell's refinement level in the AMR
      '''
      stack = True
      if not hasattr(cellid,"__len__"):
         cellid = np.atleast_1d(cellid)
         stack = False

      AMR_count = np.zeros(np.array(cellid).shape, dtype=np.int64)
      cellids = cellid.astype(np.int64)
      iters = 0
      while np.any(cellids > 0):
         mask = cellids > 0
         sub = 2**(3*AMR_count)*(self.__xcells*self.__ycells*self.__zcells)
         np.subtract(cellids, sub.astype(np.int64), out = cellids, where = mask)
         np.add(AMR_count, 1, out = AMR_count, where = mask)
         iters = iters+1
         if(iters > self.get_max_refinement_level()+1):
            print("Can't have that large refinements. Something broke.")
            break

      if stack:
         return AMR_count - 1 
      else:
         return (AMR_count - 1)[0]

   def get_cell_dx(self, cellid):
      '''Returns the dx of a given cell defined by its cellid
      
      :param cellid:        The cell's cellid
      :returns:             The cell's size [dx, dy, dz]
      '''

      stack = True
      if not hasattr(cellid,"__len__"):
         cellid = np.atleast_1d(cellid)
         stack = False

      cellid = np.array(cellid, dtype=np.int64)

      dxs = np.array([[self.__dx,self.__dy,self.__dz]])

      dxs = dxs.repeat(cellid.shape[0], axis=0)

      amrs = np.array([self.get_amr_level(cellid)]).transpose()
      amrs = amrs.repeat(3,axis=1)
      amrs[amrs < 0] = 0

      ret = dxs/2**amrs

      if stack:
         return ret
      else:
         return ret[0]

   def get_cell_bbox(self, cellid):
      '''Returns the bounding box of a given cell defined by its cellid
      
      :param cellid:        The cell's cellid
      :returns:             The cell's bbox [xmin,ymin,zmin],[xmax,ymax,zmax]
      '''
      
      hdx = self.get_cell_dx(cellid)*0.5
      mid = self.get_cell_coordinates(cellid)
      return mid-hdx, mid+hdx

   def get_cell_fsgrid_slicemap(self, cellid):
      '''Returns a slice tuple of fsgrid indices that are contained in the SpatialGrid
      cell.
      '''
      low, up = self.get_cell_bbox(cellid)
      lowi, upi = self.get_fsgrid_slice_indices(low, up)
      return lowi, upi

   def get_bbox_fsgrid_slicemap(self, low, up):
      '''Returns a slice tuple of fsgrid indices that are contained in the (low, up) bounding box.
      '''
      lowi, upi = self.get_fsgrid_slice_indices(low, up)
      return lowi, upi

   def get_cell_fsgrid_subarray(self, cellid, array):
      '''Returns a subarray of the fsgrid array, corresponding to the fsgrid
      covered by the SpatialGrid cellid.
      '''
      lowi, upi = self.get_cell_fsgrid_slicemap(cellid)
      if array.ndim == 4:
         return array[lowi[0]:upi[0]+1, lowi[1]:upi[1]+1, lowi[2]:upi[2]+1, :]
      else:
         return array[lowi[0]:upi[0]+1, lowi[1]:upi[1]+1, lowi[2]:upi[2]+1]

   def get_bbox_fsgrid_subarray(self, low, up, array):
      '''Returns a subarray of the fsgrid array, corresponding to the (low, up) bounding box.
      '''
      lowi, upi = self.get_bbox_fsgrid_slicemap(low,up)
      if array.ndim == 4:
         return array[lowi[0]:upi[0]+int(1), lowi[1]:upi[1]+int(1), lowi[2]:upi[2]+int(1), :]
      else:
         return array[lowi[0]:upi[0]+1, lowi[1]:upi[1]+1, lowi[2]:upi[2]+1]


   def downsample_fsgrid_subarray(self, cellid, array):
      '''Returns a mean value of fsgrid values underlying the SpatialGrid cellid.
      '''
      fsarr = self.get_cell_fsgrid_subarray(cellid, array)
      n = fsarr.size
      if fsarr.ndim == 4:
         n = n/3
      ncells = 8**(self.get_max_refinement_level()-self.get_amr_level(cellid))
      if(n != ncells):
         warnings.warn("Weird fs subarray size", n, 'for amrlevel', self.get_amr_level(cellid), 'expect', ncells)
      return np.mean(fsarr,axis=(0,1,2))

   def fsgrid_array_to_vg(self, array):
      cellIds=self.read_variable("CellID")

      self.map_vg_onto_fg()
      counts = np.bincount(np.reshape(self.__vg_indexes_on_fg, self.__vg_indexes_on_fg.size))
      if array.ndim == 4:
         numel = array.shape[3]
         vgarr = np.zeros((len(cellIds),numel))
         for i in range(numel):
            sums = np.bincount(np.reshape(self.__vg_indexes_on_fg,self.__vg_indexes_on_fg.size),
                                  weights=np.reshape(array[:,:,:,i],array[:,:,:,i].size))
            vgarr[:,i] = np.divide(sums,counts)
      else:
         sums = np.bincount(np.reshape(self.__vg_indexes_on_fg, self.__vg_indexes_on_fg.size), weights=np.reshape(array,array.size))
         vgarr = np.divide(sums,counts)
      return vgarr

   def vg_uniform_grid_process(self, variable, expr, exprtuple):
      cellIds=self.read_variable("CellID")
      array = self.read_variable_as_fg(variable)
      array = expr(*exprtuple)
      return self.fsgrid_array_to_vg(array)

   def get_cellid_at_fsgrid_index(self, i,j,k):
      coords = self.get_fsgrid_coordinates([i,j,k])
      return self.get_cellid(coords)

   def upsample_fsgrid_subarray(self, cellid, var, array):
      '''Set the elements of the fsgrid array to the value of corresponding SpatialGrid
      cellid. Mutator for array.
      '''
      lowi, upi = self.get_cell_fsgrid_slicemap(cellid)
      value = self.read_variable(var, cellids=[cellid])
      if array.ndim == 4:
         array[lowi[0]:upi[0]+1,lowi[1]:upi[1]+1,lowi[2]:upi[2]+1,:] = value
      else:
         array[lowi[0]:upi[0]+1,lowi[1]:upi[1]+1,lowi[2]:upi[2]+1] = value
      return

   def read_variable_as_fg(self, var):
      vg_cellids = self.read_variable('CellID')
      sz = self.get_fsgrid_mesh_size()
      sz_amr = self.get_spatial_mesh_size()
      vg_var = self.read_variable(var)
      varsize = vg_var[0].size
      if(varsize > 1):
         fg_var = np.zeros([sz[0], sz[1], sz[2], varsize], dtype=vg_var.dtype)
      else:
         fg_var = np.zeros(sz, dtype=vg_var.dtype)
      self.map_vg_onto_fg()
      fg_var = vg_var[self.__vg_indexes_on_fg]
      return fg_var

   # Builds fsgrid array that contains indices to the SpatialGrid data that are colocated with the fsgrid cells.
   # Many fsgrid cells may map to the same index of SpatialGrid data.
   # Example: for fsgrid cell at indices [i,j,k], find the overlaying SpatialGrid cell by:
   # vg_overlaying_CellID_at_ijk = self.read_variable('CellID')[self.__vg_indexes_on_fg[i,j,k]]
   # or, for all fsgrid cells:
   # vg_CellIDs_on_fg = self.read_variable('CellID')[self.__vg_indexes_on_fg]
   def map_vg_onto_fg(self):
      if(len(self.__vg_indexes_on_fg)==0):
         vg_cellids = self.read_variable('CellID')
         sz = self.get_fsgrid_mesh_size()
         sz_amr = self.get_spatial_mesh_size()
         max_amr_level = int(np.log2(sz[0] / sz_amr[0]))
         self.__vg_indexes_on_fg = np.zeros(sz, dtype=np.int64) + 1000000000 # big number to catch errors in the latter code, 0 is not good for that
         amr_levels = self.get_amr_level(vg_cellids)
         cell_indices = np.array(self.get_cell_indices(vg_cellids,amr_levels),dtype=np.int64)
         refined_ids_start = np.array(cell_indices * 2**(max_amr_level-amr_levels[:,np.newaxis]), dtype=np.int64)
         refined_ids_end = np.array(refined_ids_start + 2**(max_amr_level-amr_levels[:,np.newaxis]), dtype=np.int64)
            
         
         for i in range(vg_cellids.shape[0]):
            self.__vg_indexes_on_fg[refined_ids_start[i,0]:refined_ids_end[i,0],
                                    refined_ids_start[i,1]:refined_ids_end[i,1],
                                    refined_ids_start[i,2]:refined_ids_end[i,2]] = i

      return self.__vg_indexes_on_fg

   def get_cell_fsgrid(self, cellid):
      '''Returns a slice tuple of fsgrid indices that are contained in the SpatialGrid
      cell.
      '''
      low, up = self.get_cell_bbox(cellid)
      lowi, upi = self.get_fsgrid_slice_indices(low, up)
      return lowi, upi

   def get_fsgrid_coordinates(self, ri):
      '''Returns real-space center coordinates of the fsgrid 3-index.
      '''
      lowerlimit = self.get_fsgrid_mesh_extent()[0:3]
      dxs = self.get_fsgrid_cell_size()

      return lowerlimit+dxs*(np.array(ri)+0.5)

   def get_unique_cellids(self, coords):
      ''' Returns a list of cellids containing all the coordinates in coords,
          with no duplicate cellids. Relative order of elements is conserved.
      :param coords:         A list of coordinates
      :returns: a list of unique cell ids
      '''
      # cids = [int(self.get_cellid(coord)) for coord in coords]
      cids = self.get_cellid(coords)

      #choose unique cids, keep ordering. This requires a bit of OrderedDict magic (python 2.7+)
      cidsout = np.array(list(OrderedDict.fromkeys(cids)))
      return cidsout
   
   def get_cellid(self, coords):
      ''' Returns the cell ids at given coordinates

      :param coords:        The cells' coordinates
      :returns: the cell ids

      .. note:: Returns 0 if the cellid is out of bounds!
      '''

      stack = True
      coordinates = np.array(coords)
      if len(coordinates.shape) == 1:
         coordinates = np.atleast_2d(coordinates)
         stack = False

      if coordinates.shape[1] != 3:
         raise IndexError("Coordinates are required to be 3-dimensional (coords were %d-dimensional)" % coordinates.shape[1])

      # If needed, read the file index for cellid
      # if len(self.__fileindex_for_cellid) == 0:
      self.__read_fileindex_for_cellid()
      #good_ids = self.read_variable("CellID")
      # good_ids = np.array(list(self.__fileindex_for_cellid.keys()))
      # good_ids.sort()

      cellids = np.zeros((coordinates.shape[0]), dtype=np.int64)

      # mask for cells that are unresolved - out-of-bounds coordinates stay at zero
      mask = (
               (self.__xmax > coordinates[:,0]) & (self.__xmin < coordinates[:,0]) &
               (self.__ymax > coordinates[:,1]) & (self.__ymin < coordinates[:,1]) &
               (self.__zmax > coordinates[:,2]) & (self.__zmin < coordinates[:,2])
      )

      # Get cell lengths:
      cell_lengths = np.array([self.__dx, self.__dy, self.__dz])

      cellindices = np.zeros(coordinates.shape, dtype=np.int64)
      
      

      # Get cell indices:
      cellindices[mask,0] = (coordinates[mask,0] - self.__xmin)/cell_lengths[0]
      cellindices[mask,1] = (coordinates[mask,1] - self.__ymin)/cell_lengths[1]
      cellindices[mask,2] = (coordinates[mask,2] - self.__zmin)/cell_lengths[2]
      # Get the cell id:
      cellids[mask] = cellindices[mask,0] + cellindices[mask,1] * self.__xcells + cellindices[mask,2] * self.__xcells * self.__ycells + 1

      # Going through AMR levels as needed
      AMR_count = 0
      ncells_lowerlevel = 0
      refmax = self.get_max_refinement_level()


      while AMR_count < refmax +1:
         drop = ~dict_keys_exist(self.__fileindex_for_cellid, cellids[mask])

         mask[mask] = mask[mask] & drop
<<<<<<< HEAD
=======
         # mask[mask] = mask[mask] & np.isin(cellids[mask], good_ids, invert=True)
>>>>>>> a3981d1e
         
         ncells_lowerlevel += 2**(3*AMR_count)*(self.__xcells*self.__ycells*self.__zcells) # Increment of cellID from lower lvl             
         AMR_count += 1
         # Get cell lengths:
         cell_lengths = np.array([self.__dx, self.__dy, self.__dz]) / 2**AMR_count # Check next AMR level

         # Get cell indices:
         cellindices[mask,0] = (coordinates[mask,0] - self.__xmin)/cell_lengths[0]
         cellindices[mask,1] = (coordinates[mask,1] - self.__ymin)/cell_lengths[1]
         cellindices[mask,2] = (coordinates[mask,2] - self.__zmin)/cell_lengths[2]
         # Get the cell id:
         cellids[mask] = ncells_lowerlevel + cellindices[mask,0] + 2**(AMR_count)*cellindices[mask,1] * self.__xcells + 4**(AMR_count) * cellindices[mask,2] * self.__xcells * self.__ycells + 1

      drop = ~dict_keys_exist(self.__fileindex_for_cellid, cellids[mask])
      mask[mask] = mask[mask] & drop
      cellids[mask] = 0 # set missing cells to null cell
      if stack:
         return cellids
      else:
         return cellids[0]

   def get_cellid_with_vdf(self, coords, pop = 'proton'):
      ''' Returns the cell ids nearest to test points, that contain VDFs

      :param coords:    Test coordinates [meters] of N_in points in ND-dimensional space
                        array with shape [N_in, ND] or [ND]

      Example: cellid = vlsvReader.get_cellid_with_vdf(np.array([1e8, 0, 0]))
      :returns: the cell ids

      '''
      stack = True
      coords_in = np.array(coords)
      if len(coords_in.shape) == 1:
         coords_in = np.atleast_2d(coords_in)
         stack = False

      if not pop in self.__cells_with_blocks:
         self.__set_cell_offset_and_blocks_nodict(pop)
      cid_w_vdf = self.__cells_with_blocks[pop]
      coords_w_vdf = self.get_cell_coordinates(cid_w_vdf)
      N_in = coords_in.shape[0]; N_w_vdf = len(cid_w_vdf)

      if N_w_vdf==0:
         print("Error: No velocity distributions found!")
         sys.exit()

      # Boolean array flag_empty_in indicates if queried points (coords_in) don't already lie within vdf-containing cells, 
      output = self.get_cellid(coords_in)
      flag_empty_in = np.array( [cid not in self.__order_for_cellid_blocks[pop] for cid in output] )
      N_empty_in = sum(flag_empty_in)

      if N_empty_in == 0:   # every element of coords_in already within a vdf-containing cell
         if stack:
            return output
         else:
            return output[0]
      
      # Direct search: calculate distances for each pair points (test <--> vdf cells)
      # Only calculate nearest distance if there is no VDF already in the cell (using flag_empty_in) 
      '''
      try:
         # Vectorized approach: 
         dist2 = np.nansum((coords_in[flag_empty_in, None, :] - coords_w_vdf[None, :, :])**2, axis = -1)   # distance^2, shape [N_empty_in, N_w_vdf]
         output[flag_empty_in] = cid_w_vdf[np.argmin(dist2, axis = 1)]
      except MemoryError:
      '''
      # Loop approach:
      print('Not enough memory to broadcast arrays! Using a loop instead...')
      ind_emptycell = np.arange(len(flag_empty_in))[flag_empty_in]
      for ind in ind_emptycell:
         this_coord = coords_in[ind, :]
         dist2 = np.nansum((coords_w_vdf - this_coord)**2, axis = -1)
         output[ind] = cid_w_vdf[np.argmin(dist2)]

      # return cells that minimize the distance to the test points
      if stack:
         return output
      else:
         return output[0]

   def get_vertex_indices(self, coordinates):
      coordinates = np.array(coordinates)
      stack = True
      if(len(coordinates.shape) == 1):
         stack = False
         coordinates = coordinates[np.newaxis,:]
      cell_lengths = np.array([self.__dx, self.__dy, self.__dz]) / 2**self.get_max_refinement_level()
      extents = self.get_fsgrid_mesh_extent()
      mins = extents[0:3]
      maxs = extents[3:5]
      eps = np.mean(cell_lengths)/1000
      crds = coordinates - mins[np.newaxis,:] + eps
      indices = crds/cell_lengths[np.newaxis,:]
      indices = indices.astype(int)

      if stack:
         return [tuple(inds) for inds in indices]
      else:
         coordinates = coordinates[0,:]
         return tuple(indices[0,:])
      
   def get_vertex_coordinates_from_indices(self, indices):
      stack = True
      inds = np.array(indices)
      if(len(inds.shape) == 1):
         stack = False
         inds = inds[np.newaxis,:]
      cell_lengths = np.array([self.__dx, self.__dy, self.__dz]) / 2**self.get_max_refinement_level()
      extents = self.get_fsgrid_mesh_extent()
      mins = extents[0:3]
      crds = inds*cell_lengths[np.newaxis,:]
      crds = crds + mins[np.newaxis,:]

      if stack:
         return crds
      else:
         return crds[0,:]

   # this should then do the proper search instead of intp for in which dual of the cell the point lies
   def get_dual(self, pts, cellids=None):

      from pyCalculations.interpolator_amr import find_ksi

      # start the search from the vertices 
      if cellids is None:
         cid = self.get_cellid(np.atleast_2d(pts))
      else:
         cid = cellids

      self.build_cell_vertices(np.atleast_1d(cid),prune_unique=True)
      
      vverts = [self.__cell_vertices[c] for c in cid]
      set_of_verts = set()
      # Loops over duals indexed by vertex tuple
      self.build_dual_from_vertices(list(set_of_verts.union(*vverts)))

      for i,verts in enumerate(vverts):
         bboxes = np.array(itemgetter(*verts)(self.__dual_bboxes))
         vmask = np.all(pts[i,:] >= bboxes[:,0:3],axis=1) & np.all(pts[i,:] <= bboxes[:,3:6],axis=1)
         okverts = [verts[ind] for ind, val in enumerate(vmask) if val]
         vverts[i] = okverts

      # Breaks degeneracies by expanding the dual cells vertices along
      #  main-grid diagonals
      offset_eps = 1.0
      offsets = np.array([[-1.0, -1.0, -1.0],
                           [-1.0, -1.0,  1.0],
                           [-1.0,  1.0, -1.0],
                           [-1.0,  1.0,  1.0],
                           [ 1.0, -1.0, -1.0],
                           [ 1.0, -1.0,  1.0],
                           [ 1.0,  1.0, -1.0],
                           [ 1.0,  1.0,  1.0],
                        ]) * offset_eps

      verts_per_pt = [len(verts) for verts in vverts]
      ppts = pts.repeat(verts_per_pt, axis=0)
      pinds = np.indices((pts.shape[0],)).repeat(verts_per_pt)

      all_verts = [v for vs in vverts for v in vs]

      all_vcoords = self.get_cell_coordinates(np.array(itemgetter(*all_verts)(self.__dual_cells))[np.newaxis,:].reshape(-1))

      all_vcoords = offsets[np.newaxis,:,:]+all_vcoords.reshape(-1,8,3)
      all_vksis = find_ksi(ppts, all_vcoords)

      foundmask = np.all(all_vksis <=1, axis=1) & np.all(all_vksis >= 0, axis=1)

      ind = np.nonzero(foundmask)[0]
      all_vksis = all_vksis[ind,:]

      found_pts = pinds[ind]
      found_pts, inds = np.unique(found_pts, return_index = True)



      ksis = np.full_like(pts, np.nan)
      duals = np.empty((pts.shape[0],),dtype="i,i,i")
      duals[:] = (0,0,0)
      dduals = np.array(np.array(all_verts,dtype="i,i,i")[ind], dtype="i,i,i")

      ksis[found_pts,:] = all_vksis[inds,:]
      duals[found_pts] = dduals[inds]

      return duals.astype(object), ksis
      
   # For now, combined caching accessor and builder
   def build_cell_vertices(self, cid, prune_unique=False):
      if prune_unique:
         cid = np.unique(cid)

      mask = ~dict_keys_exist(self.__cell_vertices,cid,prune_unique=False)
      # {cid : 8-tuple of vertex_inds}
      
      cell_neighbors = self.build_cell_neighborhoods(cid[mask])
      corner_vertices = self.get_cell_corner_vertices(cid[mask])

      levels = self.get_amr_level(cid[mask])

      # find irregular cells
      # irregular_mask = np.array([np.any(levels[i] != self.get_amr_level(np.array(list(cell_neighbors[c])))) for i,c in enumerate(cid[mask])],dtype=bool)
      mask[mask] = mask[mask] #& irregular_mask # beautiful
      
      cell_hanging_nodes = {c: () for c in cid[mask]}

      if(len(cid[mask])==1):
         self.get_cell_corner_vertices(np.array(list(set().union(itemgetter(*cid[mask])(cell_neighbors)))))
      elif(len(cid[mask])>=1):
         self.get_cell_corner_vertices(np.array(list(set().union(*itemgetter(*cid[mask])(cell_neighbors)))))
      # Loop over all the irregular cells (with finer neighbours) that may have hanging nodes
      # for i,c in enumerate(irregular_cells):
      for i,c in enumerate(cid[mask]):
         corners = np.array(self.__cell_corner_vertices[c], dtype=np.int64)
         # finer_neighbors = [n for n in cell_neighbors[c] if self.get_amr_level(n) > levels[i]]
         hanging_set = set()
         # ncorners = self.get_cell_corner_vertices(np.array(finer_neighbors))
         ncorners = itemgetter(*cell_neighbors[c])(self.__cell_corner_vertices) #self.get_cell_corner_vertices(np.array(list(cell_neighbors[c])))

         # Possible hanging nodes are those that are the vertices of finer neighbours.
         for vertex_inds_set in ncorners:#.values():
            hanging_set.update(set(vertex_inds_set) - set(corner_vertices[c])) # no need to add current corners
         
         cmin = np.min(corners,axis=0)
         cmax = np.max(corners,axis=0)

         pruned_hangers = {v for v in hanging_set if np.all(np.array(v,dtype=np.int64) <= cmax) and np.all(np.array(v,dtype=np.int64) >= cmin)}
         cell_hanging_nodes[c] = tuple(pruned_hangers)

      vertices = {c: corner_vertices[c]+cell_hanging_nodes[c] for c in cid[mask]}
      self.__cell_vertices.update(vertices)
      
      for c in cid[~mask]:
         vertices[c] = self.__cell_vertices[c]
      
      return vertices

   def get_cell_corner_vertices(self, cids):

      mask = ~dict_keys_exist(self.__cell_vertices,cids,prune_unique=False)
      coords = self.get_cell_coordinates(cids[mask])
      vertices = np.zeros((len(cids[mask]), 8, 3),dtype=int)
      cell_vertex_sets = {}

      if(len(cids[mask]) > 0): 
         ii = 0
         for x in [-1,1]:
            for y in [-1,1]:
               for z  in [-1,1]:
                  if x == 0 and y == 0 and z == 0:
                     continue
                  vertices[:,ii,:] = np.array(self.get_vertex_indices(coords + np.array((x,y,z))[np.newaxis,:]*self.get_cell_dx(cids[mask])/2))
                  ii += 1

         for i, c in enumerate(cids[mask]):
            vlist = vertices[i,:,:]
            vtuple = tuple([tuple(inds) for inds in vlist])
            cell_vertex_sets[c] = vtuple
            
         self.__cell_corner_vertices.update(cell_vertex_sets)

      for i, c in enumerate(cids[~mask]):
         cell_vertex_sets[c] = self.__cell_corner_vertices[c]

      return cell_vertex_sets


   # again, combined getter and builder..
   def build_cell_neighborhoods(self, cids):

      mask = ~dict_keys_exist(self.__cell_neighbours, cids, prune_unique=False)
      cell_vertex_sets = self.get_cell_corner_vertices(cids[mask]) # these are enough to fetch the neighbours

      cell_neighbor_sets = {c: set() for c in cell_vertex_sets.keys()}
      vertices_todo = set().union(*cell_vertex_sets.values())
      neighbor_tuples_dict = self.build_dual_from_vertices(list(vertices_todo))
      for c,verts in cell_vertex_sets.items():
         # neighbor_tuples = self.build_dual_from_vertices(verts)
         # cell_neighbor_sets[c].update(set().union(*neighbor_tuples.values()))
         cell_neighbor_sets[c].update(set().union(*itemgetter(*cell_vertex_sets[c])(neighbor_tuples_dict)))
      
      self.__cell_neighbours.update(cell_neighbor_sets)

      for c in cids[~mask]:
         cell_neighbor_sets[c] = self.__cell_neighbors[c]

      return cell_neighbor_sets



   def build_dual_from_vertices(self, vertices):

      vertices = list(set(vertices))

      # I don't like this, but alternatives seem worse.
      done = []
      todo = []
      # mask = dict_keys_exist(self.__dual_cells, vertices)
      # mask = np.array([v not in self.__dual_cells.keys() for v in vertices],dtype=bool)
      for i,v in enumerate(vertices):
         if v in self.__dual_cells.keys():
            done.append(v)
         else:
            todo.append(v)
      # vertices=np.array(vertices,dtype="i,i,i")
      # done = [tuple(v) for v in vertices[mask]]
      # todo = [tuple(v) for v in vertices[~mask]]

      dual_sets_done   = {v : self.__dual_cells[v] for v in done}
      
      dual_sets = {}

      len_todo = len(todo)

      if len_todo > 0:#np.sum(mask) > 0:
         
         dual_bboxes = {}
         eps = 1
         v_cells = np.zeros((len_todo, 8),dtype=int)
         v_cellcoords = np.zeros((len_todo, 8,3))
         ii = 0
         vcoords = self.get_vertex_coordinates_from_indices(todo)

         # TODO get rid of the loop
         offsets = []
         for x in [-1,1]:
            for y in [-1,1]:
               for z  in [-1,1]:
                  offsets.append([x,y,z])
                  v_cellcoords[:,ii,:] = eps*np.array((x,y,z))[np.newaxis,:] + vcoords
                  v_cells[:,ii] = self.get_cellid(v_cellcoords[:,ii])
                  ii += 1

         v_cellcoords = self.get_cell_coordinates(v_cells.reshape((-1))).reshape((-1,8,3))

         dual_sets.update({vinds: tuple(v_cells[i,:]) for i,vinds in enumerate(todo)})
         mins = np.min(v_cellcoords, axis=1)
         maxs = np.max(v_cellcoords, axis=1)
         dual_bboxes.update({vinds: np.hstack((mins[i,:],maxs[i,:])) for i,vinds in enumerate(todo)})

         self.__dual_cells.update(dual_sets)
         self.__dual_bboxes.update(dual_bboxes)
      dual_sets_done.update(dual_sets)

      return dual_sets_done

   # build a dual coverage to enable interpolation to each coordinate
   def build_duals_from_coordinates(self, coordinates):
      
      coordinates = np.atleast_2d(coordinates)
      cid = self.get_unique_cellids(coordinates)
      coords = self.get_cell_coordinates(cid)
      
      ncoords = coords.shape[0]
      if(coords.shape[1] != 3):
         raise IndexError("Coordinates are required to be three-dimensional (coords.shape[1]==3 or convertible to such))")
      
      vertices = set()
      vsets = self.build_cell_vertices(cid,prune_unique=False)
      vertices = vertices.union(*vsets.values())
      
      return self.build_dual_from_vertices(list(vertices))

   # build a dual coverage to enable interpolation to each coordinate
   def build_duals(self, cid):
      
      cid = np.atleast_1d(cid)

      mask = ~dict_keys_exist(self.__cell_duals, cid, prune_unique=False)

      if(np.sum(mask) > 0):
         coords = self.get_cell_coordinates(cid[mask])
         
         ncoords = coords.shape[0]
         if(coords.shape[1] != 3):
            raise IndexError("Coordinates are required to be three-dimensional (coords.shape[1]==3 or convertible to such))")
         
         vertices = set()
         vsets = self.build_cell_vertices(cid[mask])
         vertices = vertices.union(*vsets.values())
         for c in cid[mask]:
            self.__cell_duals[c] = vsets[c]
         
         self.build_dual_from_vertices(list(vertices))



   def get_cell_coordinates(self, cellids):
      ''' Returns a given cell's coordinates as a numpy array

      :param cellids:            The array of cell IDs
      :returns: a numpy array with the coordinates

      .. seealso:: :func:`get_cellid`

      .. note:: The cell ids go from 1 .. max not from 0
      '''

      stack = True
      if not hasattr(cellids,"__len__"):
         cellids = np.atleast_1d(cellids)
         stack = False

      # Get cell lengths:
      xcells = np.zeros((self.get_max_refinement_level()+1), dtype=np.int64)
      ycells = np.zeros((self.get_max_refinement_level()+1), dtype=np.int64)
      zcells = np.zeros((self.get_max_refinement_level()+1), dtype=np.int64)
      for r in range(self.get_max_refinement_level()+1):
         xcells[r] = self.__xcells*2**(r)
         ycells[r] = self.__ycells*2**(r)
         zcells[r] = self.__zcells*2**(r)

      reflevels = self.get_amr_level(cellids)
      cellindices = self.get_cell_indices(cellids)

      # Get cell coordinates:
      cell_lengths = np.array([(self.__xmax - self.__xmin)/(xcells[reflevels]),
                               (self.__ymax - self.__ymin)/(ycells[reflevels]),
                               (self.__zmax - self.__zmin)/(zcells[reflevels])]).T
      mins = np.array([self.__xmin,self.__ymin,self.__zmin])
      cellcoordinates = mins + (cellindices + 0.5)*cell_lengths
      # Return the coordinates:
      if stack:
         return np.array(cellcoordinates)
      else:
         return np.array(cellcoordinates)[0,:]

   def get_cell_indices(self, cellids, reflevels=None):
      ''' Returns a given cell's indices as a numpy array

      :param cellid:            The cell's ID, numpy array
      :param reflevel:          The cell's refinement level in the AMR
      :returns: a numpy array with the coordinates

      .. seealso:: :func:`get_cellid`

      .. note:: The cell ids go from 1 .. max not from 0
      '''

      stack = True
      if not hasattr(cellids,"__len__"):
         cellids = np.atleast_1d(cellids)
         stack = False

      if reflevels is None:
         reflevels = self.get_amr_level(cellids)
      else:
         reflevels = np.atleast_1d(reflevels)

      mask = reflevels >= 0
      # Calculating the index of the first cell at this reflevel
      index_at_reflevel = np.zeros(self.get_max_refinement_level()+1, dtype=np.int64)
      isum = 0
      for i in range(0,self.get_max_refinement_level()):
         isum = isum + 2**(3*i) * self.__xcells * self.__ycells * self.__zcells
         index_at_reflevel[i+1] = isum


      # Get cell indices:
      cellids = np.array(cellids - 1 - index_at_reflevel[reflevels], dtype=np.int64)
      cellindices = np.full((len(cellids),3), -1)
      cellindices[mask,0] = (cellids[mask])%(np.power(2,reflevels[mask])*self.__xcells)
      cellindices[mask,1] = ((cellids[mask])//(np.power(2,reflevels[mask])*self.__xcells))%(np.power(2,reflevels[mask])*self.__ycells)
      cellindices[mask,2] = (cellids[mask])//(np.power(4,reflevels[mask])*self.__xcells*self.__ycells)

      # Return the indices:
      if stack:
         return np.array(cellindices)
      else:
         return np.array(cellindices)[0]

   def get_cell_neighbor(self, cellidss, offsetss, periodic, prune_uniques=False):
      ''' Returns a given cells neighbor at offset (in indices)

      :param cellids:            The cell's ID
      :param offsets:            The offset to the neighbor in indices
      :param periodic:          For each dimension, is the system periodic
      :returns: the cellid of the neighbor

      .. note:: Returns 0 if the offset is out of bounds!

      '''
      stack = True
      if not hasattr(cellidss,"__len__"):
         cellidss = np.atleast_1d(cellidss)
         offsetss = np.atleast_2d(offsetss)
         stack = False

      if prune_uniques:
         fullargs = np.array(np.hstack((cellidss[:,np.newaxis],offsetss)))
         uniqueargs, inverse_indices = np.unique(fullargs,axis=0, return_inverse=True)
         cellids = uniqueargs[:,0]
         offsets = uniqueargs[:,1:4]
      else:
         cellids = cellidss
         offsets = offsetss
         inverse_indices = np.indices((len(cellids),))


      reflevel = self.get_amr_level(cellids)
      indices = self.get_cell_indices(cellids, reflevel)

      cellid_neighbors = np.zeros_like(cellids)
      mask = np.ones(cellids.shape, dtype=bool)
      # Special case if no offset (return self in that case); and require in-domain reflevel
      mask = ~((offsets[:,0]==0) & (offsets[:,1]==0) & (offsets[:,2]==0)) & (reflevel >= 0)

      # Getting the neighbour at the same refinement level
      ngbr_indices = np.zeros((len(cellids),3))
      sys_sizes= np.ones(ngbr_indices.shape, dtype=np.float64)
      sys_sizes[mask,0] = 2**reflevel[mask]*self.__xcells
      sys_sizes[mask,1] = 2**reflevel[mask]*self.__ycells
      sys_sizes[mask,2] = 2**reflevel[mask]*self.__zcells
      for i in range(3):
         ngbr_indices[:,i] = indices[:,i] + offsets[:,i]
         if periodic[i]:
            lowmask = mask & (ngbr_indices[:,i] < 0)
            ngbr_indices[lowmask,i] = ngbr_indices[lowmask,i] % sys_sizes[lowmask,i]
            himask = mask & (ngbr_indices[:,i] >= sys_sizes[:,i])
            ngbr_indices[himask,i] = ngbr_indices[himask,i] % sys_sizes[himask,i]
   
         elif np.any((ngbr_indices[mask, i] < 0) or (ngbr_indices[mask,i] >= sys_sizes[mask,i])):
            raise ValueError("Error in Vlsvreader get_cell_neighbor: neighbor out of bounds")

      coord_neighbor = np.zeros(ngbr_indices.shape, dtype=np.float64)
      coord_neighbor[mask,:] = np.array([self.__xmin,self.__ymin,self.__zmin]) + (ngbr_indices[mask,:] + np.array((0.5,0.5,0.5))) * np.array([self.__dx,self.__dy,self.__dz])/2**np.repeat(np.atleast_2d(reflevel[mask]).T,3,axis=1)
      
      cellid_neighbors[mask] = self.get_cellid(coord_neighbor[mask,:])
      cellid_neighbors[(offsets[:,0]==0) & (offsets[:,1]==0) & (offsets[:,2]==0)] = cellids[(offsets[:,0]==0) & (offsets[:,1]==0) & (offsets[:,2]==0)]

      # if np.any(self.get_amr_level(cellid_neighbors)!=reflevel):
      #    warnings.warn("A neighboring cell found at a different refinement level. Behaviour is janky, and results will vary.")

      # Return the neighbor cellids/cellid:
      if stack:
         return np.array(cellid_neighbors[inverse_indices])
      else:
         return np.array(cellid_neighbors)[0]

   def get_WID(self):
      # default WID=4
      widval=4
      if self.check_parameter("velocity_block_width"):
         widval = self.read_parameter("velocity_block_width")
      return widval

   def get_velocity_cell_ids(self, vcellcoord, pop="proton"):
      ''' Returns velocity cell ids of given coordinate

      Arguments:
      :param vcellcoords: One 3d coordinate
      :returns: Velocity cell id

      .. seealso:: :func:`get_velocity_cell_coordinates`
      '''
      WID=self.get_WID()
      WID2=WID*WID
      WID3=WID2*WID
      vmin = np.array([self.__meshes[pop].__vxmin, self.__meshes[pop].__vymin, self.__meshes[pop].__vzmin])
      dv = np.array([self.__meshes[pop].__dvx, self.__meshes[pop].__dvy, self.__meshes[pop].__dvz])
      block_index = np.floor((vcellcoord - vmin) / (WID * dv))
      cell_index = np.floor(np.remainder(vcellcoord - vmin, WID * dv) / dv)
      vcellid = int(block_index[0])
      vcellid += int(block_index[1] * self.__meshes[pop].__vxblocks)
      vcellid += int(block_index[2] * self.__meshes[pop].__vxblocks * self.__meshes[pop].__vyblocks)
      vcellid *= WID3
      vcellid += int(cell_index[0])
      vcellid += int(cell_index[1] * WID)
      vcellid += int(cell_index[2] * WID2)
      return vcellid

   def get_velocity_cell_coordinates(self, vcellids, pop="proton"):
      ''' Returns a given velocity cell's coordinates as a numpy array

      Arguments:
      :param vcellids:       The velocity cell's ID
      :returns: a numpy array with the coordinates

      .. seealso:: :func:`get_cell_coordinates` :func:`get_velocity_block_coordinates`
      '''
      vcellids = np.atleast_1d(vcellids)
      WID=self.get_WID()
      WID2=WID*WID
      WID3=WID2*WID
      # Get block ids:
      blocks = vcellids.astype(int) // WID3
      # Get block coordinates:
      blockIndicesX = np.remainder(blocks.astype(int), (int)(self.__meshes[pop].__vxblocks))
      blockIndicesY = np.remainder(blocks.astype(int)//(int)(self.__meshes[pop].__vxblocks), (int)(self.__meshes[pop].__vyblocks))
      blockIndicesZ = blocks.astype(int)//(int)(self.__meshes[pop].__vxblocks*self.__meshes[pop].__vyblocks)
      blockCoordinatesX = blockIndicesX.astype(float) * self.__meshes[pop].__dvx * WID + self.__meshes[pop].__vxmin
      blockCoordinatesY = blockIndicesY.astype(float) * self.__meshes[pop].__dvy * WID + self.__meshes[pop].__vymin
      blockCoordinatesZ = blockIndicesZ.astype(float) * self.__meshes[pop].__dvz * WID + self.__meshes[pop].__vzmin
      # Get cell indices:
      cellids = np.remainder(vcellids.astype(int), (int)(WID3))
      cellIndicesX = np.remainder(cellids.astype(int), (int)(WID))
      cellIndicesY = np.remainder((cellids.astype(int)//(int)(WID)).astype(int), (int)(WID))
      cellIndicesZ = cellids.astype(int)//(int)(WID2)
      # Get cell coordinates:
      cellCoordinates = np.array([blockCoordinatesX.astype(float) + (cellIndicesX.astype(float) + 0.5) * self.__meshes[pop].__dvx,
                                  blockCoordinatesY.astype(float) + (cellIndicesY.astype(float) + 0.5) * self.__meshes[pop].__dvy,
                                  blockCoordinatesZ.astype(float) + (cellIndicesZ.astype(float) + 0.5) * self.__meshes[pop].__dvz])

      return cellCoordinates.transpose()

   def get_velocity_block_coordinates( self, blocks, pop="proton"):
      ''' Returns the block coordinates of the given blocks in a numpy array

          :param blocks:         list of block ids
          :returns: a numpy array containing the block coordinates e.g. np.array([np.array([2,1,3]), np.array([5,6,6]), ..])

          .. seealso:: :func:`get_velocity_cell_coordinates`
      '''
      WID=self.get_WID()
      blockIndicesX = np.remainder(blocks.astype(int), (int)(self.__meshes[pop].__vxblocks))
      blockIndicesY = np.remainder(blocks.astype(int)//(int)(self.__meshes[pop].__vxblocks), (int)(self.__meshes[pop].__vyblocks))
      blockIndicesZ = blocks.astype(int)//(int)(self.__meshes[pop].__vxblocks*self.__meshes[pop].__vyblocks)
      blockCoordinatesX = blockIndicesX.astype(float) * self.__meshes[pop].__dvx * WID + self.__meshes[pop].__vxmin
      blockCoordinatesY = blockIndicesY.astype(float) * self.__meshes[pop].__dvy * WID + self.__meshes[pop].__vymin
      blockCoordinatesZ = blockIndicesZ.astype(float) * self.__meshes[pop].__dvz * WID + self.__meshes[pop].__vzmin
      # Return the coordinates:
      return np.array([blockCoordinatesX.astype(float),
                       blockCoordinatesY.astype(float),
                       blockCoordinatesZ.astype(float)]).transpose()

   def get_velocity_blocks( self, blockcoordinates, pop="proton" ):
      ''' Returns the block ids of the given block coordinates in a numpy array form

          :param blockcoordinates:         list of block coordinates e.g. np.array([np.array([2,1,3]), np.array([5,6,6]), ..])
          :returns: a numpy array containing the block ids e.g. np.array([4,2,56,44,2, ..])

          .. seealso:: :func:`get_velocity_block_coordinates`
      '''
      WID=self.get_WID()
      mins = np.array([self.__meshes[pop].__vxmin, self.__meshes[pop].__vymin, self.__meshes[pop].__vzmin]).astype(float)
      dvs = np.array([WID*self.__meshes[pop].__dvx, WID*self.__meshes[pop].__dvy, WID*self.__meshes[pop].__dvz]).astype(float)
      multiplier = np.array([1, self.__meshes[pop].__vxblocks, self.__meshes[pop].__vxblocks * self.__meshes[pop].__vyblocks]).astype(float)
      velocity_block_ids = np.sum(np.floor(((blockCoordinates.astype(float) - mins) / dvs)) * multiplier, axis=-1)
      return velocity_block_ids

   def construct_velocity_cells( self, blocks ):
      ''' Returns velocity cells in given blocks

          :param blocks:         list of block ids
          :returns: a numpy array containing the velocity cell ids e.g. np.array([4,2,56,44,522, ..])
      '''
      WID=self.get_WID()
      WID3=WID*WID*WID
      return np.ravel(np.outer(np.array(blocks), np.ones(WID3)) + np.arange(WID3))

   def construct_velocity_cell_coordinates( self, blocks ):
      ''' Returns velocity cell coordinates in given blocks

          :param blocks:         list of block ids
          :returns: a numpy array containing the velocity cell ids e.g. np.array([4,2,56,44,522, ..])
      '''
      # Construct velocity cell coordinates from velocity cells and return them
      return self.get_velocity_cell_coordinates( self.construct_velocity_cells(blocks) )


   def construct_velocity_cell_nodes( self, blocks, pop="proton" ):
      ''' Returns velocity cell nodes in given blocks

          :param blocks:         list of block ids
          :returns: a numpy array containing velocity cell nodes and the keys for velocity cells

          .. note:: This is used for constructing velocity space inside the mayavi module

          .. seealso:: :mod:`grid`
      '''
      blocks = np.array(blocks)
      WID=self.get_WID()
      WID2=WID*WID
      WID3=WID2*WID
      # Get block coordinates:
      blockIndicesX = np.remainder(blocks.astype(int), (int)(self.__meshes[pop].__vxblocks)).astype(np.uint16)
      blockIndicesY = np.remainder(blocks.astype(int)//(int)(self.__meshes[pop].__vxblocks), (int)(self.__meshes[pop].__vyblocks)).astype(np.uint16)
      blockIndicesZ = (blocks.astype(np.uint64)//(int)(self.__meshes[pop].__vxblocks*self.__meshes[pop].__vyblocks)).astype(np.uint16)

      cellsPerDirection = WID
      cellsPerBlock = WID3

      # Get velocity cell min coordinates (per velocity block)
      vcellids = np.arange(cellsPerBlock).astype(np.uint32)
      cellIndicesX = np.remainder(vcellids.astype(int), (int)(cellsPerDirection)).astype(np.uint16)
      cellIndicesY = np.remainder((vcellids.astype(int)//(int)(cellsPerDirection)).astype(int), (int)(cellsPerDirection)).astype(np.uint16)
      cellIndicesZ = (vcellids.astype(int)//(int)(cellsPerDirection*cellsPerDirection)).astype(np.uint16)

      # Construct velocity cell node indices for every velocity cell per velocity block

      nodesPerCell = 8

      # NOTE: The ordering of the numpy array won't make sense to anyone who hasn't read VTK documentation. For further info check VTK_VOXEL. The numpy array is constructed according to VTK voxel's nodes
      cellNodeIndicesX = np.ravel(np.outer(cellIndicesX, np.ones(nodesPerCell)) + np.array([0, 1, 0, 1, 0, 1, 0, 1])).astype(np.uint16)
      cellNodeIndicesY = np.ravel(np.outer(cellIndicesY, np.ones(nodesPerCell)) + np.array([0, 0, 1, 1, 0, 0, 1, 1])).astype(np.uint16)
      cellNodeIndicesZ = np.ravel(np.outer(cellIndicesZ, np.ones(nodesPerCell)) + np.array([0, 0, 0, 0, 1, 1, 1, 1])).astype(np.uint16)

      nodeIndices_local = []
      nodesPerDirection = 5

      for i in range(nodesPerDirection):
         for j in range(nodesPerDirection):
            for k in range(nodesPerDirection):
               nodeIndices_local.append(np.array([i,j,k]))
      nodeIndices_local = np.array(nodeIndices_local).astype(np.uint16)

      nodesPerBlock = (int)(nodesPerDirection * nodesPerDirection * nodesPerDirection)


      def calculate_node_indices( self, blockIndicesX, blockIndicesY, blockIndicesZ, nodeIndices_local, nodesPerBlock, cellsPerDirection ):
         nodeIndicesX = np.ravel(np.outer(blockIndicesX, np.ones(nodesPerBlock).astype(np.uint16)) * cellsPerDirection + nodeIndices_local[:,0])
         nodeIndicesY = np.ravel(np.outer(blockIndicesY, np.ones(nodesPerBlock).astype(np.uint16)) * cellsPerDirection + nodeIndices_local[:,1])
         nodeIndicesZ = np.ravel(np.outer(blockIndicesZ, np.ones(nodesPerBlock).astype(np.uint16)) * cellsPerDirection + nodeIndices_local[:,2])
   
         nodeIndices = np.transpose(np.array([nodeIndicesX, nodeIndicesY, nodeIndicesZ], copy=False))

         # Transform indices into unique keys
         nodeKeys = np.sum(nodeIndices * np.array([1, cellsPerDirection*self.__meshes[pop].__vxblocks+1, (cellsPerDirection*self.__meshes[pop].__vxblocks+1)*(cellsPerDirection*self.__meshes[pop].__vyblocks+1)]), axis=1)
         # Sort the keys and delete duplicates
         return np.unique(nodeKeys)
      #nodeIndices = calculate_node_indices( blockIndicesX, blockIndicesY, blockIndicesZ, nodeIndices_local, nodesPerBlock, cellsPerDirection )

      # Put the node indices into keys:
      nodeKeys = np.array([], dtype=np.uint64)
      N = 10
      for i in range(N):
         fromIndex = i*(len(blockIndicesX)//N)
         if i != N-1:
            toIndex = (i+1)*(len(blockIndicesX)//N)
         else:
            toIndex = len(blockIndicesX)
         nodeKeys = np.append(nodeKeys, calculate_node_indices( self, blockIndicesX[fromIndex:toIndex], blockIndicesY[fromIndex:toIndex], blockIndicesZ[fromIndex:toIndex], nodeIndices_local, nodesPerBlock, cellsPerDirection ) )


      # Delete duplicate nodes and sort the list:
      nodeKeys = np.unique(nodeKeys) #We now have all of the nodes in a list!




      def calc_global_cell_keys( self, blockIndicesX, blockIndicesY, blockIndicesZ, cellNodeIndicesX, cellNodeIndicesY, cellNodeIndicesZ, cellsPerBlock, nodesPerCell, cellsPerDirection, nodeKeys ):
         # reate node  indices for the cells
         globalCellIndicesX = np.ravel(np.outer(blockIndicesX, np.ones(cellsPerBlock * nodesPerCell).astype(np.uint16)) * cellsPerDirection + cellNodeIndicesX)
         globalCellIndicesY = np.ravel(np.outer(blockIndicesY, np.ones(cellsPerBlock * nodesPerCell).astype(np.uint16)) * cellsPerDirection + cellNodeIndicesY)
         globalCellIndicesZ = np.ravel(np.outer(blockIndicesZ, np.ones(cellsPerBlock * nodesPerCell).astype(np.uint16)) * cellsPerDirection + cellNodeIndicesZ)
   
         globalCellIndices = np.array([globalCellIndicesX, globalCellIndicesY, globalCellIndicesZ], copy=False)
         globalCellIndices = np.transpose(globalCellIndices)
         # Transform cell indices into unique keys
         globalCellIndices = np.sum(globalCellIndices * np.array([1, cellsPerDirection*self.__meshes[pop].__vxblocks+1, (cellsPerDirection*self.__meshes[pop].__vxblocks+1)*(cellsPerDirection*self.__meshes[pop].__vyblocks+1)]), axis=1)
         # Return cell nodes' indexes in the nodeKeys list
         return np.searchsorted(nodeKeys, globalCellIndices)


      # Create cellKeys
      cellKeys = np.zeros(len(blockIndicesX)*cellsPerBlock*nodesPerCell, dtype=np.uint32)
      N = 10
      # Append keys in cuts to save memory
      for i in range(N):
         fromIndex = i*(len(blockIndicesX)//N)
         if i != N-1:
            toIndex = (i+1)*(len(blockIndicesX)//N)
         else:
            toIndex = len(blockIndicesX)
         # Append cell keys
         cellKeys[fromIndex*cellsPerBlock*nodesPerCell:toIndex*cellsPerBlock*nodesPerCell] = calc_global_cell_keys( self, blockIndicesX[fromIndex:toIndex], blockIndicesY[fromIndex:toIndex], blockIndicesZ[fromIndex:toIndex], cellNodeIndicesX, cellNodeIndicesY, cellNodeIndicesZ, cellsPerBlock, nodesPerCell, cellsPerDirection, nodeKeys )

      cellKeys = np.reshape(cellKeys, (len(blocks)*64,8))

      # We now have all the cell keys and avgs values! (avgs is in the same order as cell keys)
      # Now transform node indices back into real indices
      nodeCoordinatesX = np.remainder(nodeKeys, (int)(cellsPerDirection*self.__meshes[pop].__vxblocks+1)).astype(np.float32) * self.__meshes[pop].__dvx + self.__meshes[pop].__vxmin
      nodeCoordinatesY = np.remainder(nodeKeys//(int)(cellsPerDirection*self.__meshes[pop].__vxblocks+1), cellsPerDirection*self.__meshes[pop].__vyblocks+1).astype(np.float32) * self.__meshes[pop].__dvy + self.__meshes[pop].__vymin
      nodeCoordinatesZ = ( nodeKeys // (int)((cellsPerDirection*self.__meshes[pop].__vxblocks+1) * (cellsPerDirection*self.__meshes[pop].__vyblocks+1)) ).astype(np.float32) * self.__meshes[pop].__dvz + self.__meshes[pop].__vzmin
      
      # Nodekeyss is no longer needed
      del nodeKeys

      nodes = np.array([nodeCoordinatesX, nodeCoordinatesY, nodeCoordinatesZ], copy=False)
      # Take a transpose
      nodes = np.transpose(nodes)

      return [nodes, cellKeys]





   def read_parameter(self, name):
      ''' Read a parameter from the vlsv file

      :param name:   Name of the parameter
      :returns: The parameter value

      .. seealso:: :func:`read_variable` :func:`read_variable_info`
      '''
      
      # Special handling for time
      if name=="time":
         if self.check_parameter(name="t"):
            return self.read(name="t", tag="PARAMETER")
      if name=="t":
         if self.check_parameter(name="time"):
            return self.read(name="time", tag="PARAMETER")

      return self.read(name=name, tag="PARAMETER")


   def read_velocity_cells(self, cellid, pop="proton"):
      ''' Read velocity cells from a spatial cell
      
      :param cellid: Cell ID of the cell whose velocity cells the function will read
      :returns: Map of velocity cell ids (unique for every velocity cell) and corresponding value

      #Example:

      example_cellid = 1111

      velocity_cell_map = vlsvReader.read_velocity_cells(example_cellid)
      velocity_cell_ids = velocity_cell_map.keys()
      velocity_cell_values = velocity_cell_map.values()

      random_index = 4 # Just some index
      random_velocity_cell_id = velocity_cell_ids[random_index]

      print "Velocity cell value at velocity cell id " + str(random_velocity_cell_id) + ": " + str(velocity_cell_map[random_velocity_cell_id])

      # Getting the corresponding coordinates might be more useful than having the velocity cell id so:
      velocity_cell_coordinates = vlsvReader.get_velocity_cell_coordinates(velocity_cell_ids) # Get velocity cell coordinates corresponding to each velocity cell id

      random_velocity_cell_coordinates = velocity_cell_ids[random_index]
      print "Velocity cell value at velocity cell id " + str(random_velocity_cell_id) + "and coordinates " + str(random_velocity_cell_coordinates) + ": " + str(velocity_cell_map[random_velocity_cell_id])

      .. seealso:: :func:`read_blocks`
      '''
      
      if self.use_dict_for_blocks: # old deprecated version, uses dict for blocks data
         if not pop in self.__fileindex_for_cellid_blocks:
            self.__set_cell_offset_and_blocks(pop) 
         # Check that cells has vspace
         if not cellid in self.__fileindex_for_cellid_blocks[pop]:
            print("Cell does not have velocity distribution")
            return []
         # Navigate to the correct position:
         offset = self.__fileindex_for_cellid_blocks[pop][cellid][0]
         num_of_blocks = self.__fileindex_for_cellid_blocks[pop][cellid][1]

      else:  # Uses arrays (much faster to initialize)
         if not pop in self.__cells_with_blocks:
            self.__set_cell_offset_and_blocks_nodict(pop) 
         # Check that cells has vspace
         try:
            cells_with_blocks_index = self.__order_for_cellid_blocks[pop][cellid]
         except:
            print("Cell does not have velocity distribution")
            return []
         # Navigate to the correct position:
         offset = self.__blocks_per_cell_offsets[pop][cells_with_blocks_index]
         num_of_blocks = self.__blocks_per_cell[pop][cells_with_blocks_index]


      if self.__fptr.closed:
         fptr = open(self.file_name,"rb")
      else:
         fptr = self.__fptr

      # Read in avgs and velocity cell ids:
      for child in self.__xml_root:
         # Read in avgs
         if "name" in child.attrib and (child.attrib["name"] == pop) and (child.tag == "BLOCKVARIABLE"):
            vector_size = ast.literal_eval(child.attrib["vectorsize"])
            #array_size = ast.literal_eval(child.attrib["arraysize"])
            element_size = ast.literal_eval(child.attrib["datasize"])
            datatype = child.attrib["datatype"]

            # Navigate to the correct position
            offset_avgs = int(offset * vector_size * element_size + ast.literal_eval(child.text))

            fptr.seek(offset_avgs)
            if datatype == "float" and element_size == 4:
               data_avgs = np.fromfile(fptr, dtype = np.float32, count = vector_size*num_of_blocks)
            if datatype == "float" and element_size == 8:
               data_avgs = np.fromfile(fptr, dtype = np.float64, count = vector_size*num_of_blocks)
            data_avgs = data_avgs.reshape(num_of_blocks, vector_size)
         # Read in block coordinates:
         if ("name" in child.attrib) and (child.attrib["name"] == pop) and (child.tag == "BLOCKIDS"):
            vector_size = ast.literal_eval(child.attrib["vectorsize"])
            #array_size = ast.literal_eval(child.attrib["arraysize"])
            element_size = ast.literal_eval(child.attrib["datasize"])
            datatype = child.attrib["datatype"]

            offset_block_ids = int(offset * vector_size * element_size + ast.literal_eval(child.text))

            fptr.seek(offset_block_ids)
            if datatype == "uint" and element_size == 4:
               data_block_ids = np.fromfile(fptr, dtype = np.uint32, count = vector_size*num_of_blocks)
            elif datatype == "uint" and element_size == 8:
               data_block_ids = np.fromfile(fptr, dtype = np.uint64, count = vector_size*num_of_blocks)
            else:
               print("Error! Bad data type in blocks!")
               return

         if (pop=="avgs") and (child.tag == "BLOCKIDS"): # Old avgs files did not have the name set for BLOCKIDS
            vector_size = ast.literal_eval(child.attrib["vectorsize"])
            #array_size = ast.literal_eval(child.attrib["arraysize"])
            element_size = ast.literal_eval(child.attrib["datasize"])
            datatype = child.attrib["datatype"]

            offset_block_ids = int(offset * vector_size * element_size + ast.literal_eval(child.text))

            fptr.seek(offset_block_ids)
            if datatype == "uint" and element_size == 4:
               data_block_ids = np.fromfile(fptr, dtype = np.uint32, count = vector_size*num_of_blocks)
            elif datatype == "uint" and element_size == 8:
               data_block_ids = np.fromfile(fptr, dtype = np.uint64, count = vector_size*num_of_blocks)
            else:
               print("Error! Bad data type in blocks!")
               return

            data_block_ids = data_block_ids.reshape(num_of_blocks, vector_size)

      if self.__fptr.closed:
         fptr.close()

      # Check to make sure the sizes match (just some extra debugging)
      if len(data_avgs) != len(data_block_ids):
         print("BAD DATA SIZES")
      # Make a dictionary (hash map) out of velocity cell ids and avgs:
      velocity_cells = {}
      array_size = len(data_avgs)

      # Construct velocity cells:
      WID=self.get_WID()
      WID2=WID*WID
      WID3=WID2*WID
      velocity_cell_ids = []
      for kv in range(WID):
         for jv in range(WID):
            for iv in range(WID):
               velocity_cell_ids.append(kv*WID2 + jv*WID + iv)

      for i in range(array_size):
         velocity_block_id = data_block_ids[i]
         avgIndex = 0
         avgs = data_avgs[i]

         for j in velocity_cell_ids + WID3*velocity_block_id:
            velocity_cells[(int)(j)] = avgs[avgIndex]
            avgIndex = avgIndex + 1
      return velocity_cells

   def get_spatial_mesh_size(self):
      ''' Read spatial mesh size
      
      :returns: Size of mesh in number of blocks, array with three elements
      '''
      return np.array([self.__xcells, self.__ycells, self.__zcells])

   def get_spatial_block_size(self):
      ''' Read spatial mesh block size
      
      :returns: Size of block in number of cells, array with three elements
      '''
      return np.array([self.__xblock_size, self.__yblock_size, self.__zblock_size])

   def get_spatial_mesh_extent(self):
      ''' Read spatial mesh extent
      
      :returns: Maximum and minimum coordinates of the mesh, [xmin, ymin, zmin, xmax, ymax, zmax]
      '''
      return np.array([self.__xmin, self.__ymin, self.__zmin, self.__xmax, self.__ymax, self.__zmax])

   def get_fsgrid_mesh_size(self):
      ''' Read fsgrid mesh size
      
      :returns: Size of mesh in number of cells, array with three elements
      '''
      # Get fsgrid domain size (this can differ from vlasov grid size if refined)
      try:
         bbox = self.read(tag="MESH_BBOX", mesh="fsgrid")
         return np.array(bbox[0:3])
      except:
         bbox = self.read(tag="MESH_BBOX", mesh="SpatialGrid")
         return np.array(bbox[0:3]) * 2**self.get_max_refinement_level()

   def get_fsgrid_mesh_extent(self):
      ''' Read fsgrid mesh extent
      
      :returns: Maximum and minimum coordinates of the mesh, [xmin, ymin, zmin, xmax, ymax, zmax]
      '''
      return np.array([self.__xmin, self.__ymin, self.__zmin, self.__xmax, self.__ymax, self.__zmax])

   def get_fsgrid_cell_size(self):
      ''' Read fsgrid cell size
      
      :returns: Maximum and minimum coordinates of the mesh, [dx, dy, dz]
      '''
      size = self.get_fsgrid_mesh_size()
      ext = self.get_fsgrid_mesh_extent()
      ext = ext[3:6]-ext[0:3]
      return ext/size

   def get_fsgrid_indices(self, coords):
      ''' Convert spatial coordinates coords to an index array [xi, yi, zi] for fsgrid

      :returns 3-tuple of integers [xi, yi, zi] corresponding to fsgrid cell containing coords (low-inclusive)
      Example:
      ii = f.get_fsgrid_mesh_extent(coords)
      fsvar_at_coords = fsvar_array.item(ii)
      '''
      lower = self.get_fsgrid_mesh_extent()[0:3]
      dx = self.get_fsgrid_cell_size()
      r0 = coords-lower
      ri = np.floor(r0/dx).astype(int)
      sz = self.get_fsgrid_mesh_size()
      if (ri < 0).any() or (ri>sz-1).any():
         print("get_fsgrid_indices: Resulting index out of bounds, returning None")
         return None
      return tuple(ri)

   def get_fsgrid_slice_indices(self, lower, upper, eps=1e-3):
      ''' Get indices for a subarray of an fsgrid variable, in the cuboid from lower to upper.
      This is meant for mapping a set of fsgrid cells to a given SpatialGrid cell.
      Shifts the corners (lower, upper) by dx_fsgrid*eps inward, if direct low-inclusive behaviour
      is required, set kword eps = 0.


      :returns two 3-tuples of integers.
      Example:
      ii = f.get_fsgrid_mesh_extent(coords)
      fsvar_at_coords = fsvar_array.item(ii)
      '''
      dx = self.get_fsgrid_cell_size()
      eps = dx*eps
      loweri = self.get_fsgrid_indices(lower+eps)
      upperi = self.get_fsgrid_indices(upper-eps)
      return loweri, upperi
      

   def get_velocity_mesh_size(self, pop="proton"):
      ''' Read velocity mesh size
      
      :returns: Size of mesh in number of blocks, array with three elements
      '''
      return np.array([self.__meshes[pop].__vxblocks, self.__meshes[pop].__vyblocks, self.__meshes[pop].__vzblocks])

   def get_velocity_block_size(self, pop="proton"):
      ''' Read velocity mesh block size
      
      :returns: Size of block in number of cells, array with three elements
      '''
      return np.array([self.__meshes[pop].__vxblock_size, self.__meshes[pop].__vyblock_size, self.__meshes[pop].__vzblock_size])

   def get_velocity_mesh_extent(self, pop="proton"):
      ''' Read velocity mesh extent
      
      :returns: Maximum and minimum coordinates of the mesh, [vxmin, vymin, vzmin, vxmax, vymax, vzmax]
      '''
      return np.array([self.__meshes[pop].__vxmin, self.__meshes[pop].__vymin, self.__meshes[pop].__vzmin, self.__meshes[pop].__vxmax, self.__meshes[pop].__vymax, self.__meshes[pop].__vzmax])

   def get_velocity_mesh_dv(self, pop="proton"):
      ''' Read velocity mesh extent
      
      :returns: Velocity mesh grid size, array with three elements [dvx, dvy, dvz]
      '''
      return np.array([self.__meshes[pop].__dvx, self.__meshes[pop].__dvy, self.__meshes[pop].__dvz])

   def get_ionosphere_mesh_size(self):
      ''' Read size of the ionosphere mesh, if there is one.

      :returns: Size of the mesh in number of nodes and elements, array with two elements
      '''
      try:
         domainsizes = self.read(tag="MESH_DOMAIN_SIZES", mesh="ionosphere")
         return [domainsizes[0], domainsizes[2]]
      except:
         print("Error: Failed to read ionosphere mesh size. Are you reading from a file without ionosphere?")
         return [0,0]

   def get_ionosphere_node_coords(self):
      ''' Read ionosphere node coordinates (in cartesian GSM coordinate system).

      :returns: [x,y,z] array of ionosphere node coordinates (in meters)
      '''
      try:
         coords = np.array(self.read(tag="MESH_NODE_CRDS", mesh="ionosphere")).reshape([-1,3])
         return coords
      except:
         print("Error: Failed to read ionosphere mesh coordinates. Are you reading from a file without ionosphere?")
         return []

   def get_ionosphere_latlon_coords(self):
      ''' Read ionosphere nore coordinates (in magnetic longitude / latitude)

      :returns: [lat,lon] array of ionosphere node coordinates
      '''
      coords = self.get_ionosphere_node_coords()
      latlon = np.zeros([coords.shape[0], 2])
      latlon[:,0] = np.arccos(coords[:,2]/6471e3)   # Note, ionosphere height is R_E + 100km
      latlon[:,1] = np.arctan2(coords[:,1],coords[:,0])
      return latlon

   def get_ionosphere_element_corners(self):
      ''' Read ionosphere mesh element corners

      :returns: [c1,c2,c3] array of ionosphere mesh node indices (starting from 0)
      '''
      try:
         meshdata = np.array(self.read(tag="MESH", name="ionosphere")).reshape([-1,5])
         # Elements in meshdata are:
         # - vlsv::celltype::TRIANGLE ("this is a triangle")
         # - 3                        ("it has three corners")
         # - Corner index 1
         # - Corner index 2
         # - Corner index 3
         return meshdata[:,2:5]
      except:
         print("Error: Failed to read ionosphere mesh elements. Are you reading from a file without ionosphere?")
         return []

   def read_blocks(self, cellid, pop="proton"):
      ''' Read raw block data from the open file and return the data along with block ids
      
      :param cellid: Cell ID of the cell whose velocity blocks are read
      :returns: A numpy array with block ids and data eg [array([2, 5, 6, 234, 21]), array([1.0e-8, 2.1e-8, 2.1e-8, 0, 4.0e-8])]

      .. seealso:: :func:`read_velocity_cells`
      '''
      # Uses new format
      return self.__read_blocks(cellid,pop)

      return []

   def get_precipitation_centre_energy(self, pop="proton"):
      ''' Read precipitation energy bins

      :returns: Array of centre energies
      '''
      return self.__meshes[pop].__precipitation_centre_energy

   def optimize_open_file(self):
      '''Opens the vlsv file for reading
         Files are opened and closed automatically upon reading and in the case of reading multiple times it will help to keep the file open with this command

         .. code-block: python

            #Example usage:
            variables = []
            vlsvReader.optimize_open_file()
            for i in range(1000):
               variables.append(vlsvReader.read_variable("rho", cellids=i))
            vlsvReader.optimize_close_file()

         .. note:: This should only be used for optimization purposes.
      '''
      self.__fptr = open(self.file_name,"rb")


   def optimize_close_file(self):
      '''Closes the vlsv file
         Files are opened and closed automatically upon reading and in the case of reading multiple times it will help to keep the file open with this command

         .. code-block: python

            # Example usage:
            variables = []
            vlsvReader.optimize_open_file()
            for i in range(1000):
               variables.append(vlsvReader.read_variable("rho", cellids=i))
            vlsvReader.optimize_close_file()

         .. note:: This should only be used for optimization purposes.
      '''
      if self.__fptr.closed:
         return
      else:
         self.__fptr.close()
         return

   def optimize_clear_fileindex_for_cellid_blocks(self):
      ''' Clears a private variable containing number of blocks and offsets for particular cell ids

         .. code-block: python

             # Example usage:
             vlsvReaders = []
             # Open a list of vlsv files
             for i in range(1000):
                vlsvReaders.append( VlsvReader("test" + str(i) + ".vlsv") )
             # Go through vlsv readers and print info:
             for vlsvReader in vlsvReaders:
                # Print something from the file on the screen
                print vlsvReader.read_blocks( cellid= 5021 ) # Stores info into a private variable
                # Upon reading from vlsvReader a private variable that contains info on cells that have blocks has been saved -- now clear it to save memory
                vlsvReader.optimize_clear_fileindex_for_cellid_blocks()

         .. note:: This should only be used for optimization purposes.
      '''
      self.__fileindex_for_cellid_blocks = {}
      self.__cells_with_blocks = {}
      self.__blocks_per_cell = {}
      self.__blocks_per_cell_offsets = {}
      self.__order_for_cellid_blocks = {}

   def optimize_clear_fileindex_for_cellid(self):
      ''' Clears a private variable containing cell ids and their locations

         .. code-block: python

             # Example usage:
             vlsvReaders = []
             # Open a list of vlsv files
             for i in range(1000):
                vlsvReaders.append( VlsvReader("test" + str(i) + ".vlsv") )
             # Go through vlsv readers and print info:
             for vlsvReader in vlsvReaders:
                # Print something from the file on the screen
                print vlsvReader.read_variable("B", cellids=2) # Stores info into a private variable
                # Upon reading from vlsvReader a private variable that contains info on cells that have blocks has been saved -- now clear it to save memory
                vlsvReader.optimize_clear_fileindex_for_cellid()

         .. note:: This should only be used for optimization purposes.
      '''
      self.__fileindex_for_cellid = {}

<|MERGE_RESOLUTION|>--- conflicted
+++ resolved
@@ -2050,10 +2050,6 @@
          drop = ~dict_keys_exist(self.__fileindex_for_cellid, cellids[mask])
 
          mask[mask] = mask[mask] & drop
-<<<<<<< HEAD
-=======
-         # mask[mask] = mask[mask] & np.isin(cellids[mask], good_ids, invert=True)
->>>>>>> a3981d1e
          
          ncells_lowerlevel += 2**(3*AMR_count)*(self.__xcells*self.__ycells*self.__zcells) # Increment of cellID from lower lvl             
          AMR_count += 1
