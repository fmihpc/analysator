import struct
import xml.etree.ElementTree as ET
import ast
import numpy as np
import os
from reduction import datareducers,multipopdatareducers,data_operators
from collections import Iterable
from vlsvwriter import VlsvWriter
from variable import get_data

class VlsvReader(object):
   ''' Class for reading VLSV files
   ''' 


   ''' Meshinfo is an information container for multiple meshes.
       Implemented as an empty class.
   '''
   class MeshInfo:
      pass

   file_name=""
   def __init__(self, file_name):
      ''' Initializes the vlsv file (opens the file, reads the file footer and reads in some parameters)

          :param file_name:     Name of the vlsv file
      '''
      # Make sure the path is set in file name: 
      file_name = os.path.abspath(file_name)

      self.file_name = file_name
      self.__fptr = open(self.file_name,"rb")
      self.__xml_root = ET.fromstring("<VLSV></VLSV>")
      self.__fileindex_for_cellid={}
      self.__fileindex_for_cellid_blocks={}
      self.__read_xml_footer()
      # Check if the file is using new or old vlsv format
      # Read parameters (Note: Reading the spatial cell locations and
      # storing them will anyway take the most time and memory):

      meshName="SpatialGrid"
      bbox = self.read(tag="MESH_BBOX", mesh=meshName)
      if bbox is None:
         #read in older vlsv files where the mesh is defined with parameters
         self.__xcells = (int)(self.read_parameter("xcells_ini"))
         self.__ycells = (int)(self.read_parameter("ycells_ini"))
         self.__zcells = (int)(self.read_parameter("zcells_ini"))
         self.__xblock_size = 1
         self.__yblock_size = 1
         self.__zblock_size = 1
         self.__xmin = self.read_parameter("xmin")
         self.__ymin = self.read_parameter("ymin")
         self.__zmin = self.read_parameter("zmin")
         self.__xmax = self.read_parameter("xmax")
         self.__ymax = self.read_parameter("ymax")
         self.__zmax = self.read_parameter("zmax")
      else:
         #new style vlsv file with 
         nodeCoordinatesX = self.read(tag="MESH_NODE_CRDS_X", mesh=meshName)   
         nodeCoordinatesY = self.read(tag="MESH_NODE_CRDS_Y", mesh=meshName)   
         nodeCoordinatesZ = self.read(tag="MESH_NODE_CRDS_Z", mesh=meshName)   
         self.__xcells = bbox[0]
         self.__ycells = bbox[1]
         self.__zcells = bbox[2]
         self.__xblock_size = bbox[3]
         self.__yblock_size = bbox[4]
         self.__zblock_size = bbox[5]
         self.__xmin = nodeCoordinatesX[0]
         self.__ymin = nodeCoordinatesY[0]
         self.__zmin = nodeCoordinatesZ[0]
         self.__xmax = nodeCoordinatesX[-1]
         self.__ymax = nodeCoordinatesY[-1]
         self.__zmax = nodeCoordinatesZ[-1]

      self.__dx = (self.__xmax - self.__xmin) / (float)(self.__xcells)
      self.__dy = (self.__ymax - self.__ymin) / (float)(self.__ycells)
      self.__dz = (self.__zmax - self.__zmin) / (float)(self.__zcells)

      self.__meshes = {}

      # Iterate through the XML tree, find all populations
      # (identified by their BLOCKIDS tag)
      self.active_populations=[]
      for child in self.__xml_root:
          if child.tag == "BLOCKIDS":
              if child.attrib.has_key("name"):
                  popname = child.attrib["name"] 
              else:
                  popname = "avgs"

              # Create a new (empty) MeshInfo-object for this population
              pop = self.MeshInfo()
              
              # Update list of active populations
              if not popname in self.active_populations: self.active_populations.append(popname)

              # Update list of active populations
              if not popname in self.active_populations: self. active_populations.append(popname)

              bbox = self.read(tag="MESH_BBOX", mesh=popname)
              if bbox is None:
                 if self.read_parameter("vxblocks_ini") is not None:
                    #read in older vlsv files where the mesh is defined with
                    #parameters (only one possible)
                    pop.__vxblocks = (int)(self.read_parameter("vxblocks_ini"))
                    pop.__vyblocks = (int)(self.read_parameter("vyblocks_ini"))
                    pop.__vzblocks = (int)(self.read_parameter("vzblocks_ini"))
                    pop.__vxblock_size = 4
                    pop.__vyblock_size = 4
                    pop.__vzblock_size = 4
                    pop.__vxmin = self.read_parameter("vxmin")
                    pop.__vymin = self.read_parameter("vymin")
                    pop.__vzmin = self.read_parameter("vzmin")
                    pop.__vxmax = self.read_parameter("vxmax")
                    pop.__vymax = self.read_parameter("vymax")
                    pop.__vzmax = self.read_parameter("vzmax")
                    # Velocity cell lengths
                    pop.__dvx = ((pop.__vxmax - pop.__vxmin) / (float)(pop.__vxblocks)) / (float)(pop.__vxblock_size)
                    pop.__dvy = ((pop.__vymax - pop.__vymin) / (float)(pop.__vyblocks)) / (float)(pop.__vyblock_size)
                    pop.__dvz = ((pop.__vzmax - pop.__vzmin) / (float)(pop.__vzblocks)) / (float)(pop.__vzblock_size)

                 else:
                    #no velocity space in this file, e.g., file n ot written by Vlasiator 
                    pop.__vxblocks = 0
                    pop.__vyblocks = 0
                    pop.__vzblocks = 0
                    pop.__vxblock_size = 4
                    pop.__vyblock_size = 4
                    pop.__vzblock_size = 4
                    pop.__vxmin = 0
                    pop.__vymin = 0
                    pop.__vzmin = 0
                    pop.__vxmax = 0
                    pop.__vymax = 0
                    pop.__vzmax = 0
                    # Velocity cell lengths
                    pop.__dvx = 1
                    pop.__dvy = 1
                    pop.__dvz = 1

              else:
                 #new style vlsv file with bounding box
                 nodeCoordinatesX = self.read(tag="MESH_NODE_CRDS_X", mesh=popname)   
                 nodeCoordinatesY = self.read(tag="MESH_NODE_CRDS_Y", mesh=popname)   
                 nodeCoordinatesZ = self.read(tag="MESH_NODE_CRDS_Z", mesh=popname)   
                 pop.__vxblocks = bbox[0]
                 pop.__vyblocks = bbox[1]
                 pop.__vzblocks = bbox[2]
                 pop.__vxblock_size = bbox[3]
                 pop.__vyblock_size = bbox[4]
                 pop.__vzblock_size = bbox[5]
                 pop.__vxmin = nodeCoordinatesX[0]
                 pop.__vymin = nodeCoordinatesY[0]
                 pop.__vzmin = nodeCoordinatesZ[0]
                 pop.__vxmax = nodeCoordinatesX[-1]
                 pop.__vymax = nodeCoordinatesY[-1]
                 pop.__vzmax = nodeCoordinatesZ[-1]
                 # Velocity cell lengths
                 pop.__dvx = ((pop.__vxmax - pop.__vxmin) / (float)(pop.__vxblocks)) / (float)(pop.__vxblock_size)
                 pop.__dvy = ((pop.__vymax - pop.__vymin) / (float)(pop.__vyblocks)) / (float)(pop.__vyblock_size)
                 pop.__dvz = ((pop.__vzmax - pop.__vzmin) / (float)(pop.__vzblocks)) / (float)(pop.__vzblock_size)

              self.__meshes[popname]=pop
<<<<<<< HEAD
              #print "Found population " + popname
=======
              if os.getenv('PTNONINTERACTIVE') == None:
                 print "Found population " + popname
>>>>>>> b120c8f5

      self.__fptr.close()


   def __read_xml_footer(self):
      ''' Reads in the XML footer of the VLSV file and store all the content
      ''' 
      max_xml_size = 1000000
      #(endianness,) = struct.unpack("c", fptr.read(1))
      if self.__fptr.closed:
         fptr = open(self.file_name,"rb")
      else:
         fptr = self.__fptr
      # Eight first bytes indicate whether the system is big_endianness or something else
      endianness_offset = 8
      fptr.seek(endianness_offset)
      # Read 8 bytes as unsigned long long (uint64_t in this case) after endianness, this tells the offset of the XML file.
      uint64_byte_amount = 8
      (offset,) = struct.unpack("Q", fptr.read(uint64_byte_amount))
      # Move to the xml offset
      fptr.seek(offset)
      # Read the xml data
      xml_data = fptr.read(max_xml_size)
      # Read the xml as string
      (xml_string,) = struct.unpack("%ds" % len(xml_data), xml_data)
      # Input the xml data into xml_root
      self.__xml_root = ET.fromstring(xml_string)
      if self.__fptr.closed:
         fptr.close()

   def __read_fileindex_for_cellid(self):
      """ Read in the cell ids and create an internal dictionary to give the index of an arbitrary cellID
      """
      cellids=self.read(mesh="SpatialGrid",name="CellID", tag="VARIABLE")

      #Check if it is not iterable. If it is a scale then make it a list
      if(not isinstance(cellids, Iterable)):
         cellids=[ cellids ]
      for index,cellid in enumerate(cellids):
         self.__fileindex_for_cellid[cellid]=index
         

   def __read_blocks(self, cellid, pop="proton"):
      ''' Read raw velocity block data from the open file.
      
      :param cellid: Cell ID of the cell whose velocity blocks are read
      :returns: A numpy array with block ids and their data
      '''
      if not self.__fileindex_for_cellid_blocks.has_key(pop):
         self.__set_cell_offset_and_blocks(pop)

      if( (cellid in self.__fileindex_for_cellid_blocks[pop]) == False ):
         # Cell id has no blocks
         return []
      offset = self.__fileindex_for_cellid_blocks[pop][cellid][0]
      num_of_blocks = self.__fileindex_for_cellid_blocks[pop][cellid][1]

      if self.__fptr.closed:
         fptr = open(self.file_name,"rb")
      else:
         fptr = self.__fptr

      # Read in avgs and velocity cell ids:
      for child in self.__xml_root:
         # Read in block values
         if ("name" in child.attrib) and (child.attrib["name"] == pop) and (child.tag == "BLOCKVARIABLE"):
            vector_size = ast.literal_eval(child.attrib["vectorsize"])
            #array_size = ast.literal_eval(child.attrib["arraysize"])
            element_size = ast.literal_eval(child.attrib["datasize"])
            datatype = child.attrib["datatype"]

            # Navigate to the correct position
            offset_avgs = offset * vector_size * element_size + ast.literal_eval(child.text)
#            for i in range(0, cells_with_blocks_index[0]):
#               offset_avgs += blocks_per_cell[i]*vector_size*element_size

            fptr.seek(offset_avgs)
            if datatype == "float" and element_size == 4:
               data_avgs = np.fromfile(fptr, dtype = np.float32, count = vector_size*num_of_blocks)
            if datatype == "float" and element_size == 8:
               data_avgs = np.fromfile(fptr, dtype = np.float64, count = vector_size*num_of_blocks)
            data_avgs = data_avgs.reshape(num_of_blocks, vector_size)

         # Read in block coordinates:
         # (note the special treatment in case the population is named 'avgs'
         if (pop == 'avgs' or ("name" in child.attrib) and (child.attrib["name"] == pop)) and (child.tag == "BLOCKIDS"):
            vector_size = ast.literal_eval(child.attrib["vectorsize"])
            #array_size = ast.literal_eval(child.attrib["arraysize"])
            element_size = ast.literal_eval(child.attrib["datasize"])
            datatype = child.attrib["datatype"]

            offset_block_ids = offset * vector_size * element_size + ast.literal_eval(child.text)

            fptr.seek(offset_block_ids)
            if datatype == "uint" and element_size == 4:
               data_block_ids = np.fromfile(fptr, dtype = np.uint32, count = vector_size*num_of_blocks)
            elif datatype == "uint" and element_size == 8:
               data_block_ids = np.fromfile(fptr, dtype = np.uint64, count = vector_size*num_of_blocks)
            else:
               print "Error! Bad block id data!"
               print "Data type: " + datatype + ", element size: " + str(element_size)
               return

            data_block_ids = np.reshape(data_block_ids, (len(data_block_ids),) )

      if self.__fptr.closed:
         fptr.close()

      # Check to make sure the sizes match (just some extra debugging)
      print "data_avgs = " + str(data_avgs) + ", data_block_ids = " + str(data_block_ids)
      if len(data_avgs) != len(data_block_ids):
         print "BAD DATA SIZES"

      return [data_block_ids, data_avgs]




   def __read_velocity_cells( self, cellid, cells_with_blocks, blocks_per_cell, cells_with_blocks_index, pop="proton" ):
      # Read in the coordinates:
      # Navigate to the correct position:
      offset = 0
      for i in xrange(0, cells_with_blocks_index[0]):
         offset += blocks_per_cell[i]

      num_of_blocks = np.atleast_1d(blocks_per_cell)[cells_with_blocks_index[0]]

      if self.__fptr.closed:
         fptr = open(self.file_name,"rb")
      else:
         fptr = self.__fptr

      # Read in avgs and velocity cell ids:
      for child in self.__xml_root:
         # Read in avgs
         if "name" in child.attrib and (child.attrib["name"] == pop) and (child.tag == "BLOCKVARIABLE"):
            vector_size = ast.literal_eval(child.attrib["vectorsize"])
            #array_size = ast.literal_eval(child.attrib["arraysize"])
            element_size = ast.literal_eval(child.attrib["datasize"])
            datatype = child.attrib["datatype"]

            # Navigate to the correct position
            offset_avgs = offset * vector_size * element_size + ast.literal_eval(child.text)

            fptr.seek(offset_avgs)
            if datatype == "float" and element_size == 4:
               data_avgs = np.fromfile(fptr, dtype = np.float32, count = vector_size*num_of_blocks)
            if datatype == "float" and element_size == 8:
               data_avgs = np.fromfile(fptr, dtype = np.float64, count = vector_size*num_of_blocks)
            data_avgs = data_avgs.reshape(num_of_blocks, vector_size)
         # Read in block coordinates:
         if ("name" in child.attrib) and (child.attrib["name"] == pop) and (child.tag == "BLOCKIDS"):
            vector_size = ast.literal_eval(child.attrib["vectorsize"])
            #array_size = ast.literal_eval(child.attrib["arraysize"])
            element_size = ast.literal_eval(child.attrib["datasize"])
            datatype = child.attrib["datatype"]

            offset_block_ids = offset * vector_size * element_size + ast.literal_eval(child.text)

            fptr.seek(offset_block_ids)
            if datatype == "uint" and element_size == 4:
               data_block_ids = np.fromfile(fptr, dtype = np.uint32, count = vector_size*num_of_blocks)
            elif datatype == "uint" and element_size == 8:
               data_block_ids = np.fromfile(fptr, dtype = np.uint64, count = vector_size*num_of_blocks)
            else:
               print "Error! Bad data type in blocks!"
               return

         if (pop=="avgs") and (child.tag == "BLOCKIDS"): # Old avgs files did not have the name set for BLOCKIDS
            vector_size = ast.literal_eval(child.attrib["vectorsize"])
            #array_size = ast.literal_eval(child.attrib["arraysize"])
            element_size = ast.literal_eval(child.attrib["datasize"])
            datatype = child.attrib["datatype"]

            offset_block_ids = offset * vector_size * element_size + ast.literal_eval(child.text)

            fptr.seek(offset_block_ids)
            if datatype == "uint" and element_size == 4:
               data_block_ids = np.fromfile(fptr, dtype = np.uint32, count = vector_size*num_of_blocks)
            elif datatype == "uint" and element_size == 8:
               data_block_ids = np.fromfile(fptr, dtype = np.uint64, count = vector_size*num_of_blocks)
            else:
               print "Error! Bad data type in blocks!"
               return

            data_block_ids = data_block_ids.reshape(num_of_blocks, vector_size)

      if self.__fptr.closed:
         fptr.close()

      # Check to make sure the sizes match (just some extra debugging)
      if len(data_avgs) != len(data_block_ids):
         print "BAD DATA SIZES"
      # Make a dictionary (hash map) out of velocity cell ids and avgs:
      velocity_cells = {}
      array_size = len(data_avgs)

      # Construct velocity cells:
      velocity_cell_ids = []
      for kv in xrange(4):
         for jv in xrange(4):
            for iv in xrange(4):
               velocity_cell_ids.append(kv*16 + jv*4 + iv)

      for i in xrange(array_size):
         velocity_block_id = data_block_ids[i]
         avgIndex = 0
         avgs = data_avgs[i]

         for j in velocity_cell_ids + 64*velocity_block_id:
            velocity_cells[(int)(j)] = avgs[avgIndex]
            avgIndex = avgIndex + 1
      return velocity_cells

   def __set_cell_offset_and_blocks(self, pop="proton"):
      ''' Read blocks per cell and the offset in the velocity space arrays for every cell with blocks into a private dictionary
      '''
      print "Getting offsets for population " + pop
      if self.__fileindex_for_cellid_blocks.has_key(pop):
         # There's stuff already saved into the dictionary, don't save it again
         return
      #these two arrays are in the same order: 
      #list of cells for which dist function is saved
      cells_with_blocks = self.read(mesh="SpatialGrid",tag="CELLSWITHBLOCKS", name=pop)
      #number of blocks in each cell for which data is stored
      blocks_per_cell = self.read(mesh="SpatialGrid",tag="BLOCKSPERCELL", name=pop)

      # Navigate to the correct position:
      from copy import copy
      offset = 0
      self.__fileindex_for_cellid_blocks[pop] = {}
      for i in xrange(0, len(cells_with_blocks)):
         self.__fileindex_for_cellid_blocks[pop][cells_with_blocks[i]] = [copy(offset), copy(blocks_per_cell[i])]
         offset += blocks_per_cell[i]

   def list(self):
      ''' Print out a description of the content of the file. Useful
         for interactive usage
      '''
      print "tag = PARAMETER"
      for child in self.__xml_root:
         if child.tag == "PARAMETER" and "name" in child.attrib:
            print "   ", child.attrib["name"]
      print "tag = VARIABLE"
      for child in self.__xml_root:
         if child.tag == "VARIABLE" and "name" in child.attrib:
            print "   ", child.attrib["name"]
      print "tag = MESH"
      for child in self.__xml_root:
         if child.tag == "MESH" and "name" in child.attrib:
            print "   ", child.attrib["name"]
      print "Datareducers:"
      for name in datareducers:
         print "   ",name, " based on ", datareducers[name].variables
      print "Data operators:"
      for name in data_operators:
         print "   ",name
      print "Other:"
      for child in self.__xml_root:
         if child.tag != "PARAMETER" and child.tag != "VARIABLE" and child.tag != "MESH":
            print "    tag = ", child.tag, " mesh = ", child.attrib["mesh"]

   def check_variable( self, name ):
      ''' Checks if a given variable is in the vlsv reader or a part of the data reducer variables

          :param name:             Name of the variable
          :returns:                True if the variable is in the vlsv file, false if not

          .. note:: This should be used for checking if a variable exists in case a function behaves differently for ex. if B vector is in the vlsv and if not

          .. code-block:: python

             # Example usage:
             vlsvReader = pt.vlsvfile.VlsvReader("test.vlsv")
             if vlsvReader.check_variable( "B" ):
                # Variable can be plotted
                plot_B()
             else:
                # Variaable not in the vlsv file
                plot_B_vol()
      '''
      for child in self.__xml_root:
         if child.tag == "VARIABLE" and "name" in child.attrib:
            if child.attrib["name"] == name:
               return True
      return False

   def check_population( self, popname ):
      ''' Checks if a given population is in the vlsv file

          :param name:             Name of the population
          :returns:                True if the population is in the vlsv file, false if not

          .. code-block:: python

             # Example usage:
             vlsvReader = pt.vlsvfile.VlsvReader("test.vlsv")
             if vlsvReader.check_population( "avgs" ):
                plot_population('avgs')
             else:
                if vlsvReader.check_population( "proton" ):
                   # File is newer with proton population
                   plot_population('proton')
      '''
      blockidsexist = False
      foundpop = False
      for child in self.__xml_root:
         if child.tag == "BLOCKIDS":
            if child.attrib.has_key("name"):
               if popname == child.attrib["name"]:
                  foundpop = True
            else:
               blockidsexist = True
      if blockidsexist:
         for child in self.__xml_root:
            if child.tag == "BLOCKVARIABLE":
               if child.attrib.has_key("name"):
                  if popname == child.attrib["name"]: # avgs
                     foundpop = True
      return foundpop

   def get_all_variables( self ):
      ''' Returns all variables in the vlsv reader and the data reducer
          :returns:                List of variable is in the vlsv file
          .. code-block:: python
             # Example usage:
             vlsvReader = pt.vlsvfile.VlsvReader("test.vlsv")
             vars = vlsvReader.get_variables()
      '''
      varlist = [];
      for child in self.__xml_root:
         if child.tag == "VARIABLE" and "name" in child.attrib:
            varlist.append(child.attrib["name"])
      return varlist

   def get_cellid_locations(self):
      ''' Returns a dictionary with cell id as the key and the index of the cell id as the value. The index is used to locate the cell id's values in the arrays that this reader returns
      '''
      if len( self.__fileindex_for_cellid ) == 0:
         self.__read_fileindex_for_cellid()
      return self.__fileindex_for_cellid

   def read(self, name="", tag="", mesh="", operator="pass", read_single_cellid=-1):
      ''' Read data from the open vlsv file. 
      
      :param name: Name of the data array
      :param tag:  Tag of the data array.
      :param mesh: Mesh for the data array
      :param operator: Datareduction operator. "pass" does no operation on data.
      :param read_single_cellid:  If -1 then all data is read. If nonzero then only the vector for the specified cell id is read
      :returns: numpy array with the data

      .. seealso:: :func:`read_variable` :func:`read_variable_info`
      '''

      if (len( self.__fileindex_for_cellid ) == 0):
         if read_single_cellid >= 0:
            self.__read_fileindex_for_cellid()
      if tag == "" and name == "" and tag == "":
         print "Bad arguments at read"

      if self.__fptr.closed:
         fptr = open(self.file_name,"rb")
      else:
         fptr = self.__fptr

      # Get population and variable names from data array name 
      if '/' in name:
         popname = name.split('/')[0]
         varname = name.split('/')[1]
      else:
         varname = name

      #TODO, read_single_cellid should perhaps be an list/numpy array with cellids that are read in. This could be more efficient to 
      #     study multiple cells, e.g., along a line
      for child in self.__xml_root:
         if tag != "":
            if child.tag != tag:
               continue
         if name != "":
            if "name" in child.attrib and child.attrib["name"] != name:
               continue
         if mesh != "":
            if "mesh" in child.attrib and child.attrib["mesh"] != mesh:
               continue
         if child.tag == tag:
            vector_size = ast.literal_eval(child.attrib["vectorsize"])
            array_size = ast.literal_eval(child.attrib["arraysize"])
            element_size = ast.literal_eval(child.attrib["datasize"])
            datatype = child.attrib["datatype"]
            offset = ast.literal_eval(child.text)
            if read_single_cellid >= 0:
               offset=offset+self.__fileindex_for_cellid[read_single_cellid]*element_size*vector_size
               array_size=1

            fptr.seek(offset)

            if datatype == "float" and element_size == 4:
               data = np.fromfile(fptr, dtype = np.float32, count=vector_size*array_size)
            if datatype == "float" and element_size == 8:
               data = np.fromfile(fptr, dtype=np.float64, count=vector_size*array_size)
            if datatype == "int" and element_size == 4:
               data = np.fromfile(fptr, dtype=np.int32, count=vector_size*array_size)
            if datatype == "int" and element_size == 8:
               data = np.fromfile(fptr, dtype=np.int64, count=vector_size*array_size)
            if datatype == "uint" and element_size == 4:
               data = np.fromfile(fptr, dtype=np.uint32, count=vector_size*array_size)
            if datatype == "uint" and element_size == 8:
               data = np.fromfile(fptr, dtype=np.uint64, count=vector_size*array_size)

            if self.__fptr.closed:
               fptr.close()

            if vector_size > 1:
               data=data.reshape(array_size, vector_size)
            
            if array_size == 1:
               return data_operators[operator](data[0])
            else:
               return data_operators[operator](data)

      # Check if the name is in datareducers
      if name in datareducers:
         reducer = datareducers[name]
         # Read the necessary variables:
       
         # Return the output of the datareducer
         if reducer.useVspace:
            cellids = self.read(mesh="SpatialGrid", name="CellID", tag="VARIABLE", operator=operator, read_single_cellid=read_single_cellid)
            output = np.zeros(len(cellids))
            index = 0
            for cellid in cellids:
               velocity_cell_data = self.read_velocity_cells(cellid)
               # Get cells:
               vcellids = velocity_cell_data.keys()
               # Get coordinates:
               velocity_coordinates = self.get_velocity_cell_coordinates(vcellids)
               tmp_vars = []
               for i in np.atleast_1d(reducer.variables):
                  tmp_vars.append( self.read( i, tag, mesh, "pass", cellid ) )
               output[index] = reducer.operation( tmp_vars , velocity_cell_data, velocity_coordinates )
               index+=1
               print index,"/",len(cellids)
            return data_operators[operator](output)
         else:
            tmp_vars = []
            for i in np.atleast_1d(reducer.variables):
               tmp_vars.append( self.read( i, tag, mesh, "pass", read_single_cellid ) )
            return data_operators[operator](reducer.operation( tmp_vars ))

      # If this is a variable that can be summed over the populations (Ex. rho, PTensorDiagonal, ...)
      if self.check_variable(self.active_populations[0]+'/'+name): 
         tmp_vars = []
         for pname in self.active_populations:
            tmp_vars.append( self.read( pname+'/'+name, tag, mesh, "pass", read_single_cellid ) )

         return data_operators["sum"](tmp_vars)   

      # Check if the name is in multidatareducers
      if 'pop/'+varname in multipopdatareducers:
         reducer = multipopdatareducers['pop/'+varname]
         # Read the necessary variables:
         if reducer.useVspace:
            print "Error: useVspace flag is not implemented for multipop datareducers!" 
            return 
         else:
            tmp_vars = []
            for i in np.atleast_1d(reducer.variables):
               if '/' not in i:
                  tmp_vars.append( self.read( i, tag, mesh, "pass", read_single_cellid ) )
               else:
                  tvar = i.split('/')[1]
                  tmp_vars.append( self.read( popname+'/'+tvar, tag, mesh, "pass", read_single_cellid ) )
            return data_operators[operator](reducer.operation( tmp_vars ))


      if self.__fptr.closed:
         fptr.close()

   def read_interpolated_variable(self, name, coordinates, operator="pass",periodic=["True", "True", "True"]):
      ''' Read a linearly interpolated variable value from the open vlsv file.
      Arguments:
      :param name: Name of the variable
      :param coords: Coordinates from which to read data 
      :param periodic: Periodicity of the system. Default is periodic in all dimension
      :param operator: Datareduction operator. "pass" does no operation on data
      :returns: numpy array with the data

      .. seealso:: :func:`read` :func:`read_variable_info`
      '''
      coordinates = get_data(coordinates)
      
      if len(np.shape(coordinates)) == 1:
         #get closest id
         closest_cell_id=self.get_cellid(coordinates)
         closest_cell_coordinates=self.get_cell_coordinates(closest_cell_id)
         if closest_cell_id == 0:
            return None

         #now identify the lower one of the 8 neighbor cells
         offset = [0 if coordinates[0] > closest_cell_coordinates[0] else -1,\
                   0 if coordinates[1] > closest_cell_coordinates[1] else -1,\
                   0 if coordinates[2] > closest_cell_coordinates[2] else -1]
         lower_cell_id = self.get_cell_neighbor(closest_cell_id, offset, periodic)
         lower_cell_coordinates=self.get_cell_coordinates(lower_cell_id)
         offset = [1,1,1]
         upper_cell_id = self.get_cell_neighbor(lower_cell_id, offset, periodic)
         upper_cell_coordinates=self.get_cell_coordinates(upper_cell_id)
         
         scaled_coordinates=np.zeros(3)
         for i in range(3):
            if lower_cell_coordinates[i] != upper_cell_coordinates[i]:
               scaled_coordinates[i]=(coordinates[i] - lower_cell_coordinates[i])/(upper_cell_coordinates[i] - lower_cell_coordinates[i])
            else:
               scaled_coordinates[i] = 0.0 #Special case for periodic systems with one cell in a dimension

#         print lower_cell_coordinates
#         print upper_cell_coordinates
#         print scaled_coordinates


         test_val=self.read_variable(name,lower_cell_id,operator)
         if isinstance(test_val, Iterable):
            value_length=len(test_val)
         else:
            value_length=1
         
      #now identify 8 cells, startign from the lower one
         ngbrvalues=np.zeros((2,2,2,value_length))
         for x in [0,1]:
            for y in [0,1]:
               for z  in [0,1]:
                  ngbrvalues[x,y,z,:] = self.read_variable(name, \
                                                           self.get_cell_neighbor(lower_cell_id, [x,y,z] , periodic), \
                                                           operator)

#         print ngbrvalues
         c2d=np.zeros((2,2,value_length))
         for y in  [0,1]:
            for z in  [0,1]:
               c2d[y,z,:]=ngbrvalues[0,y,z,:]* (1- scaled_coordinates[0]) +  ngbrvalues[1,y,z,:]*scaled_coordinates[0]

         c1d=np.zeros((2,value_length))
         for z in [0,1]:
            c1d[z,:]=c2d[0,z,:]*(1 - scaled_coordinates[1]) + c2d[1,z,:] * scaled_coordinates[1]
            
         final_value=c1d[0,:] * (1 - scaled_coordinates[2]) + c1d[1,:] * scaled_coordinates[2]
         if len(final_value)==1:
            return final_value[0]
         else:
            return final_value

      else:
         #multiple coordinates
         pass


   def read_variable(self, name, cellids=-1,operator="pass"):
      ''' Read variables from the open vlsv file. 
      Arguments:
      :param name: Name of the variable
      :param cellids: a value of -1 reads all data
      :param operator: Datareduction operator. "pass" does no operation on data
      :returns: numpy array with the data

      .. seealso:: :func:`read` :func:`read_variable_info`
      '''
      cellids = get_data(cellids)
      if len(np.shape(cellids)) == 0:
         return self.read(mesh="SpatialGrid", name=name, tag="VARIABLE", operator=operator, read_single_cellid=cellids)
      else:
         # NOTE: Should the file read be optimized by opening the file here until all cellids have been read? It can be optimized by the user manually, as well
         variable = []
         for i in cellids:
            variable.append( self.read(mesh="SpatialGrid", name=name, tag="VARIABLE", operator=operator, read_single_cellid=i) )
         return np.array(variable, copy=False)

   def read_variable_info(self, name, cellids=-1, operator="pass"):
      ''' Read variables from the open vlsv file and input the data into VariableInfo

      :param name: Name of the variable
      :param cellids: a value of -1 reads all data
      :param operator: Datareduction operator. "pass" does no operation on data
      :returns: numpy array with the data

      .. seealso:: :func:`read_variable`
      '''
      data = self.read_variable(name=name, operator=operator, cellids=cellids)
      from variable import VariableInfo
      if name in datareducers:
         units = datareducers[name].units
      else:
         units = ""
      if operator != "pass":
         return VariableInfo(data_array=data, name=name + "_" + operator, units=units)
      else:
         return VariableInfo(data_array=data, name=name, units=units)


   def get_cellid(self, coordinates):
      ''' Returns the cell id at given coordinates

      :param coordinates:        The cell's coordinates
      :returns: the cell id

      .. note:: Returns 0 if the cellid is out of bounds!
      '''
      # Check that the coordinates are not out of bounds:
      if (self.__xmax < coordinates[0]) or (self.__xmin >= coordinates[0]):
         return 0
      if (self.__ymax < coordinates[1]) or (self.__ymin >= coordinates[1]):
         return 0
      if (self.__zmax < coordinates[2]) or (self.__zmin >= coordinates[2]):
         return 0
      # Get cell lengths:
      cell_lengths = np.array([self.__dx, self.__dy, self.__dz])
   
      # Get cell indices:
      cellindices = np.array([(int)((coordinates[0] - self.__xmin)/(float)(cell_lengths[0])), (int)((coordinates[1] - self.__ymin)/(float)(cell_lengths[1])), (int)((coordinates[2] - self.__zmin)/(float)(cell_lengths[2]))])
      # Get the cell id:
      cellid = cellindices[0] + cellindices[1] * self.__xcells + cellindices[2] * self.__xcells * self.__ycells + 1
      return cellid

   def get_cell_coordinates(self, cellid):
      ''' Returns a given cell's coordinates as a numpy array

      :param cellid:            The cell's ID
      :returns: a numpy array with the coordinates

      .. seealso:: :func:`get_cellid`

      .. note:: The cell ids go from 1 .. max not from 0
      '''
      # Get cell lengths:
      cell_lengths = np.array([(self.__xmax - self.__xmin)/(float)(self.__xcells), (self.__ymax - self.__ymin)/(float)(self.__ycells), (self.__zmax - self.__zmin)/(float)(self.__zcells)])
      # Get cell indices:
      cellid = (int)(cellid - 1)
      cellindices = np.zeros(3)
      cellindices[0] = (int)(cellid)%(int)(self.__xcells)
      cellindices[1] = ((int)(cellid)/(int)(self.__xcells))%(int)(self.__ycells)
      cellindices[2] = (int)(cellid)/(int)(self.__xcells*self.__ycells)
   
      # Get cell coordinates:
      cellcoordinates = np.zeros(3)
      cellcoordinates[0] = self.__xmin + (cellindices[0] + 0.5) * cell_lengths[0]
      cellcoordinates[1] = self.__ymin + (cellindices[1] + 0.5) * cell_lengths[1]
      cellcoordinates[2] = self.__zmin + (cellindices[2] + 0.5) * cell_lengths[2]
      # Return the coordinates:
      return np.array(cellcoordinates)

   def get_cell_indices(self, cellid):
      ''' Returns a given cell's indices as a numpy array

      :param cellid:            The cell's ID
      :returns: a numpy array with the coordinates

      .. seealso:: :func:`get_cellid`

      .. note:: The cell ids go from 1 .. max not from 0
      '''
      # Get cell indices:
      cellid = (int)(cellid - 1)
      cellindices = np.zeros(3)
      cellindices[0] = (int)(cellid)%(int)(self.__xcells)
      cellindices[1] = ((int)(cellid)/(int)(self.__xcells))%(int)(self.__ycells)
      cellindices[2] = (int)(cellid)/(int)(self.__xcells*self.__ycells)
      # Return the coordinates:
      return np.array(cellindices)

   def get_cell_neighbor(self, cellid, offset, periodic):
      ''' Returns a given cells neighbor at offset (in indices)

      :param cellid:            The cell's ID
      :param offset:            The offset to the neighbor in indices
      :param periodic:          For each dimension, is the system periodic
      :returns: the cellid of the neighbor

      .. note:: Returns 0 if the offset is out of bounds!

      '''
      indices = self.get_cell_indices(cellid)
      ngbr_indices = np.zeros(3)
      sys_size = [self.__xcells, self.__ycells, self.__zcells]
      for i in range(3):
         ngbr_indices[i] = indices[i] + offset[i]
         if periodic[i]:
            for j in range(abs(offset[i])):
               #loop over offset abs as offset may be larger than the system size
               if ngbr_indices[i] < 0:
                  ngbr_indices[i] = ngbr_indices[i] + sys_size[i]
               elif ngbr_indices[i] >= sys_size[i]:
                  ngbr_indices[i] = ngbr_indices[i] - sys_size[i]
   
         elif ngbr_indices[i] < 0 or  ngbr_indices[i] >= sys_size[i]:
            #out of bounds
            return 0

      return  ngbr_indices[0] + ngbr_indices[1] * self.__xcells + ngbr_indices[2] * self.__xcells * self.__ycells + 1


   def get_velocity_cell_ids(self, vcellcoord, pop="proton"):
      ''' Returns velocity cell ids of given coordinate

      Arguments:
      :param vcellcoords: One 3d coordinate
      :returns: Velocity cell id

      .. seealso:: :func:`get_velocity_cell_coordinates`
      '''
      vmin = np.array([self.__meshes[pop].__vxmin, self.__meshes[pop].__vymin, self.__meshes[pop].__vzmin])
      dv = np.array([self.__meshes[pop].__dvx, self.__meshes[pop].__dvy, self.__meshes[pop].__dvz])
      block_index = np.floor((vcellcoord - vmin) / (4 * dv))
      cell_index = np.floor(np.remainder(vcellcoord - vmin, 4 * dv) / dv)
      vcellid = int(block_index[0])
      vcellid += int(block_index[1] * self.__meshes[pop].__vxblocks)
      vcellid += int(block_index[2] * self.__meshes[pop].__vxblocks * self.__meshes[pop].__vyblocks)
      vcellid *= 64
      vcellid += int(cell_index[0])
      vcellid += int(cell_index[1] * 4)
      vcellid += int(cell_index[2] * 16)
      return vcellid

   def get_velocity_cell_coordinates(self, vcellids, pop="proton"):
      ''' Returns a given velocity cell's coordinates as a numpy array

      Arguments:
      :param vcellids:       The velocity cell's ID
      :returns: a numpy array with the coordinates

      .. seealso:: :func:`get_cell_coordinates` :func:`get_velocity_block_coordinates`
      '''
      vcellids = np.atleast_1d(vcellids)
      # Get block ids:
      blocks = vcellids.astype(int) / 64
      # Get block coordinates:
      blockIndicesX = np.remainder(blocks.astype(int), (int)(self.__meshes[pop].__vxblocks))
      blockIndicesY = np.remainder(blocks.astype(int)/(int)(self.__meshes[pop].__vxblocks), (int)(self.__meshes[pop].__vyblocks))
      blockIndicesZ = blocks.astype(int)/(int)(self.__meshes[pop].__vxblocks*self.__meshes[pop].__vyblocks)
      blockCoordinatesX = blockIndicesX.astype(float) * self.__meshes[pop].__dvx * 4 + self.__meshes[pop].__vxmin
      blockCoordinatesY = blockIndicesY.astype(float) * self.__meshes[pop].__dvy * 4 + self.__meshes[pop].__vymin
      blockCoordinatesZ = blockIndicesZ.astype(float) * self.__meshes[pop].__dvz * 4 + self.__meshes[pop].__vzmin
      # Get cell indices:
      cellids = np.remainder(vcellids.astype(int), (int)(64))
      cellIndicesX = np.remainder(cellids.astype(int), (int)(4))
      cellIndicesY = np.remainder((cellids.astype(int)/(int)(4)).astype(int), (int)(4))
      cellIndicesZ = cellids.astype(int)/(int)(16)
      # Get cell coordinates:
      cellCoordinates = np.array([blockCoordinatesX.astype(float) + (cellIndicesX.astype(float) + 0.5) * self.__meshes[pop].__dvx,
                                  blockCoordinatesY.astype(float) + (cellIndicesY.astype(float) + 0.5) * self.__meshes[pop].__dvy,
                                  blockCoordinatesZ.astype(float) + (cellIndicesZ.astype(float) + 0.5) * self.__meshes[pop].__dvz])

      return cellCoordinates.transpose()

   def get_velocity_block_coordinates( self, blocks, pop="proton"):
      ''' Returns the block coordinates of the given blocks in a numpy array

          :param blocks:         list of block ids
          :returns: a numpy array containing the block coordinates e.g. np.array([np.array([2,1,3]), np.array([5,6,6]), ..])

          .. seealso:: :func:`get_velocity_cell_coordinates`
      '''
      blockIndicesX = np.remainder(blocks.astype(int), (int)(self.__meshes[pop].__vxblocks))
      blockIndicesY = np.remainder(blocks.astype(int)/(int)(self.__meshes[pop].__vxblocks), (int)(self.__meshes[pop].__vyblocks))
      blockIndicesZ = blocks.astype(int)/(int)(self.__meshes[pop].__vxblocks*self.__meshes[pop].__vyblocks)
      blockCoordinatesX = blockIndicesX.astype(float) * self.__meshes[pop].__dvx * 4 + self.__meshes[pop].__vxmin
      blockCoordinatesY = blockIndicesY.astype(float) * self.__meshes[pop].__dvy * 4 + self.__meshes[pop].__vymin
      blockCoordinatesZ = blockIndicesZ.astype(float) * self.__meshes[pop].__dvz * 4 + self.__meshes[pop].__vzmin
      # Return the coordinates:
      return np.array([blockCoordinatesX.astype(float),
                       blockCoordinatesY.astype(float),
                       blockCoordinatesZ.astype(float)]).transpose()

   def get_velocity_blocks( self, blockcoordinates, pop="proton" ):
      ''' Returns the block ids of the given block coordinates in a numpy array form

          :param blockcoordinates:         list of block coordinates e.g. np.array([np.array([2,1,3]), np.array([5,6,6]), ..])
          :returns: a numpy array containing the block ids e.g. np.array([4,2,56,44,2, ..])

          .. seealso:: :func:`get_velocity_block_coordinates`
      '''
      mins = np.array([self.__meshes[pop].__vxmin, self.__meshes[pop].__vymin, self.__meshes[pop].__vzmin]).astype(float)
      dvs = np.array([4*self.__meshes[pop].__dvx, 4*self.__meshes[pop].__dvy, 4*self.__meshes[pop].__dvz]).astype(float)
      multiplier = np.array([1, self.__meshes[pop].__vxblocks, self.__meshes[pop].__vxblocks * self.__meshes[pop].__vyblocks]).astype(float)
      velocity_block_ids = np.sum(np.floor(((blockCoordinates.astype(float) - mins) / dvs)) * multiplier, axis=-1)
      return velocity_block_ids

   def construct_velocity_cells( self, blocks ):
      ''' Returns velocity cells in given blocks

          :param blocks:         list of block ids
          :returns: a numpy array containing the velocity cell ids e.g. np.array([4,2,56,44,522, ..])
      '''
      return np.ravel(np.outer(np.array(blocks), np.ones(64)) + np.arange(64))

   def construct_velocity_cell_coordinates( self, blocks ):
      ''' Returns velocity cell coordinates in given blocks

          :param blocks:         list of block ids
          :returns: a numpy array containing the velocity cell ids e.g. np.array([4,2,56,44,522, ..])
      '''
      # Construct velocity cell coordinates from velocity cells and return them
      return self.get_velocity_cell_coordinates( self.construct_velocity_cells(blocks) )


   def construct_velocity_cell_nodes( self, blocks, pop="proton" ):
      ''' Returns velocity cell nodes in given blocks

          :param blocks:         list of block ids
          :returns: a numpy array containing velocity cell nodes and the keys for velocity cells

          .. note:: This is used for constructing velocity space inside the mayavi module

          .. seealso:: :mod:`grid`
      '''
      blocks = np.array(blocks)
      # Get block coordinates:
      blockIndicesX = np.remainder(blocks.astype(int), (int)(self.__meshes[pop].__vxblocks)).astype(np.uint16)
      blockIndicesY = np.remainder(blocks.astype(int)/(int)(self.__meshes[pop].__vxblocks), (int)(self.__meshes[pop].__vyblocks)).astype(np.uint16)
      blockIndicesZ = (blocks.astype(np.uint64)/(int)(self.__meshes[pop].__vxblocks*self.__meshes[pop].__vyblocks)).astype(np.uint16)

      cellsPerDirection = 4
      cellsPerBlock = 64

      # Get velocity cell min coordinates (per velocity block)
      vcellids = np.arange(cellsPerBlock).astype(np.uint32)
      cellIndicesX = np.remainder(vcellids.astype(int), (int)(cellsPerDirection)).astype(np.uint16)
      cellIndicesY = np.remainder((vcellids.astype(int)/(int)(cellsPerDirection)).astype(int), (int)(cellsPerDirection)).astype(np.uint16)
      cellIndicesZ = (vcellids.astype(int)/(int)(cellsPerDirection*cellsPerDirection)).astype(np.uint16)

      # Construct velocity cell node indices for every velocity cell per velocity block

      nodesPerCell = 8

      # NOTE: The ordering of the numpy array won't make sense to anyone who hasn't read VTK documentation. For further info check VTK_VOXEL. The numpy array is constructed according to VTK voxel's nodes
      cellNodeIndicesX = np.ravel(np.outer(cellIndicesX, np.ones(nodesPerCell)) + np.array([0, 1, 0, 1, 0, 1, 0, 1])).astype(np.uint16)
      cellNodeIndicesY = np.ravel(np.outer(cellIndicesY, np.ones(nodesPerCell)) + np.array([0, 0, 1, 1, 0, 0, 1, 1])).astype(np.uint16)
      cellNodeIndicesZ = np.ravel(np.outer(cellIndicesZ, np.ones(nodesPerCell)) + np.array([0, 0, 0, 0, 1, 1, 1, 1])).astype(np.uint16)

      nodeIndices_local = []
      nodesPerDirection = 5

      for i in xrange(nodesPerDirection):
         for j in xrange(nodesPerDirection):
            for k in xrange(nodesPerDirection):
               nodeIndices_local.append(np.array([i,j,k]))
      nodeIndices_local = np.array(nodeIndices_local).astype(np.uint16)

      nodesPerBlock = (int)(nodesPerDirection * nodesPerDirection * nodesPerDirection)


      def calculate_node_indices( self, blockIndicesX, blockIndicesY, blockIndicesZ, nodeIndices_local, nodesPerBlock, cellsPerDirection ):
         nodeIndicesX = np.ravel(np.outer(blockIndicesX, np.ones(nodesPerBlock).astype(np.uint16)) * cellsPerDirection + nodeIndices_local[:,0])
         nodeIndicesY = np.ravel(np.outer(blockIndicesY, np.ones(nodesPerBlock).astype(np.uint16)) * cellsPerDirection + nodeIndices_local[:,1])
         nodeIndicesZ = np.ravel(np.outer(blockIndicesZ, np.ones(nodesPerBlock).astype(np.uint16)) * cellsPerDirection + nodeIndices_local[:,2])
   
         nodeIndices = np.transpose(np.array([nodeIndicesX, nodeIndicesY, nodeIndicesZ], copy=False))

         # Transform indices into unique keys
         nodeKeys = np.sum(nodeIndices * np.array([1, cellsPerDirection*self.__meshes[pop].__vxblocks+1, (cellsPerDirection*self.__meshes[pop].__vxblocks+1)*(cellsPerDirection*self.__meshes[pop].__vyblocks+1)]), axis=1)
         # Sort the keys and delete duplicates
         return np.unique(nodeKeys)
      #nodeIndices = calculate_node_indices( blockIndicesX, blockIndicesY, blockIndicesZ, nodeIndices_local, nodesPerBlock, cellsPerDirection )

      # Put the node indices into keys:
      nodeKeys = np.array([], dtype=np.uint64)
      N = 10
      for i in xrange(N):
         fromIndex = i*(len(blockIndicesX)/N)
         if i != N-1:
            toIndex = (i+1)*(len(blockIndicesX)/N)
         else:
            toIndex = len(blockIndicesX)
         nodeKeys = np.append(nodeKeys, calculate_node_indices( self, blockIndicesX[fromIndex:toIndex], blockIndicesY[fromIndex:toIndex], blockIndicesZ[fromIndex:toIndex], nodeIndices_local, nodesPerBlock, cellsPerDirection ) )


      # Delete duplicate nodes and sort the list:
      nodeKeys = np.unique(nodeKeys) #We now have all of the nodes in a list!




      def calc_global_cell_keys( self, blockIndicesX, blockIndicesY, blockIndicesZ, cellNodeIndicesX, cellNodeIndicesY, cellNodeIndicesZ, cellsPerBlock, nodesPerCell, cellsPerDirection, nodeKeys ):
         # reate node  indices for the cells
         globalCellIndicesX = np.ravel(np.outer(blockIndicesX, np.ones(cellsPerBlock * nodesPerCell).astype(np.uint16)) * cellsPerDirection + cellNodeIndicesX)
         globalCellIndicesY = np.ravel(np.outer(blockIndicesY, np.ones(cellsPerBlock * nodesPerCell).astype(np.uint16)) * cellsPerDirection + cellNodeIndicesY)
         globalCellIndicesZ = np.ravel(np.outer(blockIndicesZ, np.ones(cellsPerBlock * nodesPerCell).astype(np.uint16)) * cellsPerDirection + cellNodeIndicesZ)
   
         globalCellIndices = np.array([globalCellIndicesX, globalCellIndicesY, globalCellIndicesZ], copy=False)
         globalCellIndices = np.transpose(globalCellIndices)
         # Transform cell indices into unique keys
         globalCellIndices = np.sum(globalCellIndices * np.array([1, cellsPerDirection*self.__meshes[pop].__vxblocks+1, (cellsPerDirection*self.__meshes[pop].__vxblocks+1)*(cellsPerDirection*self.__meshes[pop].__vyblocks+1)]), axis=1)
         # Return cell nodes' indexes in the nodeKeys list
         return np.searchsorted(nodeKeys, globalCellIndices)


      # Create cellKeys
      cellKeys = np.zeros(len(blockIndicesX)*cellsPerBlock*nodesPerCell, dtype=np.uint32)
      N = 10
      # Append keys in cuts to save memory
      for i in xrange(N):
         fromIndex = i*(len(blockIndicesX)/N)
         if i != N-1:
            toIndex = (i+1)*(len(blockIndicesX)/N)
         else:
            toIndex = len(blockIndicesX)
         # Append cell keys
         cellKeys[fromIndex*cellsPerBlock*nodesPerCell:toIndex*cellsPerBlock*nodesPerCell] = calc_global_cell_keys( self, blockIndicesX[fromIndex:toIndex], blockIndicesY[fromIndex:toIndex], blockIndicesZ[fromIndex:toIndex], cellNodeIndicesX, cellNodeIndicesY, cellNodeIndicesZ, cellsPerBlock, nodesPerCell, cellsPerDirection, nodeKeys )

      cellKeys = np.reshape(cellKeys, (len(blocks)*64,8))

      # We now have all the cell keys and avgs values! (avgs is in the same order as cell keys)
      # Now transform node indices back into real indices
      nodeCoordinatesX = np.remainder(nodeKeys, (int)(cellsPerDirection*self.__meshes[pop].__vxblocks+1)).astype(np.float32) * self.__meshes[pop].__dvx + self.__meshes[pop].__vxmin
      nodeCoordinatesY = np.remainder(nodeKeys/(int)(cellsPerDirection*self.__meshes[pop].__vxblocks+1), cellsPerDirection*self.__meshes[pop].__vyblocks+1).astype(np.float32) * self.__meshes[pop].__dvy + self.__meshes[pop].__vymin
      nodeCoordinatesZ = ( nodeKeys / (int)((cellsPerDirection*self.__meshes[pop].__vxblocks+1) * (cellsPerDirection*self.__meshes[pop].__vyblocks+1)) ).astype(np.float32) * self.__meshes[pop].__dvz + self.__meshes[pop].__vzmin
      
      # Nodekeyss is no longer needed
      del nodeKeys

      nodes = np.array([nodeCoordinatesX, nodeCoordinatesY, nodeCoordinatesZ], copy=False)
      # Take a transpose
      nodes = np.transpose(nodes)

      return [nodes, cellKeys]





   def read_parameter(self, name):
      ''' Read a parameter from the vlsv file

      :param name:   Name of the parameter
      :returns: The parameter value

      .. seealso:: :func:`read_variable` :func:`read_variable_info`
      '''

      return self.read(name=name, tag="PARAMETER")


   def read_velocity_cells(self, cellid, pop="proton"):
      ''' Read velocity cells from a spatial cell
      
      :param cellid: Cell ID of the cell whose velocity cells the function will read
      :returns: Map of velocity cell ids (unique for every velocity cell) and corresponding value

      #Example:

      example_cellid = 1111

      velocity_cell_map = vlsvReader.read_velocity_cells(example_cellid)
      velocity_cell_ids = velocity_cell_map.keys()
      velocity_cell_values = velocity_cell_map.values()

      random_index = 4 # Just some index
      random_velocity_cell_id = velocity_cell_ids[random_index]

      print "Velocity cell value at velocity cell id " + str(random_velocity_cell_id) + ": " + str(velocity_cell_map[random_velocity_cell_id])

      # Getting the corresponding coordinates might be more useful than having the velocity cell id so:
      velocity_cell_coordinates = vlsvReader.get_velocity_cell_coordinates(velocity_cell_ids) # Get velocity cell coordinates corresponding to each velocity cell id

      random_velocity_cell_coordinates = velocity_cell_ids[random_index]
      print "Velocity cell value at velocity cell id " + str(random_velocity_cell_id) + "and coordinates " + str(random_velocity_cell_coordinates) + ": " + str(velocity_cell_map[random_velocity_cell_id])

      .. seealso:: :func:`read_blocks`
      '''
      #these two arrays are in the same order: 
      #list of cells for which dist function is saved
      cells_with_blocks = self.read(mesh="SpatialGrid",tag="CELLSWITHBLOCKS", name=pop)
      #number of blocks in each cell for which data is stored
      blocks_per_cell = self.read(mesh="SpatialGrid",tag="BLOCKSPERCELL", name=pop)
      (cells_with_blocks_index,) = np.where(cells_with_blocks == cellid)

      if len(cells_with_blocks_index) == 0:
         #block data did not exist
         print "Cell does not have velocity distribution"
         return []

      num_of_blocks = np.atleast_1d(blocks_per_cell)[cells_with_blocks_index[0]]

      return self.__read_velocity_cells(cellid=cellid, cells_with_blocks=cells_with_blocks, blocks_per_cell=blocks_per_cell, cells_with_blocks_index=cells_with_blocks_index, pop=pop)
      
   def get_spatial_mesh_size(self):
      ''' Read spatial mesh size
      
      :returns: Size of mesh in number of blocks, array with three elements
      '''
      return np.array([self.__xcells, self.__ycells, self.__zcells])

   def get_spatial_block_size(self):
      ''' Read spatial mesh block size
      
      :returns: Size of block in number of cells, array with three elements
      '''
      return np.array([self.__xblock_size, self.__yblock_size, self.__zblock_size])

   def get_spatial_mesh_extent(self):
      ''' Read spatial mesh extent
      
      :returns: Maximum and minimum coordinates of the mesh, [xmin, ymin, zmin, xmax, ymax, zmax]
      '''
      return np.array([self.__xmin, self.__ymin, self.__zmin, self.__xmax, self.__ymax, self.__zmax])

   def get_velocity_mesh_size(self, pop="proton"):
      ''' Read velocity mesh size
      
      :returns: Size of mesh in number of blocks, array with three elements
      '''
      return np.array([self.__meshes[pop].__vxblocks, self.__meshes[pop].__vyblocks, self.__meshes[pop].__vzblocks])

   def get_velocity_block_size(self, pop="proton"):
      ''' Read velocity mesh block size
      
      :returns: Size of block in number of cells, array with three elements
      '''
      return np.array([self.__meshes[pop].__vxblock_size, self.__meshes[pop].__vyblock_size, self.__meshes[pop].__vzblock_size])

   def get_velocity_mesh_extent(self, pop="proton"):
      ''' Read velocity mesh extent
      
      :returns: Maximum and minimum coordinates of the mesh, [vxmin, vymin, vzmin, vxmax, vymax, vzmax]
      '''
      return np.array([self.__meshes[pop].__vxmin, self.__meshes[pop].__vymin, self.__meshes[pop].__vzmin, self.__meshes[pop].__vxmax, self.__meshes[pop].__vymax, self.__meshes[pop].__vzmax])

   def read_blocks(self, cellid, pop="proton"):
      ''' Read raw block data from the open file and return the data along with block ids
      
      :param cellid: Cell ID of the cell whose velocity blocks are read
      :returns: A numpy array with block ids and data eg [array([2, 5, 6, 234, 21]), array([1.0e-8, 2.1e-8, 2.1e-8, 0, 4.0e-8])]

      .. seealso:: :func:`read_velocity_cells`
      '''
      if not self.__fileindex_for_cellid_blocks.has_key(pop):
         # Set the locations
         self.__set_cell_offset_and_blocks(pop)

      # Uses new format
      return self.__read_blocks(cellid,pop)

      return []

   def optimize_open_file(self):
      '''Opens the vlsv file for reading
         Files are opened and closed automatically upon reading and in the case of reading multiple times it will help to keep the file open with this command

         .. code-block: python

            #Example usage:
            variables = []
            vlsvReader.optimize_open_file()
            for i in xrange(1000):
               variables.append(vlsvReader.read_variable("rho", cellids=i))
            vlsvReader.optimize_close_file()

         .. note:: This should only be used for optimization purposes.
      '''
      self.__fptr = open(self.file_name,"rb")


   def optimize_close_file(self):
      '''Closes the vlsv file
         Files are opened and closed automatically upon reading and in the case of reading multiple times it will help to keep the file open with this command

         .. code-block: python

            # Example usage:
            variables = []
            vlsvReader.optimize_open_file()
            for i in xrange(1000):
               variables.append(vlsvReader.read_variable("rho", cellids=i))
            vlsvReader.optimize_close_file()

         .. note:: This should only be used for optimization purposes.
      '''
      if self.__fptr.closed:
         return
      else:
         self.__fptr.close()
         return

   def optimize_clear_fileindex_for_cellid_blocks(self):
      ''' Clears a private variable containing number of blocks and offsets for particular cell ids

         .. code-block: python

             # Example usage:
             vlsvReaders = []
             # Open a list of vlsv files
             for i in xrange(1000):
                vlsvReaders.append( VlsvReader("test" + str(i) + ".vlsv") )
             # Go through vlsv readers and print info:
             for vlsvReader in vlsvReaders:
                # Print something from the file on the screen
                print vlsvReader.read_blocks( cellid= 5021 ) # Stores info into a private variable
                # Upon reading from vlsvReader a private variable that contains info on cells that have blocks has been saved -- now clear it to save memory
                vlsvReader.optimize_clear_fileindex_for_cellid_blocks()

         .. note:: This should only be used for optimization purposes.
      '''
      self.__fileindex_for_cellid_blocks = {}

   def optimize_clear_fileindex_for_cellid(self):
      ''' Clears a private variable containing cell ids and their locations

         .. code-block: python

             # Example usage:
             vlsvReaders = []
             # Open a list of vlsv files
             for i in xrange(1000):
                vlsvReaders.append( VlsvReader("test" + str(i) + ".vlsv") )
             # Go through vlsv readers and print info:
             for vlsvReader in vlsvReaders:
                # Print something from the file on the screen
                print vlsvReader.read_variable("B", cellids=2) # Stores info into a private variable
                # Upon reading from vlsvReader a private variable that contains info on cells that have blocks has been saved -- now clear it to save memory
                vlsvReader.optimize_clear_fileindex_for_cellid()

         .. note:: This should only be used for optimization purposes.
      '''
      self.__fileindex_for_cellid = {}

<|MERGE_RESOLUTION|>--- conflicted
+++ resolved
@@ -161,12 +161,8 @@
                  pop.__dvz = ((pop.__vzmax - pop.__vzmin) / (float)(pop.__vzblocks)) / (float)(pop.__vzblock_size)
 
               self.__meshes[popname]=pop
-<<<<<<< HEAD
-              #print "Found population " + popname
-=======
               if os.getenv('PTNONINTERACTIVE') == None:
                  print "Found population " + popname
->>>>>>> b120c8f5
 
       self.__fptr.close()
 
