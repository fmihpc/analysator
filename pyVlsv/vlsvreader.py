--- conflicted
+++ resolved
@@ -1971,7 +1971,13 @@
       '''
       return np.array([self.__meshes[pop].__vxmin, self.__meshes[pop].__vymin, self.__meshes[pop].__vzmin, self.__meshes[pop].__vxmax, self.__meshes[pop].__vymax, self.__meshes[pop].__vzmax])
 
-<<<<<<< HEAD
+   def get_velocity_mesh_dv(self, pop="proton"):
+      ''' Read velocity mesh extent
+      
+      :returns: Velocity mesh grid size, array with three elements [dvx, dvy, dvz]
+      '''
+      return np.array([self.__meshes[pop].__dvx, self.__meshes[pop].__dvy, self.__meshes[pop].__dvz])
+
    def get_ionosphere_mesh_size(self):
       ''' Read size of the ionosphere mesh, if there is one.
 
@@ -2025,16 +2031,6 @@
          print("Error: Failed to read ionosphere mesh elements. Are you reading from a file without ionosphere?")
          return []
 
-
-=======
-   def get_velocity_mesh_dv(self, pop="proton"):
-      ''' Read velocity mesh extent
-      
-      :returns: Velocity mesh grid size, array with three elements [dvx, dvy, dvz]
-      '''
-      return np.array([self.__meshes[pop].__dvx, self.__meshes[pop].__dvy, self.__meshes[pop].__dvz])
->>>>>>> d5795e54
-
    def read_blocks(self, cellid, pop="proton"):
       ''' Read raw block data from the open file and return the data along with block ids
       
