--- conflicted
+++ resolved
@@ -589,7 +589,6 @@
    di = np.ma.divide(c,omegapi)
    return di
 
-<<<<<<< HEAD
 def gyroperiod( variables ):
    B = np.array(variables[0])
    Bmag = np.linalg.norm(B,axis=-1)
@@ -608,7 +607,7 @@
    omegapi = abs(np.sqrt(rho/(mass*epsilonnought))*charge)
    #return np.ma.divide(2.*math.pi,omegapi)
    return 2.*math.pi*(omegapi**-1)
-=======
+
 def larmor( variables ):
    B = variables[0]
    Bmag = np.linalg.norm(B, axis=-1)
@@ -616,7 +615,6 @@
    mass = vlsvvariables.speciesamu[vlsvvariables.activepopulation]*mp
    charge = vlsvvariables.speciescharge[vlsvvariables.activepopulation]*elementalcharge
    return np.ma.divide(mass*vth,charge*Bmag)
->>>>>>> f9f61812
 
 def firstadiabatic( variables ):
    Tperp = variables[0]
