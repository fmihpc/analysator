# 
# This file is part of Analysator.
# Copyright 2013-2016 Finnish Meteorological Institute
# Copyright 2017-2018 University of Helsinki
# 
# For details of usage, see the COPYING file and read the "Rules of the Road"
# at http://www.physics.helsinki.fi/vlasiator/
# 
# This program is free software; you can redistribute it and/or modify
# it under the terms of the GNU General Public License as published by
# the Free Software Foundation; either version 2 of the License, or
# (at your option) any later version.
# 
# This program is distributed in the hope that it will be useful,
# but WITHOUT ANY WARRANTY; without even the implied warranty of
# MERCHANTABILITY or FITNESS FOR A PARTICULAR PURPOSE.  See the
# GNU General Public License for more details.
# 
# You should have received a copy of the GNU General Public License along
# with this program; if not, write to the Free Software Foundation, Inc.,
# 51 Franklin Street, Fifth Floor, Boston, MA 02110-1301 USA.
# 

''' A file for doing data reduction on variables
'''
import numpy as np
import pylab as pl
from reducer import DataReducerVariable
from rotation import rotateTensorToVector, rotateArrayTensorToVector
from gyrophaseangle import gyrophase_angles
import vlsvvariables
import sys
import math

mp = 1.672622e-27
elementalcharge = 1.6021773e-19
kb = 1.38065e-23
mu_0 = 1.25663706144e-6
epsilon_0 = 8.8542e-12
speedoflight = 2.9979e8

def pass_op( variable ):
   # do nothing
   return variable

def x_component( variable ):
   if np.ndim(variable) == 1:
      return variable[0]
   return variable[:,0]

def y_component( variable ):
   if np.ndim(variable) == 1:
      return variable[1]
   return variable[:,1]

def z_component( variable ):
   if np.ndim(variable) == 1:
      return variable[2]
   return variable[:,2]

def magnitude( variable ):
   return np.linalg.norm(np.asarray(variable),axis=-1)

def absolute( variable ):
   return abs(variable)

def sumv( variable ):
   # Note: this is used to sum over multipops, thus the summing axis is zero
   if np.ndim(variable) > 3:
      print('Error: Number of dimensions is too large')
      return
   else:
      # First dimension: populations
      # Second dimension: cells
      # Third dimension: components
      return np.sum(np.array(variable),axis=0)

def condition_matrix_array( condition, matrices ):
   # This routine is still very slow due to for-loops
   ''' Repeats condition n times and forms an array of it
       :param: condition    Some matrix of conditions
       :param: matrices     An array of matrices on which to apply the condition
       :returns: An array of arrays which only have the conditioned elements from each matrix

       .. code-block:: python
          Example: Pick the diagonal components
          diagonal_condition = np.array([
                      [True,  False, False],
                      [False, True,  False],
                      [False, False, True]
                              ])
          matrices = np.array([
                      [[3,  1, 2],
                       [0,  3, 0],
                       [5,  1, 3]],
                      [[5,  1, 2],
                       [0,  5, 2],
                       [1,  0, 5]]
                     ])
          print condition_matrix_array( diagonal_condition, matrices )
          # Output:
          # array([[3,3,3], [5,5,5]])

   '''
   # Make sure the matrices is in the correct shape
   if np.ndim(matrices) == np.ndim(condition):
      matrices = np.reshape(matrices, tuple(np.concatenate(([1],[x for x in matrices.shape]))) )
   # Repeat the condition array n times
   condition_array = condition*np.reshape(np.ones(np.product(matrices.shape)), matrices.shape)
   # Get the number of true hits in the condition:
   num_of_true = 0
   for i in np.ravel(condition):
      if i == True:
         num_of_true = num_of_true + 1
   # Extract the elements that fill the condition:
   extracted = np.extract( condition_array, matrices )
   # Reshape the matrices:
   extracted = np.reshape(extracted, (len(matrices), num_of_true))
   if len(extracted) == 1:
      extracted = extracted[0]
   # Return the extracted elements
   return extracted



def restart_B( variables ):
   ''' Data reducer function for summing perturbed_B and background_B
   '''
   return variables[0]+variables[1]

def restart_V( variables ):
   ''' Data reducer function for finding bulk V for a restart fike
   '''
   moments = variables[0]

   if np.ndim(moments)==1: # single cell
      if len(moments)==4:  # pre-multipop restart
         V = moments[1:4]/moments[0]
      elif len(moments)==5: # multipop restart
         V = moments[1:4]
      elif len(moments)==6: # eVlasiator restart
         V = moments[1:4]
      else:
         print("Unrecognized length for moments!")
         return None
   else: # array of cells
      if len(moments[0,:])==4:  # pre-multipop restart
         rho = np.ma.masked_less_equal(moments[:,0],0)
         V = np.ma.divide(moments[:,1:4],rho[:,np.newaxis])
      elif len(moments[0,:])==5: # multipop restart
         V = moments[:,1:4]
      elif len(moments[0,:])==6: # eVlasiator restart
         V = moments[:,1:4]
      else:
         print("Unrecognized length for moments!")
         return None
   return V

def restart_rho( variables ):
   ''' Data reducer function for calculating proton number density rho from restart file
   '''
   moments = variables[0]

   if np.ndim(moments)==1: # single cell
      if len(moments)==4:  # pre-multipop restart
         rho = moments[0]
      else:
         print("Unable to determine rho from moments!")
         return None
   else: # array of cells
      if len(moments[0,:])==4:  # pre-multipop restart
         rho = moments[:,0]
      else:
         print("Unable to determine rho from moments!")
         return None
   return rho

def restart_rhom( variables ):
   ''' Data reducer function for calculating rhom from restart file
   '''
   moments = variables[0]
   mass = vlsvvariables.speciesamu[vlsvvariables.activepopulation]*mp

   if np.ndim(moments)==1: # single cell
      if len(moments)==4:  # pre-multipop restart
         rhom = moments[0]*mass
      elif len(moments)==5: # multipop restart
         rhom = moments[0]
      elif len(moments)==6: # eVlasiator restart
         rhom = moments[0]
      else:
         print("Unrecognized length for moments!")
         return None
   else: # array of cells
      if len(moments[0,:])==4:  # pre-multipop restart
         rhom = moments[:,0]*mass
      elif len(moments[0,:])==5: # multipop restart
         rhom = moments[:,0]
      elif len(moments[0,:])==6: # eVlasiator restart
         rhom = moments[:,0]
      else:
         print("Unrecognized length for moments!")
         return None
   return rhom

def restart_rhoq( variables ):
   ''' Data reducer function for calculating rhoq from restart file
   '''
   moments = variables[0]
   charge = vlsvvariables.speciescharge[vlsvvariables.activepopulation]*elementalcharge

   if np.ndim(moments)==1: # single cell
      if len(moments)==4:  # pre-multipop restart
         rhoq = moments[0]*charge
      elif len(moments)==5: # multipop restart
         rhoq = moments[4]
      elif len(moments)==6: # eVlasiator restart
         rhoq = moments[4]
      else:
         print("Unrecognized length for moments!")
         return None
   else: # array of cells
      if len(moments[0,:])==4:  # pre-multipop restart
         rhoq = moments[:,0]*charge
      elif len(moments[0,:])==5: # multipop restart
         rhoq = moments[:,4]
      elif len(moments[0,:])==6: # eVlasiator restart
         rhoq = moments[:,4]
      else:
         print("Unrecognized length for moments!")
         return None
   return rhoq

def rhom( variables ):
   ''' Data reducer function for calculating rhom from pre-multipop file
   '''
   rho = variables[0]
   mass = vlsvvariables.speciesamu[vlsvvariables.activepopulation]*mp
   return rho*mass

def rhoq( variables ):
   ''' Data reducer function for calculating rhoq from pre-multipop file
   '''
   rho = variables[0]
   charge = vlsvvariables.speciescharge[vlsvvariables.activepopulation]*elementalcharge
   return rho*charge

def precipitationintegralenergyflux( variables ):
   ''' Data reducer function for calculating the integral energy flux from differential
       energy fluxes of precipitating particles
       input: precipitationdiffflux
   '''
   diffflux = variables[0]
   energybins = np.asarray(vlsvvariables.speciesprecipitationenergybins[vlsvvariables.activepopulation]) # in eV
   # Building the energy bin widths
   dlogener = np.log(energybins[1]) - np.log(energybins[0])
   Ebinedges = np.zeros(len(energybins)+1)
   Ebinedges[1:-1] = np.sqrt(energybins[1:]*energybins[:-1])
   Ebinedges[0] = np.exp(np.log(energybins[0])-dlogener)
   Ebinedges[-1] = np.exp(np.log(energybins[-1])+dlogener)
   deltaE = Ebinedges[1:]-Ebinedges[:-1] # in eV

   # Calculating the quantity of energy in each bin and summing, masking too low values
   energyPerBin = diffflux*deltaE*energybins
   integralenergyflux = np.ma.masked_less_equal(energyPerBin.sum(axis=1),0.)
   # Result in eV/(cm2 s sr), convert in more usual unit of keV/(cm2 s sr) when returning
   return integralenergyflux/1e3

def precipitationmeanenergy( variables ):
   ''' Data reducer function for calculating the mean particle energy from differential
       energy fluxes of precipitating particles
       input: precipitationdiffflux
   '''
   diffflux = variables[0]
   energybins = np.asarray(vlsvvariables.speciesprecipitationenergybins[vlsvvariables.activepopulation]) # in eV
   # Building the energy bin widths
   dlogener = np.log(energybins[1]) - np.log(energybins[0])
   Ebinedges = np.zeros(len(energybins)+1)
   Ebinedges[1:-1] = np.sqrt(energybins[1:]*energybins[:-1])
   Ebinedges[0] = np.exp(np.log(energybins[0])-dlogener)
   Ebinedges[-1] = np.exp(np.log(energybins[-1])+dlogener)
   deltaE = Ebinedges[1:]-Ebinedges[:-1] # in eV

   # Calculating the number flux and so on, masking too low values
   particlesPerBin = diffflux*deltaE
   integralnumberflux = np.ma.masked_less_equal(particlesPerBin.sum(axis=1),0.)
   energyPerBin = particlesPerBin*energybins
   integralenergyflux = np.ma.masked_less_equal(energyPerBin.sum(axis=1),0.)
   meanenergy = np.ma.divide(integralenergyflux,integralnumberflux)
   # Result in eV, convert in more usual unit of keV when returning
   return meanenergy/1e3

def v( variables ):
   ''' Data reducer function for getting velocity from rho and rho_v
       variables[0] = rho_v and variables[1] = rho
   '''
   epsilon = sys.float_info.epsilon
   rho_v = np.array(variables[0])
   rho = np.ma.masked_less_equal(np.ma.masked_invalid(np.array(variables[1])),0)
   if np.ndim(rho) == 0:
      return np.ma.divide(rho_v,rho)
   else:
      return np.ma.divide(rho_v,rho[:,np.newaxis])

def vms( variables ):
   ''' Data reducer function for getting magnetosonic velocity 
       input: P, rhom, B
   '''
   epsilon = sys.float_info.epsilon
   P = variables[0]
   rho_m = np.ma.masked_less_equal(np.ma.masked_invalid(np.array(variables[1])),0)
   B = variables[2]
   if np.ndim(B) == 1:
      Btot = np.sqrt( np.sum( np.square(B) ) )
   else:
      Btot = np.sqrt( np.sum(np.square(B),axis=1) )
   vs = np.sqrt( np.ma.divide( P*5.0/3.0, rho_m ) )
   vA = np.ma.divide( Btot,np.sqrt( mu_0*rho_m ) )
   vms = np.sqrt( np.square(vs) + np.square(vA) )
   return vms

def vs( variables ):
   ''' Data reducer function for getting the sound speed
       input: P, rhom
   '''
   epsilon = sys.float_info.epsilon
   P = variables[0]
   rho_m = np.ma.masked_less_equal(np.ma.masked_invalid(np.array(variables[1])),0)
   vs = np.sqrt( np.ma.divide( P*5.0/3.0, rho_m ) )
   return vs

def va( variables ):
   ''' Data reducer function for getting the Alfven velocity
       input: rhom, B
   '''
   epsilon = sys.float_info.epsilon
   rho_m = np.ma.masked_less_equal(np.ma.masked_invalid(np.array(variables[0])),0)
   B = variables[1]
   if np.ndim(B) == 1:
      Btot = np.sqrt( np.sum( np.square(B) ) )
   else:
      Btot = np.sqrt( np.sum(np.square(B),axis=1) )
   vA = np.ma.divide( Btot,np.sqrt( rho_m*mu_0 ) )
   return vA

def MA( variables ):
   ''' Data reducer function for getting the Alfvenic Mach number
   '''
   bulkv = np.linalg.norm(variables[0],axis=-1)
   Alfvenspeed = np.ma.masked_less_equal(variables[1],0)
   MA = np.ma.divide(bulkv, Alfvenspeed)
   return MA

def Mms( variables ):
   ''' Data reducer function for getting the magnetosonic Mach number
   '''
   bulkv = np.linalg.norm(variables[0],axis=-1)
   magnetosonicspeed = np.ma.masked_less_equal(variables[1],0)
   Mms = np.ma.divide(bulkv, magnetosonicspeed)
   return Mms

def ParallelVectorComponent( variables ):
   ''' Data reducer function for vector component parallel to the magnetic field (or another vector)
   '''
   inputvector = variables[0]
   if inputvector is None:
      raise ValueError("Missing inputvector")
   bgvector = variables[1]
   if( np.ndim(inputvector)==1 ):
      if( np.linalg.norm(bgvector) != 0):
         bgnorm = bgvector/np.linalg.norm(bgvector)
         return (inputvector*bgnorm).sum()
      else:
         return 0
   else:
      bgnorm = np.ma.divide(bgvector, np.ma.masked_equal(np.linalg.norm(bgvector, axis=-1),0)[:,np.newaxis])
      return (inputvector*bgnorm).sum(-1)

def PerpendicularVectorComponent( variables ):
   ''' Data reducer function for vector component perpendicular to the magnetic field (or another vector)
   '''
   inputvector = variables[0]
   if inputvector is None:
      raise ValueError("Missing inputvector")
   bgvector = variables[1]
   if( np.ndim(inputvector)==1 ):
      if( np.linalg.norm(bgvector) != 0):
         bgnorm = bgvector / np.linalg.norm(bgvector)
         vpara = (inputvector*bgnorm).sum()
         vmag = np.linalg.norm(inputvector)
         presqrt = vmag*vmag - vpara*vpara
         if (presqrt>=0):
            return sqrt(presqrt)
         else:
            return 0
      else:
         return 0
   else:
      bgnorm = np.ma.divide(bgvector, np.ma.masked_equal(np.linalg.norm(bgvector, axis=-1),0)[:,np.newaxis])
      vpara = (inputvector*bgnorm).sum(-1)
      vmag = np.linalg.norm(inputvector, axis=-1)
      presqrt = np.sqrt(vmag*vmag - vpara*vpara)
      return sqrt(np.ma.masked_less(presqrt,0))

def FullTensor( variables ):
   ''' Data reducer function to reconstruct a full tensor from diagonal and off-diagonal
       components (e.g. the pressure tensor)
   '''
   TensorDiagonal = np.array(variables[0])
   TensorOffDiagonal = np.array(variables[1])
   if(np.ndim(TensorDiagonal)==1 ):      
      TensorDiagonal = TensorDiagonal.reshape(1,3)[0]
      TensorOffDiagonal = TensorOffDiagonal.reshape(1,3)[0]
      return np.array([[TensorDiagonal[0], TensorOffDiagonal[2], TensorOffDiagonal[1]],
                       [TensorOffDiagonal[2], TensorDiagonal[1], TensorOffDiagonal[0]],
                       [TensorOffDiagonal[1], TensorOffDiagonal[0], TensorDiagonal[2]]])
   else:
      result = np.empty([len(TensorDiagonal[:,0]),3,3]) # Warning, unitialized!
      result[:,0,0] = TensorDiagonal[:,0]
      result[:,0,1] = TensorOffDiagonal[:,2]
      result[:,0,2] = TensorOffDiagonal[:,1]
      result[:,1,0] = TensorOffDiagonal[:,2]
      result[:,1,1] = TensorDiagonal[:,1]
      result[:,1,2] = TensorOffDiagonal[:,0]
      result[:,2,0] = TensorOffDiagonal[:,1]
      result[:,2,1] = TensorOffDiagonal[:,0]
      result[:,2,2] = TensorDiagonal[:,2]
      return result

def RotatedTensor( variables ):
   ''' Data reducer for rotating e.g. the pressure tensor to align the z-component 
       with a vector, e.g. the magnetic field
   '''
   Tensor = variables[0]
   B = variables[1]
   if( np.ndim(B)==1 ):
      B = B.reshape(1,3)[0]
      Tensor = Tensor.reshape(3,3)
      return rotateTensorToVector(Tensor, B)
   else:
      return rotateArrayTensorToVector(Tensor, B)

def ParallelTensorComponent( variables ):
   ''' Data reducer for finding the parallel component from a rotated field-aligned tensor
   '''
   RotatedTensor = variables[0]
   if( np.ndim(RotatedTensor)==2 ):
      return RotatedTensor[2,2]
   else:
      return RotatedTensor[:,2,2]

def PerpendicularTensorComponent( variables ):
   ''' Data reducer for finding the perpendicular component from a rotated field-aligned tensor
       e.g. perpendicular pressure
   '''
   RotatedTensor = variables[0]
   if( np.ndim(RotatedTensor)==2 ):
      return 0.5*(RotatedTensor[0,0] + RotatedTensor[1,1])
   else:
      return 0.5*(RotatedTensor[:,0,0] + RotatedTensor[:,1,1])

def J( variables ):
   ''' Data reducer taking a jacobian (assume 9-component vector) and extracting the current
   via curl from the components of the jacobian (background or perturbed, as long as it has 9
    components)

   '''
   stack = True
   if(variables[0].shape == (9,)):
      stack = False
      variables[0] = np.array([variables[0]]) # I want this to be a stack of tensors
   jacobian = variables[0]#.reshape((variables[0].shape[0],3,3))
   # jacobian = jacobian.transpose((0,2,1)) # The axes are flipped at some point, correcting for that
   J = np.zeros((jacobian.shape[0],3))

   J[:,0] = (jacobian[:,7]-jacobian[:,5])/mu_0
   J[:,1] = (jacobian[:,2]-jacobian[:,6])/mu_0
   J[:,2] = (jacobian[:,3]-jacobian[:,1])/mu_0
   if stack:
      return J
   else:
      return J[0,:]


   print("Error in J")
   return -1

def TensorFromScalars(variables):
   '''Construct a 9-element vector ("tensor") from nine scalar fields.
   '''

   return np.stack(np.array(
                    [variables[0], variables[1], variables[2],
                     variables[3], variables[4], variables[5],
                     variables[6], variables[7], variables[8]]
                   ),
                   axis=-1)


def Anisotropy( variables ):
   ''' Data reducer for finding the ratio of perpendicular to parallel components of a tensor
   '''
   RotatedTensor = variables[0]
   if( np.ndim(RotatedTensor)==2 ):
      divisor = np.ma.masked_equal(np.ma.masked_invalid(RotatedTensor[2,2]),0)
      return 0.5*np.ma.divide(RotatedTensor[0,0] + RotatedTensor[1,1], divisor)
   else:
      divisor = np.ma.masked_equal(np.ma.masked_invalid(RotatedTensor[:,2,2]),0)
      return 0.5*np.ma.divide(RotatedTensor[:,0,0] + RotatedTensor[:,1,1], divisor)

def Pressure( variables ):
   ''' Data reducer for finding the scalar pressure
   '''
   PTensorDiagonal = variables[0]
   return 1.0/3.0 * np.ma.sum(np.ma.masked_invalid(PTensorDiagonal),axis=-1)

def Pdyn( variables ):
   ''' Data reducer function for dynamic pressure
       input: V, rhom
   '''
   Vmag = np.linalg.norm(np.array(variables[0]), axis=-1)
   rhom = np.array(variables[1])
   return Vmag*Vmag*rhom

def Pdynx( variables ):
   ''' Data reducer function for dynamic pressure with just V_x
       input: V, rhom
   '''
   rhom = np.array(variables[1])
   V = np.array(variables[0])
   if( np.ndim(V)==2 ):
      Vx = V[:,0]
   else:
      Vx = V[0]
   return Vx*Vx*rhom

def Poynting( variables ):
   ''' Data reducer for the Poynting vector
   '''
   E=np.array(variables[0])
   B=np.array(variables[1])
   return np.cross(E, B) / mu_0

def Temperature( variables ):
   ''' Data reducer for converting pressure to temperature
   '''
   Pressure = variables[0] # either a tensor, vector, array, or value
   rho = variables[1] # eithern array or a value
   divisor = np.ma.masked_less_equal( np.ma.masked_invalid(np.array(rho)),0) * kb
   # assumes first dimension is either single cell or a single-dimension array
   if np.ndim(divisor)==0: # single cell
      if np.ndim(Pressure)==0:
         return np.ma.divide(Pressure, divisor)
      elif np.ndim(Pressure)==1:
         return np.ma.divide(Pressure, divisor[np.newaxis])
      elif np.ndim(Pressure)==2:
         return np.ma.divide(Pressure, divisor[np.newaxis,np.newaxis])
   else: # array of cellids
      if np.ndim(Pressure)==1:
         return np.ma.divide(Pressure, divisor)
      elif np.ndim(Pressure)==2:
         return np.ma.divide(Pressure, divisor[:,np.newaxis])
      elif np.ndim(Pressure)==3:
         return np.ma.divide(Pressure, divisor[:,np.newaxis,np.newaxis])
   # Should not reach here...
   print("Error finding dimensions in calculating temperature!")
   return -1

def aGyrotropy( variables ):
   ''' Data reducer function to evaluate agyrotropy
   from equation (6) of M. Swisdak, Quantifying gyrotropy in magnetic reconnection
   https://doi.org/10.1002/2015GL066980
   (read also the appendix)
   '''
   PTensorRot = np.array(variables[0])
   # np.array([[PTensorDiagonal[0], PTensorOffDiagonal[2], PTensorOffDiagonal[1]],
   #           [PTensorOffDiagonal[2], PTensorDiagonal[1], PTensorOffDiagonal[0]],
   #           [PTensorOffDiagonal[1], PTensorOffDiagonal[0], PTensorDiagonal[2]]])
   if(np.ndim(PTensorRot)==2):
      PPerp = 0.5*(PTensorRot[0,0]+PTensorRot[1,1])
      numerator = PTensorRot[1,0]*PTensorRot[1,0] + PTensorRot[2,0]*PTensorRot[2,0] + PTensorRot[2,1]*PTensorRot[2,1]
      denominator = PPerp*PPerp + 2.0*PPerp*PTensorRot[2,2]
      if denominator >0:
         aGyro = numerator/denominator
      else:
         aGyro = 0.0
      return np.array(aGyro)
   else:
      PPerp = 0.5*(PTensorRot[:,0,0]+PTensorRot[:,1,1])
      numerator = np.ma.masked_less_equal( PTensorRot[:,1,0]*PTensorRot[:,1,0] + PTensorRot[:,2,0]*PTensorRot[:,2,0] + PTensorRot[:,2,1]*PTensorRot[:,2,1], 0)
      denominator = np.ma.masked_less_equal( PPerp*PPerp + 2.0*PPerp*PTensorRot[:,2,2], 0)
      aGyro = np.ma.divide(numerator, denominator)
      return np.array(aGyro)

def beta( variables ):
   ''' Data reducer for finding the plasma beta
   '''
   Pressure = variables[0]
   Magneticfield = variables[1]   
   return 2.0 * mu_0 * np.ma.divide(Pressure, np.sum(np.asarray(Magneticfield)**2,axis=-1))

def rMirror( variables ):
   # More efficient file access, now just takes PTensor and B
   PT = variables[0]
   B = variables[1]
   PTRotated =  RotatedTensor([PT,B])
   TAniso = Anisotropy([PTRotated]) # PAniso == TAniso
   PPerp = PerpendicularTensorComponent([PTRotated])
   betaPerp = beta([PPerp,B])
   return betaPerp * (TAniso - 1)   

def thermalvelocity( variables ):
   Temperature = variables[0]
   mass = vlsvvariables.speciesamu[vlsvvariables.activepopulation]*mp
   # Corrected to calculate the mean speed sqrt(8kT/pi m)
   thermalvelocity = np.sqrt(Temperature*(kb*8./(mass*math.pi)))
   return thermalvelocity

def Vstream( variables ):
   rhoVstream = variables[0]
   rhostream = variables[1]
   rhoVNonBackstream = variables[2]
   rhoNonBackstream = variables[3]
   # get velocity of both populations:
   vBackstream = v( [rhoVBackstream, rhoBackstream] )
   vNonBackstream = v( [rhoVNonBackstream, rhoNonBackstream] )
   vBeam = vBackstream - vNonBackstream
   return vBeam # <- is a vector quantity

def v_beam( variables ):
   vBackstream = variables[0]
   vNonBackstream = variables[1]
   vBeam = vBackstream - vNonBackstream
   return vBeam # <- is a vector quantity

def v_beam_ratio( variables ):
   vBackstream = magnitude(variables[0])
   vNonBackstream = magnitude(variables[1])
   divisor = np.ma.masked_less_equal( np.ma.masked_invalid(vNonBackstream),0)
   return np.ma.divide(vBackstream,divisor)

def Bz_linedipole_avg( variables ):
   # This reducer needs to be verified
   x = variables[0]
   y = variables[1]
   z = variables[2]
   dx = variables[3]
   dy = variables[4]
   dz = variables[5]
   return -126.2e6*((dx+x)/(dx*(z**2+(dx+x)**2)) - x/(dx*(z**2+x**2)))

def Bz_linedipole_diff( variables ):
   # This reducer needs to be verified
   Bb = variables[0]
   Bzldp = variables[1]
   print(Bzldp.shape)
   divisor = np.ma.masked_less_equal( np.ma.masked_invalid(magnitude(Bb)),0)
   return np.ma.divide(np.abs(Bb[:,2] - Bzldp), divisor)

def gyrophase_relstddev( variables, velocity_cell_data, velocity_coordinates ):
   # This reducer needs to be verified
   bulk_velocity = variables[0]
   B = variables[1]
   B_unit = B / np.linalg.norm(B)
   
   gyrophase_data = gyrophase_angles(bulk_velocity, B_unit, velocity_cell_data, velocity_coordinates)
   histo = pl.hist(gyrophase_data[0].data, weights=gyrophase_data[1].data, bins=36, range=[-180.0,180.0], log=False, normed=1)
   return np.std(histo[0])/np.mean(histo[0])

def Dng( variables ):
   # This reducer needs to be verified
   # This routine is still very slow due to for-loops
   PTensor = variables[0]
   PParallel = variables[1]
   PPerpendicular = variables[2]
   B = variables[3]
   # following Aunai et al 2103 syntax
   if( np.ndim(PTensor)==2 ):
      B_normalized = np.divide(B, np.sqrt(np.sum(B[:]**2)))
      idMatrix = np.diag(np.ones(3))
      G = PPerpendicular*idMatrix + (PParallel - PPerpendicular) * np.outer(B_normalized, B_normalized)
      N = PTensor - G
      return 2.0 * np.linalg.norm(N, 'fro') / PTensor.trace()
   else:
      B_normalized = np.divide(B, np.sqrt(np.sum(B[:]**2, axis=1))[:,None])
      idMatrix = np.diag(np.ones(3))
      G = [PPerpendicular[i]*idMatrix + (PParallel[i] - PPerpendicular[i]) * np.outer(B_normalized[i], B_normalized[i]) for i in np.arange(len(PParallel))]
      N = PTensor - G
      return [np.divide(2.0*np.linalg.norm(N[i], 'fro'), PTensor[i].trace()) for i in np.arange(len(PParallel))]

def ion_inertial( variables ):
   rho = np.ma.masked_less_equal(np.ma.masked_invalid(np.array(variables[0])),0)
   mass = vlsvvariables.speciesamu[vlsvvariables.activepopulation]*mp
   charge = vlsvvariables.speciescharge[vlsvvariables.activepopulation]*elementalcharge
   omegapi = np.sqrt(rho * charge * charge / (mass*epsilon_0))
   di = np.ma.divide(speedoflight,omegapi)
   return di

def gyroperiod( variables ):
   B = np.array(variables[0])
   Bmag = np.linalg.norm(B,axis=-1)
   Bmag = np.ma.masked_less_equal(np.ma.masked_invalid(Bmag),0)
   mass = vlsvvariables.speciesamu[vlsvvariables.activepopulation]*mp
   charge = vlsvvariables.speciescharge[vlsvvariables.activepopulation]*elementalcharge
   omegaci = abs(charge*Bmag/mass)
   #return np.ma.divide(2.*math.pi,omegaci)
   return 2.*math.pi*(omegaci**-1)

def plasmaperiod( variables ):
   rho = np.ma.masked_less_equal(np.ma.masked_invalid(np.array(variables[0])),0)
   mass = vlsvvariables.speciesamu[vlsvvariables.activepopulation]*mp
   charge = vlsvvariables.speciescharge[vlsvvariables.activepopulation]*elementalcharge
   omegapi = abs(np.sqrt(rho/(mass*epsilon_0))*charge)
   #return np.ma.divide(2.*math.pi,omegapi)
   return 2.*math.pi*(omegapi**-1)

def larmor( variables ):
   B = variables[0]
   Bmag = np.linalg.norm(B, axis=-1)
   vth = variables[1] # thermal velocity
   mass = vlsvvariables.speciesamu[vlsvvariables.activepopulation]*mp
   charge = vlsvvariables.speciescharge[vlsvvariables.activepopulation]*elementalcharge
   return np.ma.divide(mass*vth,charge*Bmag)

def firstadiabatic( variables ):
   Tperp = variables[0]
   bvector = variables[1]
   B = np.linalg.norm(bvector, axis=-1)
   B = np.ma.masked_less_equal(np.ma.masked_invalid(B),0)
   return np.ma.divide(Tperp,B)

<<<<<<< HEAD
def JPerB_criteria( variables ):
   ''' Data reducer function for calculating J/B refinement criterion as it is done in Vlasiator
   '''
   J_per_B = variables[0]
   return np.log2(J_per_B * vlsvvariables.cellsize + 1E-30)# + vlsvvariables.J_per_B_modifier
=======
def vg_coordinates_cellcenter( variables, reader):
   cellids = variables[0]
   return reader.get_cell_coordinates(cellids)

def vg_coordinates_lowcorner( variables, reader):
   cellids = variables[0]
   dxs = variables[1]
   return reader.get_cell_coordinates(cellids)-dxs/2

def vg_dx(variables, reader):
   cellids = variables[0]
   return reader.get_cell_dx(cellids)

>>>>>>> f9a80857

#list of operators. The user can apply these to any variable,
#including more general datareducers. Can only be used to reduce one
#variable at a time
data_operators = {}
data_operators["pass"] = pass_op
data_operators["magnitude"] = magnitude
data_operators["absolute"] = absolute
data_operators["sum"] = sumv
data_operators["x"] = x_component
data_operators["y"] = y_component
data_operators["z"] = z_component

# Hacky way to add vector access
def makelambda(index):
   return lambda data: data[index] if np.ndim(data)==1 else data[:,index]
for i in range(50):
   data_operators[i] = makelambda(i)
   data_operators[str(i)] = data_operators[i]

   
# When vlsvreader tries to read data, it will check using the following order:
# 1) Is the variable directly in the file?
# 2) Is the name something that exists in the file, but only per-population? (answer: sum over populations)
# 3) Is the name a regular datareducer?
# 4) Is there a multipop datareducer for this variable
# The same logic is used for the variables required by datareducers as well.

# if the requested variable starts with "vg_", use the v5 datareducers, otherwise the originals.

#datareducers with more complex, case dependent structure.
datareducers = {}
datareducers["v"] =                      DataReducerVariable(["rho_v", "rho"], v, "m/s", 3, latex=r"$V$",latexunits=r"$\mathrm{m}\,\mathrm{s}^{-1}$")
datareducers["vms"] =                    DataReducerVariable(["pressure", "rhom", "b"], vms, "m/s", 1, latex=r"$v_\mathrm{ms}$",latexunits=r"$\mathrm{m}\,\mathrm{s}^{-1}$")
datareducers["vs"] =                     DataReducerVariable(["pressure", "rhom"], vs, "m/s", 1, latex=r"$v_\mathrm{s}$",latexunits=r"$\mathrm{m}\,\mathrm{s}^{-1}$")
datareducers["va"] =                     DataReducerVariable(["rhom", "b"], va, "m/s", 1, latex=r"$v_\mathrm{A}$",latexunits=r"$\mathrm{m}\,\mathrm{s}^{-1}$")
datareducers["ma"] =                     DataReducerVariable(["v", "va"], MA, "", 1, latex=r"$M_\mathrm{A}$",latexunits=r"")
datareducers["mms"] =                    DataReducerVariable(["v", "vms"], Mms, "", 1, latex=r"$M_\mathrm{ms}$",latexunits=r"")

datareducers["vparallel"] =              DataReducerVariable(["v", "b"], ParallelVectorComponent, "m/s", 1, latex=r"$V_\parallel$",latexunits=r"$\mathrm{m}\,\mathrm{s}^{-1}$")
datareducers["vperpendicular"] =         DataReducerVariable(["v", "b"], PerpendicularVectorComponent, "m/s", 1, latex=r"$V_\perp$",latexunits=r"$\mathrm{m}\,\mathrm{s}^{-1}$")
datareducers["vparallelbackstream"] =    DataReducerVariable(["vbackstream", "b"], ParallelVectorComponent, "m/s", 1, latex=r"$V_{\parallel,\mathrm{st}}$",latexunits=r"$\mathrm{m}\,\mathrm{s}^{-1}$")
datareducers["vperpendicularbackstream"]=DataReducerVariable(["vbackstream", "b"], PerpendicularVectorComponent, "m/s", 1, latex=r"$V_{\perp,\mathrm{st}}$",latexunits=r"$\mathrm{m}\,\mathrm{s}^{-1}$")
datareducers["vparallelnonbackstream"] =    DataReducerVariable(["vnonbackstream", "b"], ParallelVectorComponent, "m/s", 1, latex=r"$V_{\parallel,\mathrm{th}}$",latexunits=r"$\mathrm{m}\,\mathrm{s}^{-1}$")
datareducers["vperpendicularnonbackstream"]=DataReducerVariable(["vnonbackstream", "b"], PerpendicularVectorComponent, "m/s", 1, latex=r"$V_{\perp,\mathrm{th}}$",latexunits=r"$\mathrm{m}\,\mathrm{s}^{-1}$")

datareducers["eparallel"] =              DataReducerVariable(["e", "b"], ParallelVectorComponent, "V/m", 1, latex=r"$E_\parallel$",latexunits=r"$\mathrm{V}\,\mathrm{m}^{-1}$")
datareducers["eperpendicular"] =         DataReducerVariable(["e", "b"], PerpendicularVectorComponent, "V/m", 1, latex=r"$E_\perp$",latexunits=r"$\mathrm{V}\,\mathrm{m}^{-1}$")
datareducers["ejeparallel"] =              DataReducerVariable(["eje", "b"], ParallelVectorComponent, "V/m", 1, latex=r"$EJE_\parallel$",latexunits=r"$\mathrm{V}\,\mathrm{m}^{-1}$")
datareducers["ejeperpendicular"] =         DataReducerVariable(["eje", "b"], PerpendicularVectorComponent, "V/m", 1, latex=r"$EJE_\perp$",latexunits=r"$\mathrm{V}\,\mathrm{m}^{-1}$")

datareducers["pdyn"] =            DataReducerVariable(["v", "rhom"], Pdyn, "Pa", 1, latex=r"$P_\mathrm{dyn}$",latexunits=r"$\mathrm{Pa}$")
datareducers["pdynx"] =            DataReducerVariable(["v", "rhom"], Pdynx, "Pa", 1, latex=r"$P_\mathrm{dyn,x}$",latexunits=r"$\mathrm{Pa}$")

datareducers["poynting"] = DataReducerVariable(["e", "b"], Poynting, "W/m2", 3, latex=r"$S$", latexunits=r"\mathrm{W}\,\mathrm{m}^{-2}$")
datareducers["firstadiabatic"] =    DataReducerVariable(["tperpendicular","b"], firstadiabatic, "K/T", 1, latex=r"$T_\perp B^{-1}$",latexunits=r"$\mathrm{K}\,\mathrm{T}^{-1}$")

# Reducers for simplifying access calls for old and/or new output data versions
datareducers["vbackstream"] =            DataReducerVariable(["rhovbackstream", "rhobackstream"], v, "m/s", 3, latex=r"$V_\mathrm{st}$",latexunits=r"$\mathrm{m}\,\mathrm{s}^{-1}$")
datareducers["vnonbackstream"] =         DataReducerVariable(["rhovnonbackstream", "rhononbackstream"], v, "m/s", 3, latex=r"$V_\mathrm{th}$",latexunits=r"$\mathrm{m}\,\mathrm{s}^{-1}$")
datareducers["rhom"] =                   DataReducerVariable(["rho"], rhom, "kg/m3", 1, latex=r"$\rho_m$",latexunits=r"$\mathrm{kg}\,\mathrm{m}^{-3}$")
datareducers["rhoq"] =                   DataReducerVariable(["rho"], rhoq, "C/m3", 1, latex=r"$\rho_q$",latexunits=r"$\mathrm{C}\,\mathrm{m}^{-3}$")
# Reducers for restart files
datareducers["b"] =                      DataReducerVariable(["background_b", "perturbed_b"], restart_B, "T", 3, latex=r"$B$",latexunits=r"\mathrm{T}")
datareducers["restart_v"] =              DataReducerVariable(["moments"], restart_V, "m/s", 3, latex=r"$V$",latexunits=r"$\mathrm{m}\,\mathrm{s}^{-1}$")
datareducers["restart_rho"] =            DataReducerVariable(["moments"], restart_rho, "1/m3", 1, latex=r"$n_\mathrm{p}$",latexunits=r"$\mathrm{m}^{-3}$")
datareducers["restart_rhom"] =           DataReducerVariable(["moments"], restart_rhom, "kg/m3", 1, latex=r"$\rho_m$",latexunits=r"$\mathrm{kg}\,\mathrm{m}^{-3}$")
datareducers["restart_rhoq"] =           DataReducerVariable(["moments"], restart_rhoq, "C/m3", 1, latex=r"$\rho_q$",latexunits=r"$\mathrm{C}\,\mathrm{m}^{-3}$")

datareducers["pressure"] =               DataReducerVariable(["ptensordiagonal"], Pressure, "Pa", 1, latex=r"$P$", latexunits=r"$\mathrm{Pa}$")
datareducers["ptensor"] =                DataReducerVariable(["ptensordiagonal", "ptensoroffdiagonal"], FullTensor, "Pa", 9, latex=r"$\mathcal{P}$", latexunits=r"$\mathrm{Pa}$")
datareducers["ptensorrotated"] =         DataReducerVariable(["ptensor", "b"], RotatedTensor, "Pa", 9, latex=r"$\mathcal{P}^\mathrm{R}$", latexunits=r"$\mathrm{Pa}$")
datareducers["pparallel"] =              DataReducerVariable(["ptensorrotated"], ParallelTensorComponent, "Pa", 1, latex=r"$P_\parallel$", latexunits=r"$\mathrm{Pa}$")
datareducers["pperpendicular"] =         DataReducerVariable(["ptensorrotated"], PerpendicularTensorComponent, "Pa", 1, latex=r"$P_\perp$", latexunits=r"$\mathrm{Pa}$")
datareducers["pperpoverpar"] =           DataReducerVariable(["ptensorrotated"], Anisotropy, "", 1, latex=r"$P_\perp P_\parallel^{-1}$", latexunits=r"")
datareducers["panisotropy"] =           DataReducerVariable(["ptensorrotated"], Anisotropy, "", 1, latex=r"$P_\perp P_\parallel^{-1}$", latexunits=r"")
datareducers["agyrotropy"] =             DataReducerVariable(["ptensorrotated"], aGyrotropy, "", 1, latex=r"$Q_\mathrm{ag}$", latexunits=r"")

datareducers["pbackstream"] =                 DataReducerVariable(["ptensorbackstreamdiagonal"], Pressure, "Pa", 1, latex=r"$P_\mathrm{st}$", latexunits=r"$\mathrm{Pa}$")
datareducers["ptensorbackstream"] =           DataReducerVariable(["ptensorbackstreamdiagonal", "ptensorbackstreamoffdiagonal"], FullTensor, "Pa", 9, latex=r"$\mathcal{P}_\mathrm{st}$", latexunits=r"$\mathrm{Pa}$")
datareducers["ptensorrotatedbackstream"] =    DataReducerVariable(["ptensorbackstream", "b"], RotatedTensor, "Pa", 9, latex=r"$\mathcal{P}_\mathrm{st}^\mathrm{R}$", latexunits=r"$\mathrm{Pa}$")
datareducers["pparallelbackstream"] =         DataReducerVariable(["ptensorrotatedbackstream"], ParallelTensorComponent, "Pa", 1, latex=r"$P_{\parallel,\mathrm{st}}$", latexunits=r"$\mathrm{Pa}$")
datareducers["pperpendicularbackstream"] =    DataReducerVariable(["ptensorrotatedbackstream"], PerpendicularTensorComponent, "Pa", 1, latex=r"$P_{\perp,\mathrm{st}}$", latexunits=r"$\mathrm{Pa}$")
datareducers["pperpoverparbackstream"] =      DataReducerVariable(["ptensorrotatedbackstream"], Anisotropy, "", 1, latex=r"$P_{\perp,\mathrm{st}} P_{\parallel,\mathrm{st}}^{-1}$", latexunits=r"")
datareducers["agyrotropybackstream"] =        DataReducerVariable(["ptensorrotatedbackstream"], aGyrotropy, "", 1, latex=r"$Q_\mathrm{ag,st}$", latexunits=r"")

datareducers["pnonbackstream"] =              DataReducerVariable(["ptensornonbackstreamdiagonal"], Pressure, "Pa", 1, latex=r"$P_\mathrm{th}$", latexunits=r"$\mathrm{Pa}$")
datareducers["ptensornonbackstream"] =        DataReducerVariable(["ptensornonbackstreamdiagonal", "ptensornonbackstreamoffdiagonal"], FullTensor, "Pa", 9, latex=r"$\mathcal{P}_\mathrm{th}$", latexunits=r"$\mathrm{Pa}$")
datareducers["ptensorrotatednonbackstream"] = DataReducerVariable(["ptensornonbackstream", "b"], RotatedTensor, "Pa", 9, latex=r"$\mathcal{P}_\mathrm{th}^\mathrm{R}$", latexunits=r"$\mathrm{Pa}$")
datareducers["pparallelnonbackstream"] =      DataReducerVariable(["ptensorrotatednonbackstream"], ParallelTensorComponent, "Pa", 1, latex=r"$P_{\parallel,\mathrm{th}}$", latexunits=r"$\mathrm{Pa}$")
datareducers["pperpendicularnonbackstream"] = DataReducerVariable(["ptensorrotatednonbackstream"], PerpendicularTensorComponent, "Pa", 1, latex=r"$P_{\perp,\mathrm{th}}$", latexunits=r"$\mathrm{Pa}$")
datareducers["pperpoverparnonbackstream"] =   DataReducerVariable(["ptensorrotatednonbackstream"], Anisotropy, "", 1, latex=r"$P_{\perp,\mathrm{th}} P_{\parallel,\mathrm{th}}^{-1}$", latexunits=r"")
datareducers["agyrotropynonbackstream"] =     DataReducerVariable(["ptensorrotatednonbackstream"], aGyrotropy, "", 1, latex=r"$Q_\mathrm{ag,th}$", latexunits=r"")

# Note: Temperature summing over multipop works only if only one population exists in simulation.
# T=P/(n*kb), calculating  sum(T)=sum(P)/(sum(n)*kb) is incorrect
# test-populations contribute to rho but not pressure (unless pressure is summed from ptensors).
datareducers["temperature"] =            DataReducerVariable(["pressure", "rho"], Temperature, "K", 1, latex=r"$T$", latexunits=r"$\mathrm{K}$")
datareducers["ttensor"] =                DataReducerVariable(["ptensor", "rho"], Temperature, "K", 9, latex=r"$\mathcal{T}$", latexunits=r"$\mathrm{K}$")
datareducers["ttensorrotated"] =         DataReducerVariable(["ptensorrotated", "rho"], Temperature, "K", 9, latex=r"$\mathcal{T}^\mathrm{R}$", latexunits=r"$\mathrm{K}$")
datareducers["tparallel"] =              DataReducerVariable(["pparallel", "rho"], Temperature, "K", 1, latex=r"$T_\parallel$", latexunits=r"$\mathrm{K}$")
datareducers["tperpendicular"] =         DataReducerVariable(["pperpendicular", "rho"], Temperature, "K", 1, latex=r"$T_\perp$", latexunits=r"$\mathrm{K}$")

datareducers["tbackstream"] =            DataReducerVariable(["pbackstream", "rhobackstream"], Temperature, "K", 1, latex=r"$T_\mathrm{st}$", latexunits=r"$\mathrm{K}$")
datareducers["ttensorbackstream"] =      DataReducerVariable(["ptensorbackstream", "rhobackstream"], Temperature, "K", 9, latex=r"$\mathcal{T}_\mathrm{st}$", latexunits=r"$\mathrm{K}$")
datareducers["ttensorrotatedbackstream"]=DataReducerVariable(["ptensorrotatedbackstream", "rhobackstream"], Temperature, "K", 9, latex=r"$\mathcal{T}_\mathrm{st}^\mathrm{R}$", latexunits=r"$\mathrm{K}$")
datareducers["tparallelbackstream"] =    DataReducerVariable(["pparallelbackstream", "rhobackstream"], Temperature, "K", 1, latex=r"$T_{\parallel,\mathrm{st}}$", latexunits=r"$\mathrm{K}$")
datareducers["tperpendicularbackstream"]=DataReducerVariable(["pperpendicularbackstream", "rhobackstream"], Temperature, "K", 1, latex=r"$T_{\perp,\mathrm{st}}$", latexunits=r"$\mathrm{K}$")

datareducers["tnonbackstream"] =              DataReducerVariable(["pnonbackstream", "rhononbackstream"], Temperature, "K", 1, latex=r"$T_\mathrm{th}$", latexunits=r"$\mathrm{K}$")
datareducers["ttensornonbackstream"] =        DataReducerVariable(["ptensornonbackstream", "rhononbackstream"], Temperature, "K", 9, latex=r"$\mathcal{T}_\mathrm{th}$", latexunits=r"$\mathrm{K}$")
datareducers["ttensorrotatednonbackstream"] = DataReducerVariable(["ptensorrotatednonbackstream", "rhononbackstream"], Temperature, "K", 9, latex=r"$\mathcal{T}_\mathrm{th}^\mathrm{R}$", latexunits=r"$\mathrm{K}$")
datareducers["tparallelnonbackstream"] =      DataReducerVariable(["pparallelnonbackstream", "rhononbackstream"], Temperature, "K", 1, latex=r"$T_{\parallel,\mathrm{th}}$", latexunits=r"$\mathrm{K}$")
datareducers["tperpendicularnonbackstream"] = DataReducerVariable(["pperpendicularnonbackstream", "rhononbackstream"], Temperature, "K", 1, latex=r"$T_{\perp,\mathrm{th}}$", latexunits=r"$\mathrm{K}$")

# These ratios are identical to the pressure ratios
datareducers["tperpoverpar"] =                DataReducerVariable(["ptensorrotated"], Anisotropy, "", 1, latex=r"$T_\perp T_\parallel^{-1}$", latexunits=r"")
datareducers["tperpoverparbackstream"] =      DataReducerVariable(["ptensorrotatedbackstream"], Anisotropy, "", 1, latex=r"$T_{\perp,\mathrm{st}} T_{\parallel,\mathrm{st}}^{-1}$", latexunits=r"")
datareducers["tperpoverparnonbackstream"] =   DataReducerVariable(["ptensorrotatednonbackstream"], Anisotropy, "", 1, latex=r"$T_{\perp,\mathrm{th}} T_{\parallel,\mathrm{th}}^{-1}$", latexunits=r"")

# These ratios are identical to the pressure ratiosd
datareducers["betaperpoverpar"] =             DataReducerVariable(["ptensorrotated"], Anisotropy, "", 1, latex=r"$\beta_\perp \beta_\parallel^{-1}$", latexunits=r"")
datareducers["betaperpoverparbackstream"] =   DataReducerVariable(["ptensorrotatedbackstream"], Anisotropy, "", 1, latex=r"$\beta_{\perp,\mathrm{st}} \beta_{\parallel,\mathrm{st}}^{-1}$", latexunits=r"")
datareducers["betaperpoverparnonbackstream"] =DataReducerVariable(["ptensorrotatednonbackstream"], Anisotropy, "", 1, latex=r"$\beta_{\perp,\mathrm{th}} \beta_{\parallel,\mathrm{th}}^{-1}$", latexunits=r"")

datareducers["beta"] =                   DataReducerVariable(["pressure", "b"], beta ,"", 1, latex=r"$\beta$", latexunits=r"")
datareducers["betaparallel"] =           DataReducerVariable(["pparallel", "b"], beta ,"", 1, latex=r"$\beta_\parallel$", latexunits=r"")
datareducers["betaperpendicular"] =      DataReducerVariable(["pperpendicular", "b"], beta ,"", 1, latex=r"$\beta_\perp$", latexunits=r"")

datareducers["rmirror"] =                DataReducerVariable(["ptensor", "b"], rMirror, "", 1, latex=r"$R_\mathrm{m}$")
datareducers["dng"] =                    DataReducerVariable(["ptensor", "pparallel", "pperpendicular", "b"], Dng, "", 1, latex=r"$\mathrm{Dng}$") # I think this has vector length 1?
datareducers["vbeam"] =                  DataReducerVariable(["vbackstream", "vnonbackstream"], v_beam, "m/s", 3, latex=r"$V_\mathrm{st}-V$", latexunits=r"$\mathrm{m}\,\mathrm{s}^{-1}$")
datareducers["vbeamratio"] =             DataReducerVariable(["vbackstream", "vnonbackstream"], v_beam_ratio, "", 1, latex=r"$V_\mathrm{st} V^{-1}$", latexunits=r"")
datareducers["thermalvelocity"] =               DataReducerVariable(["temperature"], thermalvelocity, "m/s", 1, latex=r"$v_\mathrm{th}$", latexunits=r"$\mathrm{m}\,\mathrm{s}^{-1}$")
datareducers["larmor"] =              DataReducerVariable(["b","thermalvelocity"], larmor, "m", 1, latex=r"$r_\mathrm{L}$",latexunits=r"$\mathrm{m}$")
datareducers["plasmaperiod"] =    DataReducerVariable(["rho"], plasmaperiod, "s", 1, latex=r"$2\pi \Omega_{\mathrm{pi}}^{-1}$",latexunits=r"$\mathrm{s}$")
datareducers["di"] =              DataReducerVariable(["rho"], ion_inertial, "m", 1, latex=r"$d_\mathrm{i}$",latexunits=r"$\mathrm{m}$")
datareducers["bz_linedipole_avg"] =      DataReducerVariable(["x", "y", "z", "dx", "dy", "dz"], Bz_linedipole_avg, "T", 1, latex=r"$\langle B_{z,\mathrm{ld}}\rangle$")
datareducers["bz_linedipole_diff"] =     DataReducerVariable(["b", "bz_linedipole_avg"], Bz_linedipole_diff, "", 1, latex=r"$\Delta B_{z,\mathrm{ld}}$")

#reducers with useVspace
datareducers["gyrophase_relstddev"] =    DataReducerVariable(["v", "b"], gyrophase_relstddev, "", 1, useVspace=True) # I think this has vector length 1?





#multipopdatareducers
multipopdatareducers = {}
multipopdatareducers["pop/rhom"] =                   DataReducerVariable(["pop/rho"], rhom, "kg/m3", 1, latex=r"$\rho_{m,\mathrm{REPLACEPOP}}$",latexunits=r"$\mathrm{kg}\,\mathrm{m}^{-3}$")
multipopdatareducers["pop/rhoq"] =                   DataReducerVariable(["pop/rho"], rhoq, "C/m3", 1, latex=r"$\rho_{q,\mathrm{REPLACEPOP}}$",latexunits=r"$\mathrm{C}\,\mathrm{m}^{-3}$")

multipopdatareducers["pop/pdyn"] =            DataReducerVariable(["pop/v", "pop/rhom"], Pdyn, "Pa", 1, latex=r"$P_\mathrm{dyn,\mathrm{REPLACEPOP}}$",latexunits=r"$\mathrm{Pa}$")
multipopdatareducers["pop/pdynx"] =            DataReducerVariable(["pop/v", "pop/rhom"], Pdynx, "Pa", 1, latex=r"$P_\mathrm{dyn,\mathrm{REPLACEPOP},x}$",latexunits=r"$\mathrm{Pa}$")

multipopdatareducers["pop/vparallel"] =              DataReducerVariable(["pop/v", "b"], ParallelVectorComponent, "m/s", 1, latex=r"$V_{\parallel,\mathrm{REPLACEPOP}}$",latexunits=r"$\mathrm{m}\,\mathrm{s}^{-1}$")
multipopdatareducers["pop/vperpendicular"] =         DataReducerVariable(["pop/v", "b"], PerpendicularVectorComponent, "m/s", 1, latex=r"$V_{\perp,\mathrm{REPLACEPOP}}$",latexunits=r"$\mathrm{m}\,\mathrm{s}^{-1}$")

multipopdatareducers["pop/vparallelbackstream"] =         DataReducerVariable(["pop/vbackstream", "b"], ParallelVectorComponent, "m/s", 1, latex=r"$V_{\parallel,\mathrm{st},\mathrm{REPLACEPOP}}$",latexunits=r"$\mathrm{m}\,\mathrm{s}^{-1}$")
multipopdatareducers["pop/vparallelnonbackstream"] =         DataReducerVariable(["pop/vnonbackstream", "b"], ParallelVectorComponent, "m/s", 1, latex=r"$V_{\parallel,\mathrm{th},\mathrm{REPLACEPOP}}$",latexunits=r"$\mathrm{m}\,\mathrm{s}^{-1}$")
multipopdatareducers["pop/vperpendicularbackstream"] =         DataReducerVariable(["pop/vbackstream", "b"], PerpendicularVectorComponent, "m/s", 1, latex=r"$V_{\perp,\mathrm{st},\mathrm{REPLACEPOP}}$",latexunits=r"$\mathrm{m}\,\mathrm{s}^{-1}$")
multipopdatareducers["pop/vperpendicularnonbackstream"] =         DataReducerVariable(["pop/vnonbackstream", "b"], PerpendicularVectorComponent, "m/s", 1, latex=r"$V_{\perp,\mathrm{th},\mathrm{REPLACEPOP}}$",latexunits=r"$\mathrm{m}\,\mathrm{s}^{-1}$")


multipopdatareducers["pop/pressure"] =               DataReducerVariable(["pop/ptensordiagonal"], Pressure, "Pa", 1, latex=r"$P_\mathrm{REPLACEPOP}$", latexunits=r"$\mathrm{Pa}$")
multipopdatareducers["pop/ptensor"] =                DataReducerVariable(["pop/ptensordiagonal", "pop/ptensoroffdiagonal"], FullTensor, "Pa", 9, latex=r"$\mathcal{P}_\mathrm{REPLACEPOP}$", latexunits=r"$\mathrm{Pa}$")
multipopdatareducers["pop/ptensorrotated"] =         DataReducerVariable(["pop/ptensor", "b"], RotatedTensor, "Pa", 9, latex=r"$\mathcal{P}^\mathrm{R}_\mathrm{REPLACEPOP}$", latexunits=r"$\mathrm{Pa}$")
multipopdatareducers["pop/pparallel"] =              DataReducerVariable(["pop/ptensorrotated"], ParallelTensorComponent, "Pa", 1, latex=r"$P_{\parallel,\mathrm{REPLACEPOP}}$", latexunits=r"$\mathrm{Pa}$")
multipopdatareducers["pop/pperpendicular"] =         DataReducerVariable(["pop/ptensorrotated"], PerpendicularTensorComponent, "Pa", 1, latex=r"$P_{\perp,\mathrm{REPLACEPOP}}$", latexunits=r"$\mathrm{Pa}$")
multipopdatareducers["pop/pperpoverpar"] =           DataReducerVariable(["pop/ptensorrotated"], Anisotropy, "", 1, latex=r"$P_{\perp,\mathrm{REPLACEPOP}} P_{\parallel,\mathrm{REPLACEPOP}}^{-1}$", latexunits=r"")
multipopdatareducers["pop/agyrotropy"] =             DataReducerVariable(["pop/ptensorrotated"], aGyrotropy, "", 1, latex=r"$Q_\mathrm{ag,REPLACEPOP}$", latexunits=r"")

multipopdatareducers["pop/pbackstream"] =            DataReducerVariable(["pop/ptensorbackstreamdiagonal"], Pressure, "Pa", 1, latex=r"$P_\mathrm{REPLACEPOP,st}$", latexunits=r"$\mathrm{Pa}$")
multipopdatareducers["pop/ptensorbackstream"] =      DataReducerVariable(["pop/ptensorbackstreamdiagonal", "pop/ptensorbackstreamoffdiagonal"], FullTensor, "Pa", 9, latex=r"$\mathcal{P}_\mathrm{REPLACEPOP,st}$", latexunits=r"$\mathrm{Pa}$")
multipopdatareducers["pop/ptensorrotatedbackstream"]=DataReducerVariable(["pop/ptensorbackstream", "b"], RotatedTensor, "Pa", 9, latex=r"$\mathcal{P}^\mathrm{R}_\mathrm{REPLACEPOP,st}$", latexunits=r"$\mathrm{Pa}$")
multipopdatareducers["pop/pparallelbackstream"] =    DataReducerVariable(["pop/ptensorrotatedbackstream"], ParallelTensorComponent, "Pa", 1, latex=r"$P_{\parallel,\mathrm{REPLACEPOP,st}}$", latexunits=r"$\mathrm{Pa}$")
multipopdatareducers["pop/pperpendicularbackstream"]=DataReducerVariable(["pop/ptensorrotatedbackstream"], PerpendicularTensorComponent, "Pa", 1, latex=r"$P_{\perp,\mathrm{REPLACEPOP,st}}$", latexunits=r"$\mathrm{Pa}$")
multipopdatareducers["pop/pperpoverparbackstream"] = DataReducerVariable(["pop/ptensorrotatedbackstream"], Anisotropy, "", 1, latex=r"$P_{\perp,\mathrm{REPLACEPOP,st}} P_{\parallel,\mathrm{REPLACEPOP,st}}^{-1}$", latexunits=r"")
multipopdatareducers["pop/agyrotropybackstream"] =   DataReducerVariable(["pop/ptensorrotatedbackstream"], aGyrotropy, "", 1, latex=r"$Q_\mathrm{ag,REPLACEPOP,st}$", latexunits=r"")

multipopdatareducers["pop/pnonbackstream"] =              DataReducerVariable(["pop/ptensornonbackstreamdiagonal"], Pressure, "Pa", 1, latex=r"$P_\mathrm{REPLACEPOP,th}$", latexunits=r"$\mathrm{Pa}$")
multipopdatareducers["pop/ptensornonbackstream"] =        DataReducerVariable(["pop/ptensornonbackstreamdiagonal", "pop/ptensornonbackstreamoffdiagonal"], FullTensor, "Pa", 9, latex=r"$\mathcal{P}_\mathrm{REPLACEPOP,th}$", latexunits=r"$\mathrm{Pa}$")
multipopdatareducers["pop/ptensorrotatednonbackstream"] = DataReducerVariable(["pop/ptensornonbackstream", "b"], RotatedTensor, "Pa", 9, latex=r"$\mathcal{P}^\mathrm{R}_\mathrm{REPLACEPOP,th}$", latexunits=r"$\mathrm{Pa}$")
multipopdatareducers["pop/pparallelnonbackstream"] =      DataReducerVariable(["pop/ptensorrotatednonbackstream"], ParallelTensorComponent, "Pa", 1, latex=r"$P_{\parallel,\mathrm{REPLACEPOP,th}}$", latexunits=r"$\mathrm{Pa}$")
multipopdatareducers["pop/pperpendicularnonbackstream"] = DataReducerVariable(["pop/ptensorrotatednonbackstream"], PerpendicularTensorComponent, "Pa", 1, latex=r"$P_{\perp,\mathrm{REPLACEPOP,th}}$", latexunits=r"$\mathrm{Pa}$")
multipopdatareducers["pop/pperpoverparnonbackstream"] =   DataReducerVariable(["pop/ptensorrotatednonbackstream"], Anisotropy, "", 1, latex=r"$P_{\perp,\mathrm{REPLACEPOP,th}} P_{\parallel,\mathrm{REPLACEPOP,th}}^{-1}$", latexunits=r"")
multipopdatareducers["pop/agyrotropynonbackstream"] =     DataReducerVariable(["pop/ptensorrotatednonbackstream"], aGyrotropy, "", 1, latex=r"$Q_\mathrm{ag,REPLACEPOP,th}$", latexunits=r"")

multipopdatareducers["pop/temperature"] =            DataReducerVariable(["pop/pressure", "pop/rho"], Temperature, "K", 1, latex=r"$T_\mathrm{REPLACEPOP}$", latexunits=r"$\mathrm{K}$")
multipopdatareducers["pop/ttensor"] =                DataReducerVariable(["pop/ptensor", "pop/rho"], Temperature, "K", 9, latex=r"$\mathcal{T}_\mathrm{REPLACEPOP}$", latexunits=r"$\mathrm{K}$")
multipopdatareducers["pop/ttensorrotated"] =         DataReducerVariable(["pop/ptensorrotated", "pop/rho"], Temperature, "K", 9, latex=r"$\mathcal{T}^\mathrm{R}_\mathrm{REPLACEPOP}$", latexunits=r"$\mathrm{K}$")
multipopdatareducers["pop/tparallel"] =              DataReducerVariable(["pop/pparallel", "pop/rho"], Temperature, "K", 1, latex=r"$T_{\parallel,\mathrm{REPLACEPOP}}$", latexunits=r"$\mathrm{K}$")
multipopdatareducers["pop/tperpendicular"] =         DataReducerVariable(["pop/pperpendicular", "pop/rho"], Temperature, "K", 1, latex=r"$T_{\perp,\mathrm{REPLACEPOP}}$", latexunits=r"$\mathrm{K}$")

multipopdatareducers["pop/tbackstream"] =            DataReducerVariable(["pop/pbackstream", "pop/rhobackstream"], Temperature, "K", 1, latex=r"$T_\mathrm{REPLACEPOP,st}$", latexunits=r"$\mathrm{K}$")
multipopdatareducers["pop/ttensorbackstream"] =      DataReducerVariable(["pop/ptensorbackstream", "pop/rhobackstream"], Temperature, "K", 9, latex=r"$\mathcal{T}_\mathrm{REPLACEPOP,st}$", latexunits=r"$\mathrm{K}$")
multipopdatareducers["pop/ttensorrotatedbackstream"]=DataReducerVariable(["pop/ptensorrotatedbackstream", "pop/rhobackstream"], Temperature, "K", 9, latex=r"$\mathcal{T}^\mathrm{R}_\mathrm{REPLACEPOP,st}$", latexunits=r"$\mathrm{K}$")
multipopdatareducers["pop/tparallelbackstream"] =    DataReducerVariable(["pop/pparallelbackstream", "pop/rhobackstream"], Temperature, "K", 1, latex=r"$T_{\parallel,\mathrm{REPLACEPOP,st}}$", latexunits=r"$\mathrm{K}$")
multipopdatareducers["pop/tperpendicularbackstream"]=DataReducerVariable(["pop/pperpendicularbackstream", "pop/rhobackstream"], Temperature, "K", 1, latex=r"$T_{\perp,\mathrm{REPLACEPOP,st}}$", latexunits=r"$\mathrm{K}$")

multipopdatareducers["pop/tnonbackstream"] =              DataReducerVariable(["pop/pnonbackstream", "pop/rhononbackstream"], Temperature, "K", 1, latex=r"$T_\mathrm{REPLACEPOP,th}$", latexunits=r"$\mathrm{K}$")
multipopdatareducers["pop/ttensornonbackstream"] =        DataReducerVariable(["pop/ptensornonbackstream", "pop/rhononbackstream"], Temperature, "K", 9, latex=r"$\mathcal{T}_\mathrm{REPLACEPOP,th}$", latexunits=r"$\mathrm{K}$")
multipopdatareducers["pop/ttensorrotatednonbackstream"] = DataReducerVariable(["pop/ptensorrotatednonbackstream", "pop/rhononbackstream"], Temperature, "K", 9, latex=r"$\mathcal{T}^\mathrm{R}_\mathrm{REPLACEPOP,th}$", latexunits=r"$\mathrm{K}$")
multipopdatareducers["pop/tparallelnonbackstream"] =      DataReducerVariable(["pop/pparallelnonbackstream", "pop/rhononbackstream"], Temperature, "K", 1, latex=r"$T_{\parallel,\mathrm{REPLACEPOP,th}}$", latexunits=r"$\mathrm{K}$")
multipopdatareducers["pop/tperpendicularnonbackstream"] = DataReducerVariable(["pop/pperpendicularnonbackstream", "pop/rhononbackstream"], Temperature, "K", 1, latex=r"$T_{\perp,\mathrm{REPLACEPOP,th}}$", latexunits=r"$\mathrm{K}$")

# These ratios are identical to the pressure ratios
multipopdatareducers["pop/tperpoverpar"] =                 DataReducerVariable(["pop/ptensorrotated"], Anisotropy, "", 1, latex=r"$T_{\perp,\mathrm{REPLACEPOP}} T_{\parallel,\mathrm{REPLACEPOP}}^{-1}$", latexunits=r"")
multipopdatareducers["pop/tperpoverparbackstream"] =       DataReducerVariable(["pop/ptensorrotatedbackstream"], Anisotropy, "", 1, latex=r"$T_{\perp,\mathrm{REPLACEPOP,st}} T_{\parallel,\mathrm{REPLACEPOP,st}}^{-1}$", latexunits=r"")
multipopdatareducers["pop/tperpoverparnonbackstream"] =    DataReducerVariable(["pop/ptensorrotatednonbackstream"], Anisotropy, "", 1, latex=r"$T_{\perp,\mathrm{REPLACEPOP,th}} T_{\parallel,\mathrm{REPLACEPOP,th}}^{-1}$", latexunits=r"")

# These ratios are identical to the pressure ratios
multipopdatareducers["pop/betaperpoverpar"] =              DataReducerVariable(["pop/ptensorrotated"], Anisotropy, "", 1, latex=r"$\beta_{\perp,\mathrm{REPLACEPOP}} \beta_{\parallel,\mathrm{REPLACEPOP}}^{-1}$", latexunits=r"")
multipopdatareducers["pop/betaperpoverparbackstream"] =    DataReducerVariable(["pop/ptensorrotatedbackstream"], Anisotropy, "", 1, latex=r"$\beta_{\perp,\mathrm{REPLACEPOP,st}} \beta_{\parallel,\mathrm{REPLACEPOP,st}}^{-1}$", latexunits=r"")
multipopdatareducers["pop/betaperpoverparnonbackstream"] = DataReducerVariable(["pop/ptensorrotatednonbackstream"], Anisotropy, "", 1, latex=r"$\beta_{\perp,\mathrm{REPLACEPOP,th}} \beta_{\parallel,\mathrm{REPLACEPOP,th}}^{-1}$", latexunits=r"")

multipopdatareducers["pop/thermalvelocity"] =               DataReducerVariable(["pop/temperature"], thermalvelocity, "m/s", 1, latex=r"$v_\mathrm{th,REPLACEPOP}$", latexunits=r"$\mathrm{m}\,\mathrm{s}^{-1}$")
multipopdatareducers["pop/larmor"] =              DataReducerVariable(["b","pop/thermalvelocity"], larmor, "m", 1, latex=r"$r_\mathrm{L,REPLACEPOP}$",latexunits=r"$\mathrm{m}$")

multipopdatareducers["pop/firstadiabatic"] =    DataReducerVariable(["pop/tperpendicular","b"], firstadiabatic, "K/T", 1, latex=r"$T_{\perp,\mathrm{REPLACEPOP}} B^{-1}$",latexunits=r"$\mathrm{K}\,\mathrm{T}^{-1}$")
multipopdatareducers["pop/gyroperiod"] =    DataReducerVariable(["b"], gyroperiod, "s", 1, latex=r"$2\pi \Omega_{\mathrm{c},\mathrm{REPLACEPOP}}^{-1}$",latexunits=r"$\mathrm{s}$")
multipopdatareducers["pop/plasmaperiod"] =    DataReducerVariable(["pop/rho"], plasmaperiod, "s", 1, latex=r"$2\pi \Omega_{\mathrm{p},\mathrm{REPLACEPOP}}^{-1}$",latexunits=r"$\mathrm{s}$")

# Do these betas make sense per-population?
multipopdatareducers["pop/beta"] =                   DataReducerVariable(["pop/pressure", "b"], beta ,"", 1, latex=r"$\beta_\mathrm{REPLACEPOP}$", latexunits=r"")
multipopdatareducers["pop/betaparallel"] =           DataReducerVariable(["pop/pparallel", "b"], beta ,"", 1, latex=r"$\beta_{\parallel,\mathrm{REPLACEPOP}}$", latexunits=r"")
multipopdatareducers["pop/betaperpendicular"] =      DataReducerVariable(["pop/pperpendicular", "b"], beta ,"", 1, latex=r"$\beta_{\perp,\mathrm{REPLACEPOP}}$", latexunits=r"")

multipopdatareducers["pop/rmirror"] =                DataReducerVariable(["pop/ptensor", "b"], rMirror, "", 1, latex=r"$R_\mathrm{m,REPLACEPOP}$")
multipopdatareducers["pop/dng"] =                    DataReducerVariable(["pop/ptensor", "pop/pparallel", "pop/pperpendicular", "b"], Dng, "", 1, latex=r"$\mathrm{Dng}_\mathrm{REPLACEPOP}$")


##########################################
#  v5reducers for use with Vlasiator5 data
##########################################

v5reducers = {}
v5reducers["vg_vms"] =                    DataReducerVariable(["vg_pressure", "vg_rhom", "vg_b_vol"], vms, "m/s", 1, latex=r"$v_\mathrm{ms}$",latexunits=r"$\mathrm{m}\,\mathrm{s}^{-1}$")
v5reducers["vg_vs"] =                     DataReducerVariable(["vg_pressure", "vg_rhom"], vs, "m/s", 1, latex=r"$v_\mathrm{s}$",latexunits=r"$\mathrm{m}\,\mathrm{s}^{-1}$")
v5reducers["vg_va"] =                     DataReducerVariable(["vg_rhom", "vg_b_vol"], va, "m/s", 1, latex=r"$v_\mathrm{A}$",latexunits=r"$\mathrm{m}\,\mathrm{s}^{-1}$")
v5reducers["vg_ma"] =                     DataReducerVariable(["vg_v", "vg_va"], MA, "", 1, latex=r"$M_\mathrm{A}$",latexunits=r"")
v5reducers["vg_mms"] =                    DataReducerVariable(["vg_v", "vg_vms"], Mms, "", 1, latex=r"$M_\mathrm{ms}$",latexunits=r"")

v5reducers["vg_v_parallel"] =              DataReducerVariable(["vg_v", "vg_b_vol"], ParallelVectorComponent, "m/s", 1, latex=r"$V_\parallel$",latexunits=r"$\mathrm{m}\,\mathrm{s}^{-1}$")
v5reducers["vg_v_perpendicular"] =         DataReducerVariable(["vg_v", "vg_b_vol"], PerpendicularVectorComponent, "m/s", 1, latex=r"$V_\perp$",latexunits=r"$\mathrm{m}\,\mathrm{s}^{-1}$")

v5reducers["vg_e_parallel"] =              DataReducerVariable(["vg_e_vol", "vg_b_vol"], ParallelVectorComponent, "V/m", 1, latex=r"$E_\parallel$",latexunits=r"$\mathrm{V}\,\mathrm{m}^{-1}$")
v5reducers["vg_e_perpendicular"] =         DataReducerVariable(["vg_e_vol", "vg_b_vol"], PerpendicularVectorComponent, "V/m", 1, latex=r"$E_\perp$",latexunits=r"$\mathrm{V}\,\mathrm{m}^{-1}$")
v5reducers["vg_poynting"] = DataReducerVariable(["vg_e_vol", "vg_b_vol"], Poynting, "W/m2", 3, latex=r"$S$", latexunits=r"\mathrm{W}\,\mathrm{m}^{-2}$")

v5reducers["vg_eje_parallel"] =              DataReducerVariable(["vg_eje", "vg_b_vol"], ParallelVectorComponent, "V/m", 1, latex=r"$EJE_\parallel$",latexunits=r"$\mathrm{V}\,\mathrm{m}^{-1}$")
v5reducers["vg_eje_perpendicular"] =         DataReducerVariable(["vg_eje", "vg_b_vol"], PerpendicularVectorComponent, "V/m", 1, latex=r"$EJE_\perp$",latexunits=r"$\mathrm{V}\,\mathrm{m}^{-1}$")
v5reducers["vg_egradpe_parallel"] =              DataReducerVariable(["vg_e_gradpe", "vg_b_vol"], ParallelVectorComponent, "V/m", 1, latex=r"$E_{\nabla Pe,\parallel}$",latexunits=r"$\mathrm{V}\,\mathrm{m}^{-1}$")
v5reducers["vg_egradpe_perpendicular"] =         DataReducerVariable(["vg_e_gradpe", "vg_b_vol"], PerpendicularVectorComponent, "V/m", 1, latex=r"$E_{\nabla Pe,\perp}$",latexunits=r"$\mathrm{V}\,\mathrm{m}^{-1}$")

v5reducers["vg_pdyn"] =            DataReducerVariable(["vg_v", "vg_rhom"], Pdyn, "Pa", 1, latex=r"$P_\mathrm{dyn}$",latexunits=r"$\mathrm{Pa}$")
v5reducers["vg_pdynx"] =            DataReducerVariable(["vg_v", "vg_rhom"], Pdynx, "Pa", 1, latex=r"$P_\mathrm{dyn,x}$",latexunits=r"$\mathrm{Pa}$")

v5reducers["vg_di"] =              DataReducerVariable(["proton/vg_rho"], ion_inertial, "m", 1, latex=r"$d_\mathrm{i}$",latexunits=r"$\mathrm{m}$")

v5reducers["vg_pressure"] =               DataReducerVariable(["vg_ptensor_diagonal"], Pressure, "Pa", 1, latex=r"$P$", latexunits=r"$\mathrm{Pa}$")
v5reducers["vg_ptensor"] =                DataReducerVariable(["vg_ptensor_diagonal", "vg_ptensor_offdiagonal"], FullTensor, "Pa", 9, latex=r"$\mathcal{P}$", latexunits=r"$\mathrm{Pa}$")
v5reducers["vg_ptensor_rotated"] =         DataReducerVariable(["vg_ptensor", "vg_b_vol"], RotatedTensor, "Pa", 9, latex=r"$\mathcal{P}^\mathrm{R}$", latexunits=r"$\mathrm{Pa}$")
v5reducers["vg_p_parallel"] =              DataReducerVariable(["vg_ptensor_rotated"], ParallelTensorComponent, "Pa", 1, latex=r"$P_\parallel$", latexunits=r"$\mathrm{Pa}$")
v5reducers["vg_p_perpendicular"] =         DataReducerVariable(["vg_ptensor_rotated"], PerpendicularTensorComponent, "Pa", 1, latex=r"$P_\perp$", latexunits=r"$\mathrm{Pa}$")
v5reducers["vg_p_anisotropy"] =           DataReducerVariable(["vg_ptensor_rotated"], Anisotropy, "", 1, latex=r"$P_\perp P_\parallel^{-1}$", latexunits=r"")
v5reducers["vg_agyrotropy"] =             DataReducerVariable(["vg_ptensor_rotated"], aGyrotropy, "", 1, latex=r"$Q_\mathrm{ag}$", latexunits=r"")

v5reducers["vg_p_nonthermal"] =                 DataReducerVariable(["vg_ptensor_nonthermal_diagonal"], Pressure, "Pa", 1, latex=r"$P_\mathrm{st}$", latexunits=r"$\mathrm{Pa}$")
v5reducers["vg_ptensor_nonthermal"] =           DataReducerVariable(["vg_ptensor_nonthermal_diagonal", "vg_ptensor_nonthermal_offdiagonal"], FullTensor, "Pa", 9, latex=r"$\mathcal{P}_\mathrm{st}$", latexunits=r"$\mathrm{Pa}$")
v5reducers["vg_ptensor_rotated_nonthermal"] =    DataReducerVariable(["vg_ptensor_nonthermal", "vg_b_vol"], RotatedTensor, "Pa", 9, latex=r"$\mathcal{P}_\mathrm{st}^\mathrm{R}$", latexunits=r"$\mathrm{Pa}$")
v5reducers["vg_p_parallel_nonthermal"] =         DataReducerVariable(["vg_ptensor_rotated_nonthermal"], ParallelTensorComponent, "Pa", 1, latex=r"$P_{\parallel,\mathrm{st}}$", latexunits=r"$\mathrm{Pa}$")
v5reducers["vg_p_perpendicular_nonthermal"] =    DataReducerVariable(["vg_ptensor_rotated_nonthermal"], PerpendicularTensorComponent, "Pa", 1, latex=r"$P_{\perp,\mathrm{st}}$", latexunits=r"$\mathrm{Pa}$")
v5reducers["vg_p_anisotropy_nonthermal"] =      DataReducerVariable(["vg_ptensor_rotated_nonthermal"], Anisotropy, "", 1, latex=r"$P_{\perp,\mathrm{st}} P_{\parallel,\mathrm{st}}^{-1}$", latexunits=r"")
v5reducers["vg_agyrotropy_nonthermal"] =        DataReducerVariable(["vg_ptensor_rotated_nonthermal"], aGyrotropy, "", 1, latex=r"$Q_\mathrm{ag,st}$", latexunits=r"")

v5reducers["vg_p_thermal"] =              DataReducerVariable(["vg_ptensor_thermal_diagonal"], Pressure, "Pa", 1, latex=r"$P_\mathrm{th}$", latexunits=r"$\mathrm{Pa}$")
v5reducers["vg_ptensor_thermal"] =        DataReducerVariable(["vg_ptensor_thermal_diagonal", "vg_ptensor_thermal_offdiagonal"], FullTensor, "Pa", 9, latex=r"$\mathcal{P}_\mathrm{th}$", latexunits=r"$\mathrm{Pa}$")
v5reducers["vg_ptensor_rotated_thermal"] = DataReducerVariable(["vg_ptensor_thermal", "vg_b_vol"], RotatedTensor, "Pa", 9, latex=r"$\mathcal{P}_\mathrm{th}^\mathrm{R}$", latexunits=r"$\mathrm{Pa}$")
v5reducers["vg_p_parallel_thermal"] =      DataReducerVariable(["vg_ptensor_rotated_thermal"], ParallelTensorComponent, "Pa", 1, latex=r"$P_{\parallel,\mathrm{th}}$", latexunits=r"$\mathrm{Pa}$")
v5reducers["vg_p_perpendicular_thermal"] = DataReducerVariable(["vg_ptensor_rotated_thermal"], PerpendicularTensorComponent, "Pa", 1, latex=r"$P_{\perp,\mathrm{th}}$", latexunits=r"$\mathrm{Pa}$")
v5reducers["vg_p_anisotropy_thermal"] =   DataReducerVariable(["vg_ptensor_rotated_thermal"], Anisotropy, "", 1, latex=r"$P_{\perp,\mathrm{th}} P_{\parallel,\mathrm{th}}^{-1}$", latexunits=r"")
v5reducers["vg_agyrotropy_thermal"] =     DataReducerVariable(["vg_ptensor_rotated_thermal"], aGyrotropy, "", 1, latex=r"$Q_\mathrm{ag,th}$", latexunits=r"")

# Note: Temperature summing over multipop works only if only one population exists in simulation.
# T=P/(n*kb), calculating  sum(T)=sum(P)/(sum(n)*kb) is incorrect
# test-populations contribute to rho but not vg_pressure. (unless vg_pressure is summed from vg_ptensors)
v5reducers["vg_temperature"] =            DataReducerVariable(["vg_pressure", "vg_rho"], Temperature, "K", 1, latex=r"$T$", latexunits=r"$\mathrm{K}$")
v5reducers["vg_ttensor"] =                DataReducerVariable(["vg_ptensor", "vg_rho"], Temperature, "K", 9, latex=r"$\mathcal{T}$", latexunits=r"$\mathrm{K}$")
v5reducers["vg_ttensor_rotated"] =         DataReducerVariable(["vg_ptensor_rotated", "vg_rho"], Temperature, "K", 9, latex=r"$\mathcal{T}^\mathrm{R}$", latexunits=r"$\mathrm{K}$")
v5reducers["vg_t_parallel"] =              DataReducerVariable(["vg_p_parallel", "vg_rho"], Temperature, "K", 1, latex=r"$T_\parallel$", latexunits=r"$\mathrm{K}$")
v5reducers["vg_t_perpendicular"] =         DataReducerVariable(["vg_p_perpendicular", "vg_rho"], Temperature, "K", 1, latex=r"$T_\perp$", latexunits=r"$\mathrm{K}$")

 # These ratios are identical to the pressure ratios
v5reducers["vg_t_anisotropy"] =                DataReducerVariable(["vg_ptensor_rotated"], Anisotropy, "", 1, latex=r"$T_\perp T_\parallel^{-1}$", latexunits=r"")
v5reducers["vg_t_anisotropy_nonthermal"] =      DataReducerVariable(["vg_ptensor_rotated_nonthermal"], Anisotropy, "", 1, latex=r"$T_{\perp,\mathrm{st}} T_{\parallel,\mathrm{st}}^{-1}$", latexunits=r"")
v5reducers["vg_t_anisotropy_thermal"] =   DataReducerVariable(["vg_ptensor_rotated_thermal"], Anisotropy, "", 1, latex=r"$T_{\perp,\mathrm{th}} T_{\parallel,\mathrm{th}}^{-1}$", latexunits=r"")
 # These ratios are identical to the pressure ratios
v5reducers["vg_beta_anisotropy"] =             DataReducerVariable(["vg_ptensor_rotated"], Anisotropy, "", 1, latex=r"$\beta_\perp \beta_\parallel^{-1}$", latexunits=r"")
v5reducers["vg_beta_anisotropy_nonthermal"] =   DataReducerVariable(["vg_ptensor_rotated_nonthermal"], Anisotropy, "", 1, latex=r"$\beta_{\perp,\mathrm{st}} \beta_{\parallel,\mathrm{st}}^{-1}$", latexunits=r"")
v5reducers["vg_beta_anisotropy_thermal"] =DataReducerVariable(["vg_ptensor_rotated_thermal"], Anisotropy, "", 1, latex=r"$\beta_{\perp,\mathrm{th}} \beta_{\parallel,\mathrm{th}}^{-1}$", latexunits=r"")

v5reducers["vg_beta"] =                   DataReducerVariable(["vg_pressure", "vg_b_vol"], beta ,"", 1, latex=r"$\beta$", latexunits=r"")
v5reducers["vg_beta_parallel"] =           DataReducerVariable(["vg_p_parallel", "vg_b_vol"], beta ,"", 1, latex=r"$\beta_\parallel$", latexunits=r"")
v5reducers["vg_beta_perpendicular"] =      DataReducerVariable(["vg_p_perpendicular", "vg_b_vol"], beta ,"", 1, latex=r"$\beta_\perp$", latexunits=r"")

v5reducers["vg_rmirror"] =                DataReducerVariable(["vg_ptensor", "vg_b_vol"], rMirror, "", 1, latex=r"$R_\mathrm{m}$")

v5reducers["vg_restart_v"] =              DataReducerVariable(["moments"], restart_V, "m/s", 3, latex=r"$V$",latexunits=r"$\mathrm{m}\,\mathrm{s}^{-1}$")
v5reducers["vg_restart_rho"] =            DataReducerVariable(["moments"], restart_rho, "1/m3", 1, latex=r"$n_\mathrm{p}$",latexunits=r"$\mathrm{m}^{-3}$")
v5reducers["vg_restart_rhom"] =           DataReducerVariable(["moments"], restart_rhom, "kg/m3", 1, latex=r"$\rho_m$",latexunits=r"$\mathrm{kg}\,\mathrm{m}^{-3}$")
v5reducers["vg_restart_rhoq"] =           DataReducerVariable(["moments"], restart_rhoq, "C/m3", 1, latex=r"$\rho_q$",latexunits=r"$\mathrm{C}\,\mathrm{m}^{-3}$")
v5reducers["vg_amr_jperb_criteria"] =           DataReducerVariable(["vg_amr_jperb"], JPerB_criteria, "", 1, latex=r"$\log_2 (J/B_{\perp} \cdot \Delta x_0)$",latexunits=r"1")

v5reducers["vg_coordinates"] =            DataReducerVariable(["CellID"], vg_coordinates_cellcenter, "m", 3, latex=r"$\vec{r}_\mathrm{cc}$", latexunits=r"$\mathrm{m}$", useReader=True)
v5reducers["vg_coordinates_cell_center"] =            DataReducerVariable(["CellID"], vg_coordinates_cellcenter, "m", 3, latex=r"$\vec{r}_\mathrm{cc}$", latexunits=r"$\mathrm{m}$", useReader=True)
v5reducers["vg_coordinates_cell_lowcorner"] =            DataReducerVariable(["CellID","vg_dxs"], vg_coordinates_lowcorner, "m", 3, latex=r"$\vec{r}_\mathrm{cc}$", latexunits=r"$\mathrm{m}$", useReader=True)


v5reducers["vg_dx"] =            DataReducerVariable(["CellID"], vg_dx, "m", 3, latex=r"$\Delta{}\vec{r}$", latexunits=r"$\mathrm{m}$", useReader=True)
v5reducers["vg_dxs"] =            DataReducerVariable(["CellID"], vg_dx, "m", 3, latex=r"$\Delta{}\vec{r}$", latexunits=r"$\mathrm{m}$", useReader=True)



v5reducers["vg_jacobian_b"] =             DataReducerVariable(["vg_dbxvoldx","vg_dbxvoldy","vg_dbxvoldz","vg_dbyvoldx","vg_dbyvoldy","vg_dbyvoldz","vg_dbzvoldx","vg_dbzvoldy","vg_dbzvoldz"], TensorFromScalars, "T/m", 1, latex=r"$\vec{J}$",latexunits=r"$\mathrm{A}\,\mathrm{m}^{-2}$")
v5reducers["vg_jacobian_bper"] =          DataReducerVariable(["vg_dperbxvoldx","vg_dperbxvoldy","vg_dperbxvoldz","vg_dperbyvoldx","vg_dperbyvoldy","vg_dperbyvoldz","vg_dperbzvoldx","vg_dperbzvoldy","vg_dperbzvoldz"], TensorFromScalars, "T/m", 1, latex=r"$\vec{J}$",latexunits=r"$\mathrm{A}\,\mathrm{m}^{-2}$")
v5reducers["vg_j"] =                     DataReducerVariable(["vg_jacobian_bper"], J, "A/m^2", 1, latex=r"$\vec{J}$",latexunits=r"$\mathrm{A}\,\mathrm{m}^{-2}$")


#multipopv5reducers
multipopv5reducers = {}
multipopv5reducers["pop/vg_rhom"] =                   DataReducerVariable(["pop/vg_rho"], rhom, "kg/m3", 1, latex=r"$\rho_{m,\mathrm{REPLACEPOP}}$",latexunits=r"$\mathrm{kg}\,\mathrm{m}^{-3}$")
multipopv5reducers["pop/vg_rhoq"] =                   DataReducerVariable(["pop/vg_rho"], rhoq, "C/m3", 1, latex=r"$\rho_{q,\mathrm{REPLACEPOP}}$",latexunits=r"$\mathrm{C}\,\mathrm{m}^{-3}$")
multipopv5reducers["pop/vg_pdyn"] =            DataReducerVariable(["pop/vg_v", "pop/vg_rhom"], Pdyn, "Pa", 1, latex=r"$P_\mathrm{dyn,\mathrm{REPLACEPOP}}$",latexunits=r"$\mathrm{Pa}$")
multipopv5reducers["pop/vg_pdynx"] =            DataReducerVariable(["pop/vg_v", "pop/vg_rhom"], Pdynx, "Pa", 1, latex=r"$P_\mathrm{dyn,\mathrm{REPLACEPOP},x}$",latexunits=r"$\mathrm{Pa}$")

multipopv5reducers["pop/vg_v_parallel"] =              DataReducerVariable(["pop/vg_v", "vg_b_vol"], ParallelVectorComponent, "m/s", 1, latex=r"$V_{\parallel,\mathrm{REPLACEPOP}}$",latexunits=r"$\mathrm{m}\,\mathrm{s}^{-1}$")
multipopv5reducers["pop/vg_v_perpendicular"] =         DataReducerVariable(["pop/vg_v", "vg_b_vol"], PerpendicularVectorComponent, "m/s", 1, latex=r"$V_{\perp,\mathrm{REPLACEPOP}}$",latexunits=r"$\mathrm{m}\,\mathrm{s}^{-1}$")

multipopv5reducers["pop/vg_v_parallel_thermal"] =              DataReducerVariable(["pop/vg_v_thermal", "vg_b_vol"], ParallelVectorComponent, "m/s", 1, latex=r"$V_{\parallel,\mathrm{th},\mathrm{REPLACEPOP}}$",latexunits=r"$\mathrm{m}\,\mathrm{s}^{-1}$")
multipopv5reducers["pop/vg_v_perpendicular_thermal"] =         DataReducerVariable(["pop/vg_v_thermal", "vg_b_vol"], PerpendicularVectorComponent, "m/s", 1, latex=r"$V_{\perp,\mathrm{th},\mathrm{REPLACEPOP}}$",latexunits=r"$\mathrm{m}\,\mathrm{s}^{-1}$")
multipopv5reducers["pop/vg_v_parallel_nonthermal"] =              DataReducerVariable(["pop/vg_v_nonthermal", "vg_b_vol"], ParallelVectorComponent, "m/s", 1, latex=r"$V_{\parallel,\mathrm{st},\mathrm{REPLACEPOP}}$",latexunits=r"$\mathrm{m}\,\mathrm{s}^{-1}$")
multipopv5reducers["pop/vg_v_perpendicular_nonthermal"] =         DataReducerVariable(["pop/vg_v_nonthermal", "vg_b_vol"], PerpendicularVectorComponent, "m/s", 1, latex=r"$V_{\perp,\mathrm{st},\mathrm{REPLACEPOP}}$",latexunits=r"$\mathrm{m}\,\mathrm{s}^{-1}$")

multipopv5reducers["pop/vg_pressure"] =               DataReducerVariable(["pop/vg_ptensor_diagonal"], Pressure, "Pa", 1, latex=r"$P_\mathrm{REPLACEPOP}$", latexunits=r"$\mathrm{Pa}$")
multipopv5reducers["pop/vg_ptensor"] =                DataReducerVariable(["pop/vg_ptensor_diagonal", "pop/vg_ptensor_offdiagonal"], FullTensor, "Pa", 9, latex=r"$\mathcal{P}_\mathrm{REPLACEPOP}$", latexunits=r"$\mathrm{Pa}$")
multipopv5reducers["pop/vg_ptensor_rotated"] =         DataReducerVariable(["pop/vg_ptensor", "vg_b_vol"], RotatedTensor, "Pa", 9, latex=r"$\mathcal{P}^\mathrm{R}_\mathrm{REPLACEPOP}$", latexunits=r"$\mathrm{Pa}$")
multipopv5reducers["pop/vg_p_parallel"] =              DataReducerVariable(["pop/vg_ptensor_rotated"], ParallelTensorComponent, "Pa", 1, latex=r"$P_{\parallel,\mathrm{REPLACEPOP}}$", latexunits=r"$\mathrm{Pa}$")
multipopv5reducers["pop/vg_p_perpendicular"] =         DataReducerVariable(["pop/vg_ptensor_rotated"], PerpendicularTensorComponent, "Pa", 1, latex=r"$P_{\perp,\mathrm{REPLACEPOP}}$", latexunits=r"$\mathrm{Pa}$")
multipopv5reducers["pop/vg_p_anisotropy"] =           DataReducerVariable(["pop/vg_ptensor_rotated"], Anisotropy, "", 1, latex=r"$P_{\perp,\mathrm{REPLACEPOP}} P_{\parallel,\mathrm{REPLACEPOP}}^{-1}$", latexunits=r"")
multipopv5reducers["pop/vg_agyrotropy"] =             DataReducerVariable(["pop/vg_ptensor_rotated"], aGyrotropy, "", 1, latex=r"$Q_\mathrm{ag,REPLACEPOP}$", latexunits=r"")

multipopv5reducers["pop/vg_p_nonthermal"] =            DataReducerVariable(["pop/vg_ptensor_nonthermal_diagonal"], Pressure, "Pa", 1, latex=r"$P_\mathrm{REPLACEPOP,st}$", latexunits=r"$\mathrm{Pa}$")
multipopv5reducers["pop/vg_ptensor_nonthermal"] =      DataReducerVariable(["pop/vg_ptensor_nonthermal_diagonal", "pop/vg_ptensor_nonthermal_offdiagonal"], FullTensor, "Pa", 9, latex=r"$\mathcal{P}_\mathrm{REPLACEPOP,st}$", latexunits=r"$\mathrm{Pa}$")
multipopv5reducers["pop/vg_ptensor_rotated_nonthermal"]=DataReducerVariable(["pop/vg_ptensor_nonthermal", "vg_b_vol"], RotatedTensor, "Pa", 9, latex=r"$\mathcal{P}^\mathrm{R}_\mathrm{REPLACEPOP,st}$", latexunits=r"$\mathrm{Pa}$")
multipopv5reducers["pop/vg_p_parallel_nonthermal"] =    DataReducerVariable(["pop/vg_ptensor_rotated_nonthermal"], ParallelTensorComponent, "Pa", 1, latex=r"$P_{\parallel,\mathrm{REPLACEPOP,st}}$", latexunits=r"$\mathrm{Pa}$")
multipopv5reducers["pop/vg_p_perpendicular_nonthermal"]=DataReducerVariable(["pop/vg_ptensor_rotated_nonthermal"], PerpendicularTensorComponent, "Pa", 1, latex=r"$P_{\perp,\mathrm{REPLACEPOP,st}}$", latexunits=r"$\mathrm{Pa}$")
multipopv5reducers["pop/vg_p_anisotropy_nonthermal"] = DataReducerVariable(["pop/vg_ptensor_rotated_nonthermal"], Anisotropy, "", 1, latex=r"$P_{\perp,\mathrm{REPLACEPOP,st}} P_{\parallel,\mathrm{REPLACEPOP,st}}^{-1}$", latexunits=r"")
multipopv5reducers["pop/vg_agyrotropy_nonthermal"] =   DataReducerVariable(["pop/vg_ptensor_rotated_nonthermal"], aGyrotropy, "", 1, latex=r"$Q_\mathrm{ag,REPLACEPOP,st}$", latexunits=r"")

multipopv5reducers["pop/vg_p_thermal"] =              DataReducerVariable(["pop/vg_ptensor_thermal_diagonal"], Pressure, "Pa", 1, latex=r"$P_\mathrm{REPLACEPOP,th}$", latexunits=r"$\mathrm{Pa}$")
multipopv5reducers["pop/vg_ptensor_thermal"] =        DataReducerVariable(["pop/vg_ptensor_thermal_diagonal", "pop/vg_ptensor_thermal_offdiagonal"], FullTensor, "Pa", 9, latex=r"$\mathcal{P}_\mathrm{REPLACEPOP,th}$", latexunits=r"$\mathrm{Pa}$")
multipopv5reducers["pop/vg_ptensor_rotated_thermal"] = DataReducerVariable(["pop/vg_ptensor_thermal", "vg_b_vol"], RotatedTensor, "Pa", 9, latex=r"$\mathcal{P}^\mathrm{R}_\mathrm{REPLACEPOP,th}$", latexunits=r"$\mathrm{Pa}$")
multipopv5reducers["pop/vg_p_parallel_thermal"] =      DataReducerVariable(["pop/vg_ptensor_rotated_thermal"], ParallelTensorComponent, "Pa", 1, latex=r"$P_{\parallel,\mathrm{REPLACEPOP,th}}$", latexunits=r"$\mathrm{Pa}$")
multipopv5reducers["pop/vg_p_perpendicular_thermal"] = DataReducerVariable(["pop/vg_ptensor_rotated_thermal"], PerpendicularTensorComponent, "Pa", 1, latex=r"$P_{\perp,\mathrm{REPLACEPOP,th}}$", latexunits=r"$\mathrm{Pa}$")
multipopv5reducers["pop/vg_p_anisotropy_thermal"] =   DataReducerVariable(["pop/vg_ptensor_rotated_thermal"], Anisotropy, "", 1, latex=r"$P_{\perp,\mathrm{REPLACEPOP,th}} P_{\parallel,\mathrm{REPLACEPOP,th}}^{-1}$", latexunits=r"")
multipopv5reducers["pop/vg_agyrotropy_thermal"] =     DataReducerVariable(["pop/vg_ptensor_rotated_thermal"], aGyrotropy, "", 1, latex=r"$Q_\mathrm{ag,REPLACEPOP,th}$", latexunits=r"")

multipopv5reducers["pop/vg_temperature"] =            DataReducerVariable(["pop/vg_pressure", "pop/vg_rho"], Temperature, "K", 1, latex=r"$T_\mathrm{REPLACEPOP}$", latexunits=r"$\mathrm{K}$")
multipopv5reducers["pop/vg_ttensor"] =                DataReducerVariable(["pop/vg_ptensor", "pop/vg_rho"], Temperature, "K", 9, latex=r"$\mathcal{T}_\mathrm{REPLACEPOP}$", latexunits=r"$\mathrm{K}$")
multipopv5reducers["pop/vg_ttensor_rotated"] =         DataReducerVariable(["pop/vg_ptensor_rotated", "pop/vg_rho"], Temperature, "K", 9, latex=r"$\mathcal{T}^\mathrm{R}_\mathrm{REPLACEPOP}$", latexunits=r"$\mathrm{K}$")
multipopv5reducers["pop/vg_t_parallel"] =              DataReducerVariable(["pop/vg_p_parallel", "pop/vg_rho"], Temperature, "K", 1, latex=r"$T_{\parallel,\mathrm{REPLACEPOP}}$", latexunits=r"$\mathrm{K}$")
multipopv5reducers["pop/vg_t_perpendicular"] =         DataReducerVariable(["pop/vg_p_perpendicular", "pop/vg_rho"], Temperature, "K", 1, latex=r"$T_{\perp,\mathrm{REPLACEPOP}}$", latexunits=r"$\mathrm{K}$")

multipopv5reducers["pop/vg_t_nonthermal"] =            DataReducerVariable(["pop/vg_p_nonthermal", "pop/vg_rho_nonthermal"], Temperature, "K", 1, latex=r"$T_\mathrm{REPLACEPOP,st}$", latexunits=r"$\mathrm{K}$")
multipopv5reducers["pop/vg_ttensor_nonthermal"] =      DataReducerVariable(["pop/vg_ptensor_nonthermal", "pop/vg_rho_nonthermal"], Temperature, "K", 9, latex=r"$\mathcal{T}_\mathrm{REPLACEPOP,st}$", latexunits=r"$\mathrm{K}$")
multipopv5reducers["pop/vg_ttensor_rotated_nonthermal"]=DataReducerVariable(["pop/vg_ptensor_rotated_nonthermal", "pop/vg_rho_nonthermal"], Temperature, "K", 9, latex=r"$\mathcal{T}^\mathrm{R}_\mathrm{REPLACEPOP,st}$", latexunits=r"$\mathrm{K}$")
multipopv5reducers["pop/vg_t_parallel_nonthermal"] =    DataReducerVariable(["pop/vg_p_parallel_nonthermal", "pop/vg_rho_nonthermal"], Temperature, "K", 1, latex=r"$T_{\parallel,\mathrm{REPLACEPOP,st}}$", latexunits=r"$\mathrm{K}$")
multipopv5reducers["pop/vg_t_perpendicular_nonthermal"]=DataReducerVariable(["pop/vg_p_perpendicular_nonthermal", "pop/vg_rho_nonthermal"], Temperature, "K", 1, latex=r"$T_{\perp,\mathrm{REPLACEPOP,st}}$", latexunits=r"$\mathrm{K}$")

multipopv5reducers["pop/vg_t_thermal"] =              DataReducerVariable(["pop/vg_p_thermal", "pop/vg_rho_thermal"], Temperature, "K", 1, latex=r"$T_\mathrm{REPLACEPOP,th}$", latexunits=r"$\mathrm{K}$")
multipopv5reducers["pop/vg_ttensor_thermal"] =        DataReducerVariable(["pop/vg_ptensor_thermal", "pop/vg_rho_thermal"], Temperature, "K", 9, latex=r"$\mathcal{T}_\mathrm{REPLACEPOP,th}$", latexunits=r"$\mathrm{K}$")
multipopv5reducers["pop/vg_ttensor_rotated_thermal"] = DataReducerVariable(["pop/vg_ptensor_rotated_thermal", "pop/vg_rho_thermal"], Temperature, "K", 9, latex=r"$\mathcal{T}^\mathrm{R}_\mathrm{REPLACEPOP,th}$", latexunits=r"$\mathrm{K}$")
multipopv5reducers["pop/vg_t_parallel_thermal"] =      DataReducerVariable(["pop/vg_p_parallel_thermal", "pop/vg_rho_thermal"], Temperature, "K", 1, latex=r"$T_{\parallel,\mathrm{REPLACEPOP,th}}$", latexunits=r"$\mathrm{K}$")
multipopv5reducers["pop/vg_t_perpendicular_thermal"] = DataReducerVariable(["pop/vg_p_perpendicular_thermal", "pop/vg_rho_thermal"], Temperature, "K", 1, latex=r"$T_{\perp,\mathrm{REPLACEPOP,th}}$", latexunits=r"$\mathrm{K}$")

 # These ratios are identical to the pressure ratios
multipopv5reducers["pop/vg_t_anisotropy"] =                 DataReducerVariable(["pop/vg_ptensor_rotated"], Anisotropy, "", 1, latex=r"$T_{\perp,\mathrm{REPLACEPOP}} T_{\parallel,\mathrm{REPLACEPOP}}^{-1}$", latexunits=r"")
multipopv5reducers["pop/vg_t_anisotropy_nonthermal"] =       DataReducerVariable(["pop/vg_ptensor_rotated_nonthermal"], Anisotropy, "", 1, latex=r"$T_{\perp,\mathrm{REPLACEPOP,st}} T_{\parallel,\mathrm{REPLACEPOP,st}}^{-1}$", latexunits=r"")
multipopv5reducers["pop/vg_t_anisotropy_thermal"] =    DataReducerVariable(["pop/vg_ptensor_rotated_thermal"], Anisotropy, "", 1, latex=r"$T_{\perp,\mathrm{REPLACEPOP,th}} T_{\parallel,\mathrm{REPLACEPOP,th}}^{-1}$", latexunits=r"")
multipopv5reducers["pop/vg_beta_anisotropy"] =              DataReducerVariable(["pop/vg_ptensor_rotated"], Anisotropy, "", 1, latex=r"$\beta_{\perp,\mathrm{REPLACEPOP}} \beta_{\parallel,\mathrm{REPLACEPOP}}^{-1}$", latexunits=r"")
multipopv5reducers["pop/vg_beta_anisotropy_nonthermal"] =    DataReducerVariable(["pop/vg_ptensor_rotated_nonthermal"], Anisotropy, "", 1, latex=r"$\beta_{\perp,\mathrm{REPLACEPOP,st}} \beta_{\parallel,\mathrm{REPLACEPOP,st}}^{-1}$", latexunits=r"")
multipopv5reducers["pop/vg_beta_anisotropy_thermal"] = DataReducerVariable(["pop/vg_ptensor_rotated_thermal"], Anisotropy, "", 1, latex=r"$\beta_{\perp,\mathrm{REPLACEPOP,th}} \beta_{\parallel,\mathrm{REPLACEPOP,th}}^{-1}$", latexunits=r"")

multipopv5reducers["pop/vg_thermalvelocity"] =               DataReducerVariable(["pop/vg_temperature"], thermalvelocity, "m/s", 1, latex=r"$v_\mathrm{th,REPLACEPOP}$", latexunits=r"$\mathrm{m}\,\mathrm{s}^{-1}$")
multipopv5reducers["pop/vg_larmor"] =                        DataReducerVariable(["vg_b_vol","pop/vg_thermalvelocity"], larmor, "m", 1, latex=r"$r_\mathrm{L,REPLACEPOP}$",latexunits=r"$\mathrm{m}$")

multipopv5reducers["pop/vg_firstadiabatic"] =    DataReducerVariable(["pop/vg_t_perpendicular","vg_b_vol"], firstadiabatic, "K/T", 1, latex=r"$T_{\perp,\mathrm{REPLACEPOP}} B^{-1}$",latexunits=r"$\mathrm{K}\,\mathrm{T}^{-1}$")
multipopv5reducers["pop/vg_gyroperiod"] =    DataReducerVariable(["vg_b_vol","pop/vg_rho"], gyroperiod, "s", 1, latex=r"$2\pi \Omega_{\mathrm{c},\mathrm{REPLACEPOP}}^{-1}$",latexunits=r"$\mathrm{s}$")
multipopv5reducers["pop/vg_plasmaperiod"] =    DataReducerVariable(["pop/vg_rho"], plasmaperiod, "s", 1, latex=r"$2\pi \Omega_{\mathrm{p},\mathrm{REPLACEPOP}}^{-1}$",latexunits=r"$\mathrm{s}$")
multipopv5reducers["pop/vg_precipitationintegralenergyflux"] = DataReducerVariable(["pop/vg_precipitationdifferentialflux"],precipitationintegralenergyflux, "keV/(cm2 s sr)", 1, latex=r"$\int \mathcal{F}_{\mathrm{prec},\mathrm{REPLACEPOP}}$",latexunits=r"$\mathrm{keV}\,\mathrm{cm}^{-2}\,\mathrm{s}^{-1}\,\mathrm{sr}^{-1}$")
multipopv5reducers["pop/vg_precipitationmeanenergy"] = DataReducerVariable(["pop/vg_precipitationdifferentialflux"],precipitationmeanenergy, "keV", 1, latex=r"$<E_{\mathrm{prec},\mathrm{REPLACEPOP}}>$",latexunits=r"$\mathrm{keV}$")

# Do these betas make sense per-population?
multipopv5reducers["pop/vg_beta"] =                   DataReducerVariable(["pop/vg_pressure", "vg_b_vol"], beta ,"", 1, latex=r"$\beta_\mathrm{REPLACEPOP}$", latexunits=r"")
multipopv5reducers["pop/vg_beta_parallel"] =           DataReducerVariable(["pop/vg_p_parallel", "vg_b_vol"], beta ,"", 1, latex=r"$\beta_{\parallel,\mathrm{REPLACEPOP}}$", latexunits=r"")
multipopv5reducers["pop/vg_beta_perpendicular"] =      DataReducerVariable(["pop/vg_p_perpendicular", "vg_b_vol"], beta ,"", 1, latex=r"$\beta_{\perp,\mathrm{REPLACEPOP}}$", latexunits=r"")

multipopv5reducers["pop/vg_rmirror"] =                DataReducerVariable(["pop/vg_ptensor", "vg_b_vol"], rMirror, "", 1, latex=r"$R_\mathrm{m,REPLACEPOP}$")
multipopv5reducers["pop/vg_dng"] =                    DataReducerVariable(["pop/vg_ptensor", "pop/vg_p_parallel", "pop/vg_p_perpendicular", "vg_b_vol"], Dng, "", 1, latex=r"$\mathrm{Dng}_\mathrm{REPLACEPOP}$")
<|MERGE_RESOLUTION|>--- conflicted
+++ resolved
@@ -729,13 +729,12 @@
    B = np.ma.masked_less_equal(np.ma.masked_invalid(B),0)
    return np.ma.divide(Tperp,B)
 
-<<<<<<< HEAD
 def JPerB_criteria( variables ):
    ''' Data reducer function for calculating J/B refinement criterion as it is done in Vlasiator
    '''
    J_per_B = variables[0]
    return np.log2(J_per_B * vlsvvariables.cellsize + 1E-30)# + vlsvvariables.J_per_B_modifier
-=======
+
 def vg_coordinates_cellcenter( variables, reader):
    cellids = variables[0]
    return reader.get_cell_coordinates(cellids)
@@ -748,8 +747,6 @@
 def vg_dx(variables, reader):
    cellids = variables[0]
    return reader.get_cell_dx(cellids)
-
->>>>>>> f9a80857
 
 #list of operators. The user can apply these to any variable,
 #including more general datareducers. Can only be used to reduce one
