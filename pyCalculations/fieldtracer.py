# 
# This file is part of Analysator.
# Copyright 2013-2016 Finnish Meteorological Institute
# Copyright 2017-2018 University of Helsinki
# 
# For details of usage, see the COPYING file and read the "Rules of the Road"
# at http://www.physics.helsinki.fi/vlasiator/
# 
# This program is free software; you can redistribute it and/or modify
# it under the terms of the GNU General Public License as published by
# the Free Software Foundation; either version 2 of the License, or
# (at your option) any later version.
# 
# This program is distributed in the hope that it will be useful,
# but WITHOUT ANY WARRANTY; without even the implied warranty of
# MERCHANTABILITY or FITNESS FOR A PARTICULAR PURPOSE.  See the
# GNU General Public License for more details.
# 
# You should have received a copy of the GNU General Public License along
# with this program; if not, write to the Free Software Foundation, Inc.,
# 51 Franklin Street, Fifth Floor, Boston, MA 02110-1301 USA.
# 

import numpy as np
import scipy as sp
import pytools as pt
import warnings
from scipy import interpolate

def dynamic_field_tracer( vlsvReader_list, x0, max_iterations, dx):
   ''' Field tracer in a dynamic time frame

      :param vlsvReader_list:              List of vlsv readers
      :param x0:                           The starting point for the streamlines
      
   '''
   dt = vlsvReader_list[1].read_parameter('t') - vlsvReader_list[0].read_parameter('t')
   # Loop through vlsvreaders:
   v = vlsvReader_list[0].read_interpolated_variable('v', x0)
   iterations = 0
   for vlsvReader in vlsvReader_list:
      stream_plus = static_field_tracer( vlsvReader, x0, max_iterations, dx, direction='+' )
      stream_minus = static_field_tracer( vlsvReader, x0, max_iterations, dx, direction='-' )
      stream = stream_minus[::-1] + stream_plus # Minus reversed
      pt.miscellaneous.write_vtk_file("test" + str(iterations) + ".vtk", stream)
      x0 = x0 + v*dt
      iterations = iterations + 1

def static_field_tracer( vlsvReader, x0, max_iterations, dx, direction='+', bvar='B', centering='default', boundary_inner=-1):
   ''' Field tracer in a static frame

       :param vlsvReader:         An open vlsv file
       :param x:                  Starting point for the field trace
       :param max_iterations:     The maximum amount of iteractions before the algorithm stops
       :param dx:                 One iteration step length
       :param direction:          '+' or '-' or '+-' Follow field in the plus direction or minus direction
       :param bvar:               String, variable name to trace [default 'B']
       :param centering:          String, variable centering: 'face', 'volume', 'node' [defaults to 'face']
       :param boundary_inner:     Float, stop propagation if closer to origin than this value [default -1]
       :returns:                  List of coordinates
   '''

   if(bvar != 'B'):
     warnings.warn("User defined tracing variable detected. fg, volumetric variable results may not work as intended, use face-values instead.")

   if direction == '+-':
     backward = static_field_tracer(vlsvReader, x0, max_iterations, dx, direction='-', bvar=bvar)
     backward.reverse()
     forward = static_field_tracer(vlsvReader, x0, max_iterations, dx, direction='+', bvar=bvar)
     return backward + forward

   f = vlsvReader
   # Read cellids in order to sort variables
   cellids = vlsvReader.read_variable("CellID")
   xsize = f.read_parameter("xcells_ini")
   ysize = f.read_parameter("ycells_ini")
   zsize = f.read_parameter("zcells_ini")
   xmin = f.read_parameter('xmin')
   xmax = f.read_parameter('xmax')
   ymin = f.read_parameter('ymin')
   ymax = f.read_parameter('ymax')
   zmin = f.read_parameter('zmin')
   zmax = f.read_parameter('zmax')

   sizes = np.array([xsize, ysize, zsize])
   maxs = np.array([xmax, ymax, zmax])
   mins = np.array([xmin, ymin, zmin])
   dcell = (maxs - mins)/(sizes.astype('float'))

   # Pick only two coordinate directions to operate in
   if xsize <= 1:
      indices = [2,1]
   if ysize <= 1:
      indices = [2,0]
   if zsize <= 1:
      indices = [1,0]

   if 'vol' in bvar and centering == 'default':
      warnings.warn("Found 'vol' in variable name, assuming volumetric variable and adjusting centering")
      centering = 'volume'

   # Read face_B:
   if centering == 'face' or centering == 'default':
      face_B = f.read_variable(bvar)
      face_Bx = face_B[:,0]
      face_By = face_B[:,1]
      face_Bz = face_B[:,2]

      face_Bx = face_Bx[cellids.argsort()].reshape(sizes[indices])
      face_By = face_By[cellids.argsort()].reshape(sizes[indices])
      face_Bz = face_Bz[cellids.argsort()].reshape(sizes[indices])

      face_B = np.array([face_Bx, face_By, face_Bz])

      # Create x, y, and z coordinates:
      x = np.arange(mins[0], maxs[0], dcell[0]) + 0.5*dcell[0]
      y = np.arange(mins[1], maxs[1], dcell[1]) + 0.5*dcell[1]
      z = np.arange(mins[2], maxs[2], dcell[2]) + 0.5*dcell[2]
      coordinates = np.array([x,y,z])
      # Debug:
      if( len(x) != sizes[0] ):
         print("SIZE WRONG: " + str(len(x)) + " " + str(sizes[0]))

      # Create grid interpolation
      interpolator_face_B_0 = interpolate.RectBivariateSpline(coordinates[indices[0]] - 0.5*dcell[indices[0]], coordinates[indices[1]], face_B[indices[0]], kx=2, ky=2, s=0)
      interpolator_face_B_1 = interpolate.RectBivariateSpline(coordinates[indices[0]], coordinates[indices[1]] - 0.5*dcell[indices[1]], face_B[indices[1]], kx=2, ky=2, s=0)
      interpolators = [interpolator_face_B_0, interpolator_face_B_1]#, interpolator_face_B_2]
   elif centering == 'volume':
      vol_B = f.read_variable(bvar)
      vol_Bx = vol_B[:,0]
      vol_By = vol_B[:,1]
      vol_Bz = vol_B[:,2]

      vol_Bx = vol_Bx[cellids.argsort()].reshape(sizes[indices])
      vol_By = vol_By[cellids.argsort()].reshape(sizes[indices])
      vol_Bz = vol_Bz[cellids.argsort()].reshape(sizes[indices])

      vol_B = np.array([vol_Bx, vol_By, vol_Bz])

      # Create x, y, and z coordinates:
      x = np.arange(mins[0], maxs[0], dcell[0]) + 0.5*dcell[0]
      y = np.arange(mins[1], maxs[1], dcell[1]) + 0.5*dcell[1]
      z = np.arange(mins[2], maxs[2], dcell[2]) + 0.5*dcell[2]
      coordinates = np.array([x,y,z])
      # Debug:
      if( len(x) != sizes[0] ):
         print("SIZE WRONG: " + str(len(x)) + " " + str(sizes[0]))

      # Create grid interpolation
      interpolator_vol_B_0 = interpolate.RectBivariateSpline(coordinates[indices[0]], coordinates[indices[1]], vol_B[indices[0]], kx=2, ky=2, s=0)
      interpolator_vol_B_1 = interpolate.RectBivariateSpline(coordinates[indices[0]], coordinates[indices[1]], vol_B[indices[1]], kx=2, ky=2, s=0)
      interpolators = [interpolator_vol_B_0, interpolator_vol_B_1]#, interpolator_face_B_2]
   elif centering == 'node':
      print("Nodal variables not implemented")
      return
   else:
      print("Unrecognized centering:", centering)
      return

   #######################################################
   if direction == '-':
      multiplier = -1
   else:
      multiplier = 1

   points = [np.array(x0)]
   for i in range(max_iterations):
      previous_point = points[-1]
      B_unit = np.zeros(3)
      B_unit[indices[0]] = interpolators[0](previous_point[indices[0]], previous_point[indices[1]])
      B_unit[indices[1]] = interpolators[1](previous_point[indices[0]], previous_point[indices[1]])
      B_unit = B_unit / float(np.linalg.norm(B_unit))
      next_point = previous_point + multiplier*B_unit * dx
      if(np.linalg.norm(next_point) < boundary_inner):
         break
      points.append(next_point)
   #######################################################

   return points

# fg tracing for static_field_tracer_3d
def fg_trace(vlsvReader, fg, seed_coords, max_iterations, dx, multiplier, stop_condition, centering = None ):


   # Read field grid variable (denoted 'fg_*' in .vlsv files, no '_vol' suffix)
   # (standardizes input by redefining fg as a numpy array)
   if type(fg) == str:
      if fg == 'fg_b':
          centering = 'face'
      elif fg == 'fg_e':
          centering = 'edge'
      fg = vlsvReader.read_variable(fg)
   else:
      #   fg is already an ndarray
      if not isinstance(fg, np.ndarray):
         raise TypeError("Keyword parameter fg does not seem to be a numpy ndarray.")
      elif fg.ndim!=4 or fg.shape[-1]!=3:
         raise ValueError("Checking array supplied in fg keyword: fg[-1]={} (expected: 3), fg.ndim={} (expected: 4)".format(fg[-1], fg.ndim))


   # Create x, y, and z coordinates:
   xsize = fg.shape[0]
   ysize = fg.shape[1]
   zsize = fg.shape[2]
   xmin = vlsvReader.read_parameter('xmin')
   xmax = vlsvReader.read_parameter('xmax')
   ymin = vlsvReader.read_parameter('ymin')
   ymax = vlsvReader.read_parameter('ymax')
   zmin = vlsvReader.read_parameter('zmin')
   zmax = vlsvReader.read_parameter('zmax')
   sizes = np.array([xsize, ysize, zsize])
   maxs = np.array([xmax, ymax, zmax])
   mins = np.array([xmin, ymin, zmin])
   dcell = (maxs - mins)/(sizes.astype('float'))
   x = np.arange(mins[0], maxs[0], dcell[0]) + 0.5*dcell[0]
   y = np.arange(mins[1], maxs[1], dcell[1]) + 0.5*dcell[1]
   z = np.arange(mins[2], maxs[2], dcell[2]) + 0.5*dcell[2]

   if centering is None:
      print("centering keyword not set! Aborting.")
      return False
  
   # Create grid interpolation object for vector field (V). Feed the object the component data and locations of measurements.
   if centering == 'face':
      interpolator_V_0 = interpolate.RegularGridInterpolator((x-0.5*dcell[0], y, z), fg[:,:,:,0], bounds_error = False, fill_value = np.nan)
      interpolator_V_1 = interpolate.RegularGridInterpolator((x, y-0.5*dcell[1], z), fg[:,:,:,1], bounds_error = False, fill_value = np.nan)
      interpolator_V_2 = interpolate.RegularGridInterpolator((x, y, z-0.5*dcell[2]), fg[:,:,:,2], bounds_error = False, fill_value = np.nan)
   elif centering == 'edge':
      interpolator_V_0 = interpolate.RegularGridInterpolator((x, y-0.5*dcell[1], z-0.5*dcell[2]), fg[:,:,:,0], bounds_error = False, fill_value = np.nan)
      interpolator_V_1 = interpolate.RegularGridInterpolator((x-0.5*dcell[0], y, z-0.5*dcell[2]), fg[:,:,:,1], bounds_error = False, fill_value = np.nan)
      interpolator_V_2 = interpolate.RegularGridInterpolator((x-0.5*dcell[0], y-0.5*dcell[1], z), fg[:,:,:,2], bounds_error = False, fill_value = np.nan)

   interpolators = [interpolator_V_0, interpolator_V_1, interpolator_V_2]

   # Trace vector field lines
   points = seed_coords
   points_traced = np.zeros((seed_coords.shape[0], max_iterations + 1, 3))
   points_traced[:, 0,:] = seed_coords
   mask_update = np.ones(seed_coords.shape[0], dtype = bool)
   # points_traced = [np.array(seed_coords)]              # iteratively append traced trajectories to this list
   # points = points_traced[0]
   # N = len(list(seed_coords))
   V_unit = np.zeros([seed_coords.shape[0], 3])
   for i in range(1, max_iterations):
      V_unit[:, 0] = interpolators[0](points)
      V_unit[:, 1] = interpolators[1](points)
      V_unit[:, 2] = interpolators[2](points)
      V_mag = np.linalg.norm(V_unit, axis=(1))
      V_unit = V_unit / V_mag[np.newaxis,:]
      new_points = points + multiplier*V_unit.T * dx
      points_traced[mask_update,i,:] = new_points[mask_update]
      mask_update[stop_condition(vlsvReader, new_points)] = False
      points = new_points
      points_traced[~mask_update, i, :] = points_traced[~mask_update, i-1, :]
      # points = new_points
      # points_traced[:,i,:] = points             # list of lists of 3-element arrays
      
   return points_traced


# vg tracing for static_field_tracer_3d
def vg_trace(vlsvReader, vg, seed_coords, max_iterations, dx, multiplier, stop_condition):
   # Search for the unique coordinates in the given seeds only
   unique_seed_coords,indices = np.unique(seed_coords, axis = 0, return_inverse = True)    # indice here is to reverse the coords order to initial
   n_unique_seeds = unique_seed_coords.shape[0]
   points_traced_unique = np.zeros((n_unique_seeds, max_iterations, 3))
      
   def find_unit_vector(vg, coord):
      val_at_point = vlsvReader.read_interpolated_variable(vg,coord)
      if val_at_point.ndim == 1:
         val_at_point = val_at_point[np.newaxis, :]
      val_mag = np.linalg.norm(val_at_point, axis = 1, keepdims = True)
      return val_at_point/val_mag
      
   unique_seed_coords,indices = np.unique(seed_coords, axis = 0, return_inverse = True)    # indice here is to reverse the coords order to initial
   n_unique_seeds = unique_seed_coords.shape[0]
   points_traced_unique = np.zeros((n_unique_seeds, max_iterations, 3))

   Re = 6371000
   mask_update = np.ones((n_unique_seeds,),dtype = bool) # A mask to determine if the points are still needed to trace further
   points_traced_unique[:, 0, :] = unique_seed_coords


   for i in range(1, max_iterations):

      var_unit = find_unit_vector(vg, points_traced_unique[:, i-1, :])
      next_points = points_traced_unique[:, i-1, :] + multiplier * dx * var_unit

      points_traced_unique[mask_update,i,:] = next_points[mask_update,:]
      # distances = np.linalg.norm(points_traced_unique[:,i,:],axis = 1)
      mask_update[stop_condition(vlsvReader, points_traced_unique[:,i,:])] = False

      points_traced_unique[~mask_update, i, :] = points_traced_unique[~mask_update, i-1, :]

   points_traced = points_traced_unique[indices,:,:]
   return points_traced

# Default stop tracing condition for the vg tracing, (No stop until max_iteration)
<<<<<<< HEAD
def default_stopping_condition(points):
   return np.full((points.shape[0]), False)

def static_field_tracer_3d( vlsvReader, seed_coords, max_iterations, dx, direction='+', grid_var = 'vg_b_vol', stop_condition = default_stopping_condition, centering = None ):
=======
def default_stopping_condition(vlsvReader, points):
   [xmin, ymin, zmin, xmax, ymax, zmax] = vlsvReader.get_spatial_mesh_extent()
   x = points[:, 0]
   y = points[:, 1]
   z = points[:, 2]
   return (x < xmin)|(x > xmax) | (y < ymin)|(y > ymax) | (z < zmin)|(z > zmax)
   # return np.full((points.shape[0]), False)

def static_field_tracer_3d(vlsvReader, seed_coords, max_iterations, dx, direction='+', grid_var = 'vg_b_vol', stop_condition = default_stopping_condition):
>>>>>>> b87c397b
   ''' static_field_tracer_3d() integrates along the (static) field-grid vector field to calculate a final position. 
      Code uses forward Euler method to conduct the tracing.
      Based on Analysator's static_field_tracer()
      :Inputs:
       param vlsvReader:      A vlsvReader object (~an open .vlsv file)
       param coord_list:      a list of 3-element array-like initial coordinates [ [x1,y1,z1], [x2,y2,z2], ... ]
                              if considering just a single starting point, the code accepts a 3-element array-like object [x1,y1,z1]
       param max_iterations:  The maximum number of iterations (int) before the algorithm stops. Total traced length is dx*max_iterations
       param dx:              One iteration step length [meters] (ex. dx=1e4 for typical applications)
       keyword direction:     '+' or '-' or '+-' Follow field in the plus direction, minus direction, or both
       keyword grid_var:      Variable to be traced (A string)
                              options include:
                                  grid_var = some string
                                      grid_var = 'vg_b_vol': AMR-grid B-field
                                      grid_var ='fg_b': fieldsolver grid B-field, grid_var='fg_e': fieldsolver grid E-field
                                      static_field_tracer_3d() will load the appropriate variable via the vlsvReader object
                                      NOTE: volumetric variables, with '_vol' suffix, may not work as intended. Use face-centered values: 'fg_b', 'fg_e' etc.
                                  grid_var = some fieldsolver-grid ("fg") array.          dimensions [dimx,dimy,dimz,3]
                                      ex. fg = vlsvobj.read_variable('fg_b')
                                      field grid data is already loaded externally using read_variable() method (see vlsvreader.py).
                                      If fg keyword is set this way, the input vlsvReader is only referred to for metadata (esp. grid dimensions)
                                        keyword stop_condition: Boolean array (seed_coords.shape[0],)
                              Determine when the iteration stop, for the vg trace only
                              If not specified, it will always be True for each seed points.
                              eg. def my_stop(points):
                                    distances = np.linalg.norm(points[:,:],axis = 1)
                                    return (distances <= lower_bound) | (distances >= upper_bound)
      :returns:               fg:   points_traced --- Traced coordinates (a list of lists of 3-element coordinate arrays)
                                    ex. points_traced[2][5][1]: at 3rd tracing step [2], the 6th point [5], y-coordinate [1]
                                    note: Can convert output to a 3D numpy array if desired, with np.array(points_traced)
                              vg:   points_traced --- a 3d numpy array [len(seed_coords)]
      keyword centering:     Set to a string ('face' or 'edge') indicating whether the fg variable is face- or edge-centered
                              If keyword fg == 'fg_b', then centering = 'face' (overriding input)
                              If keyword fg == 'fg_e', then centering = 'edge' (overriding input)

      EXAMPLE:            vlsvobj = pytools.vlsvfile.VlsvReader(vlsvfile) 
                          fg_b = vlsvobj.read_variable('fg_b')
                          traces = static_field_tracer_3d( vlsvobj, [[5e7,0,0], [0,0,5e7]], 10, 1e5, direction='+', fg = fg_b )
   '''

   # Standardize input: (N,3) np.array
   if type(seed_coords) != np.ndarray:
      raise TypeError("Please give a numpy array.")

   # Cache and read variables:
   vg = None
   fg = None

   if isinstance(grid_var, str):
      parts = grid_var.split("/")
      for part in parts:
         if part.startswith("fg"):
            fg = grid_var
            break
         elif part.startswith("vg"):   
            vg = grid_var   
            # neighbors_vg = vlsvReader.read_variable_to_cache("vg_regular_interp_neighbors")
            vg_cache = vlsvReader.read_variable_to_cache(vg)
            break
      else:
         raise ValueError("Please give a valid string (eg. 'vg_b_vol')")
   else:
      #   fg is already an ndarray
      if not isinstance(grid_var, np.ndarray):
         raise TypeError("Keyword parameter grid_var does not seem to be a string nor a numpy ndarray.")
      elif fg.ndim!=4 or fg.shape[-1]!=3:
         raise ValueError("Checking array supplied in grid_var keyword: fg[-1]={} (expected: 3), fg.ndim={} (expected: 4)".format(fg[-1], fg.ndim))
      else:
         raise TypeError("Unrecognized grid_var keyword data (expect string or numpy.ndarray)")
         
   # Recursion (trace in both directions and concatenate the results)
   if direction == '+-':
      backward = static_field_tracer_3d(vlsvReader, seed_coords, max_iterations, dx, direction='-', grid_var = grid_var, stop_condition = default_stopping_condition)
      # backward.reverse()
      forward = static_field_tracer_3d(vlsvReader, seed_coords, max_iterations, dx, direction='+', grid_var = grid_var, stop_condition = default_stopping_condition)
      return np.concatenate((backward[:,::-1,:],forward[:, 1:, :]), axis = 1)

   multiplier = -1 if direction == '-' else 1   
   
   if fg is not None:
      points_traced = fg_trace(vlsvReader, fg, seed_coords, max_iterations, dx, multiplier, stop_condition, centering )
   
   elif vg is not None:
      points_traced = vg_trace(vlsvReader, vg, seed_coords, max_iterations, dx, multiplier, stop_condition)


   return points_traced       # list for fg; 3d numpy array(N,maxiterations,3) for vg
<|MERGE_RESOLUTION|>--- conflicted
+++ resolved
@@ -296,12 +296,6 @@
    return points_traced
 
 # Default stop tracing condition for the vg tracing, (No stop until max_iteration)
-<<<<<<< HEAD
-def default_stopping_condition(points):
-   return np.full((points.shape[0]), False)
-
-def static_field_tracer_3d( vlsvReader, seed_coords, max_iterations, dx, direction='+', grid_var = 'vg_b_vol', stop_condition = default_stopping_condition, centering = None ):
-=======
 def default_stopping_condition(vlsvReader, points):
    [xmin, ymin, zmin, xmax, ymax, zmax] = vlsvReader.get_spatial_mesh_extent()
    x = points[:, 0]
@@ -310,8 +304,7 @@
    return (x < xmin)|(x > xmax) | (y < ymin)|(y > ymax) | (z < zmin)|(z > zmax)
    # return np.full((points.shape[0]), False)
 
-def static_field_tracer_3d(vlsvReader, seed_coords, max_iterations, dx, direction='+', grid_var = 'vg_b_vol', stop_condition = default_stopping_condition):
->>>>>>> b87c397b
+def static_field_tracer_3d( vlsvReader, seed_coords, max_iterations, dx, direction='+', grid_var = 'vg_b_vol', stop_condition = default_stopping_condition, centering = None ):
    ''' static_field_tracer_3d() integrates along the (static) field-grid vector field to calculate a final position. 
       Code uses forward Euler method to conduct the tracing.
       Based on Analysator's static_field_tracer()
