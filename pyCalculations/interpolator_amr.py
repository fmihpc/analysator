from scipy.spatial import Delaunay
import numpy as np
from scipy.interpolate import LinearNDInterpolator
from operator import itemgetter
# from time import time
import warnings

importerror = None

try:
   from scipy.interpolate import RBFInterpolator
except Exception as e:
   importerror = e
   class RBFInterpolator(object):
      def __init__(self, pts, vals, **kwargs):
         raise importerror #Exception("Module load error")
   


# With values fi at hexahedral vertices and trilinear basis coordinates ksi,
# return the trilinear interpolant for fi
# Vectorized. Assumes that the first dimension ksii, fii are the index for an individual query - 
# singleton dimension required for a single query!
def f(ksii, fii):
   ksi = np.atleast_2d(ksii)
   if(fii.ndim == 1):
      fi = fii[np.newaxis,:,np.newaxis]
   elif(fii.ndim == 2):
      fi = fii
      res = (1-ksi[:,0]) * (1-ksi[:,1]) * (1-ksi[:,2]) * fi[:,0] + \
               ksi[:,0]  * (1-ksi[:,1]) * (1-ksi[:,2]) * fi[:,1] + \
            (1-ksi[:,0]) *    ksi[:,1]  * (1-ksi[:,2]) * fi[:,2] + \
               ksi[:,0]  *    ksi[:,1]  * (1-ksi[:,2]) * fi[:,3] + \
            (1-ksi[:,0]) * (1-ksi[:,1]) *    ksi[:,2]  * fi[:,4] + \
               ksi[:,0]  * (1-ksi[:,1]) *    ksi[:,2]  * fi[:,5] + \
            (1-ksi[:,0]) *    ksi[:,1]  *    ksi[:,2]  * fi[:,6] + \
               ksi[:,0]  *    ksi[:,1]  *    ksi[:,2]  * fi[:,7]
      return res
   else:
      fi = fii

   # this broadcasts to ksi@ksi shape for scalar fis for whatever reason, so above
   res = (1-ksi[:,0,None]) * (1-ksi[:,1,None]) * (1-ksi[:,2,None]) * fi[:,0,:] + \
            ksi[:,0,None]  * (1-ksi[:,1,None]) * (1-ksi[:,2,None]) * fi[:,1,:] + \
         (1-ksi[:,0,None]) *    ksi[:,1,None]  * (1-ksi[:,2,None]) * fi[:,2,:] + \
            ksi[:,0,None]  *    ksi[:,1,None]  * (1-ksi[:,2,None]) * fi[:,3,:] + \
         (1-ksi[:,0,None]) * (1-ksi[:,1,None]) *    ksi[:,2,None]  * fi[:,4,:] + \
            ksi[:,0,None]  * (1-ksi[:,1,None]) *    ksi[:,2,None]  * fi[:,5,:] + \
         (1-ksi[:,0,None]) *    ksi[:,1,None]  *    ksi[:,2,None]  * fi[:,6,:] + \
            ksi[:,0,None]  *    ksi[:,1,None]  *    ksi[:,2,None]  * fi[:,7,:]
   if(res.shape[-1] == 1):
      return np.squeeze(res, axis = -1)
   else:
      return res


# With values fi at hexahedral vertices and trilinear basis coordinates ksi,
# return the interpolated gradient/jacobian of fi wrt. the trilinear basis at ksi
# Vectorized. Assumes that the first dimension ksii, fii are the index for an individual query - 
# singleton dimension required for a single query!
# does not handle scalars?
def df(ksii, fii):
   ksi = np.atleast_2d(ksii)
   # print(fii.shape)
   if(fii.ndim == 1):
      fi = fii[np.newaxis,:,np.newaxis]
   elif(fii.ndim == 2):
      fi = np.atleast_3d(fii)#fii[:,:,np.newaxis]
   else:
      fi = fii
   # print(fi)
   # print(fi.shape)
   d0 =  -1 * (1-ksi[:,1,None]) * (1-ksi[:,2,None]) * fi[:,0,:] + \
          1 * (1-ksi[:,1,None]) * (1-ksi[:,2,None]) * fi[:,1,:] + \
         -1 *    ksi[:,1,None]  * (1-ksi[:,2,None]) * fi[:,2,:] + \
          1 *    ksi[:,1,None]  * (1-ksi[:,2,None]) * fi[:,3,:] + \
         -1 * (1-ksi[:,1,None]) *    ksi[:,2,None]  * fi[:,4,:] + \
          1 * (1-ksi[:,1,None]) *    ksi[:,2,None]  * fi[:,5,:] + \
         -1 *    ksi[:,1,None]  *    ksi[:,2,None]  * fi[:,6,:] + \
          1 *    ksi[:,1,None]  *    ksi[:,2,None]  * fi[:,7,:]
   d1 =  (1-ksi[:,0,None]) * -1  * (1-ksi[:,2,None]) * fi[:,0,:] + \
            ksi[:,0,None]  * -1  * (1-ksi[:,2,None]) * fi[:,1,:] + \
         (1-ksi[:,0,None]) *  1  * (1-ksi[:,2,None]) * fi[:,2,:] + \
            ksi[:,0,None]  *  1  * (1-ksi[:,2,None]) * fi[:,3,:] + \
         (1-ksi[:,0,None]) * -1  *    ksi[:,2,None]  * fi[:,4,:] + \
            ksi[:,0,None]  * -1  *    ksi[:,2,None]  * fi[:,5,:] + \
         (1-ksi[:,0,None]) *  1  *    ksi[:,2,None]  * fi[:,6,:] + \
            ksi[:,0,None]  *  1  *    ksi[:,2,None]  * fi[:,7,:]
   d2 =  (1-ksi[:,0,None]) * (1-ksi[:,1,None]) * -1 * fi[:,0,:] + \
            ksi[:,0,None]  * (1-ksi[:,1,None]) * -1 * fi[:,1,:] + \
         (1-ksi[:,0,None]) *    ksi[:,1,None]  * -1 * fi[:,2,:] + \
            ksi[:,0,None]  *    ksi[:,1,None]  * -1 * fi[:,3,:] + \
         (1-ksi[:,0,None]) * (1-ksi[:,1,None]) *  1 * fi[:,4,:] + \
            ksi[:,0,None]  * (1-ksi[:,1,None]) *  1 * fi[:,5,:] + \
         (1-ksi[:,0,None]) *    ksi[:,1,None]  *  1 * fi[:,6,:] + \
            ksi[:,0,None]  *    ksi[:,1,None]  *  1 * fi[:,7,:]
   res = np.stack((d0,d1,d2),axis = -1)
   return res

# For hexahedral vertices verts and point p, find the trilinear basis coordinates ksi
# that interpolate the coordinates of verts to the tolerance tol.
# This is an iterative procedure. Return nans in case of no convergence.
def find_ksi(p, v_coords, tol= .1, maxiters = 200):
   p = np.atleast_2d(p)
   v_coords = np.atleast_3d(v_coords)
   ksi0 = np.full_like(p, 0.5)
   J = df(ksi0, v_coords)
   # print("J", J)
   ksi_n = ksi0
   ksi_n1 = np.full_like(ksi0, np.nan)
   f_n =  f(ksi_n,v_coords)
   # print(f_n.shape, p.shape)
   # print(f_n)
   f_n = f_n - p

   convergence = np.full((p.shape[0],),False, dtype=bool)
   for i in range(maxiters):
      
      J[~convergence,:,:] = df(ksi_n[~convergence,:], v_coords[~convergence,:,:])
      f_n[~convergence,:] = f(ksi_n[~convergence,:],v_coords[~convergence,:,:])-p[~convergence,:]
<<<<<<< HEAD
      # print('fn',f_n[~convergence,...])
      # print("f(r) = ", f_n)
      # step = np.matmul(np.linalg.inv(J),f_n)
      # print(J.shape, f_n.shape)
      try:
         step = np.linalg.solve(J[~convergence,:,:], -f_n[~convergence,:])
      except:
         step = np.zeros_like(p[~convergence,:])
         for i in range(step.shape[0]):
            try:
               step[i,:] = np.linalg.solve(J[~convergence,:,:][i,:,:], -f_n[~convergence,:][i,:])
            except:
               print("Failed at point", p[~convergence,:][i,:])
               sys.exit()
      # print("J^-1 f0 = ",step)
=======
      step = np.linalg.solve(J[~convergence,:,:], -f_n[~convergence,:])
>>>>>>> b87c397b
      ksi_n1[~convergence,:] = step + ksi_n[~convergence,:] # r_(n+1) 
      ksi_n[~convergence,:] = ksi_n1[~convergence,:]
      
      convergence[~convergence] = (np.linalg.norm(f(ksi_n1[~convergence,:],v_coords[~convergence,:,:]) - p[~convergence,:],axis=1) < tol)
      convergence[~convergence] = np.linalg.norm(ksi_n1[~convergence,:],axis=1) > 1e2 # Don't bother if the solution is diverging either, will be checked later (remember to check later!)
         # convergence = True
      if np.all(convergence):
         # print("All converged in ", i, "iterations")
         return ksi_n1
      

   if np.all(convergence):
      # print("Converged after ", i, "iterations")
      return ksi_n1
   else:
      # warnings.warn("Generalized trilinear interpolation did not converge for " + str(np.sum(~convergence)) + " points. Nans inbound.")
      ksi_n1[~convergence,:] = np.nan
      return ksi_n1
      
class HexahedralTrilinearInterpolator(object):
   ''' Class for doing general hexahedral interpolation, including degenerate hexahedra (...eventually).
   '''

   def __init__(self, pts, vals, **kwargs):
      self.pts = pts
      self.vals = vals
      # Call dual construction from here?
      self.reader = kwargs['reader']
      self.var = kwargs['var']
      self.operator = kwargs['op']

   def __call__(self, pt, cellids = None):
      pts = np.atleast_2d(pt)
      if(len(pts.shape) == 2):
         # t0 = time()
         vals = []
         duals = []
         ksis = []
         # for i,p in enumerate(pt):
         #    d, ksi = self.reader.get_dual(p)
         #    duals.append(d)
         #    ksis.append(ksi)
         duals, ksis = self.reader.get_dual(pts, cellids)
         duals_corners = np.array(itemgetter(*duals)(self.reader._VlsvReader__dual_cells))
         fi = self.reader.read_variable(self.var, duals_corners.reshape(-1), operator=self.operator)
         if(fi.ndim == 2):
            val_len = fi.shape[1]
         else:
            val_len = 1
         ksis = np.array(ksis).squeeze() # n x 1 x 3 ...... fix
         # print(ksis.shape, fi.shape)
         if(val_len == 1):
            fi = fi.reshape((-1,8))
         else:
            fi = fi.reshape((-1,8,val_len))
         # print('fi reshaped', fi.shape)
         vals = f(ksis, fi)
         # print("irregular interpolator __call__ done in", time()-t0,"s")
         return vals
      
         # the following loop is not reached, kept for reference
         for i,p in enumerate(pts):
            # dual, ksi = self.reader.get_dual(np.atleast_2d(p))
            # dual = dual[0]
            # ksi = ksi[0]
            # print("regular:",i,dual, ksi)
            dual = duals[i]
            ksi = ksis[i]
            # print("from batch:", dual, ksi)
            if dual is None:
               vals.append(np.nan)
            else:
               # dual_corners = self.reader._VlsvReader__dual_cells[dual]
               dual_corners = duals_corners[i]
               fp = f(ksi, self.reader.read_variable(self.var, np.array(dual_corners), operator=self.operator)[np.newaxis,:])
               vals.append(fp)
         return np.array(vals)
      else:
         dual, ksi = self.reader.get_dual(pt)
         dual_corners = self.__dual_cells[dual]
         fp = f(ksi, self.reader.read_variable(self.var, np.array(dual_corners), operator=self.operator)[np.newaxis,:])
         return fp


class AMRInterpolator(object):
   ''' Wrapper class for interpolators, esp. at refinement interfaces.
   Supported methods:
   Trilinear
      - (nearly) C0 continuous, regular-grid trilinear interpolant extended to collapsed hexahedral cells.
      - Non-parametric
      - Exact handling of multiply-degenerate hexahedra is missing, with the enabling hack causing errors in trilinear coordinate on the order of 1m


   Radial Basis Functions, RBF
      - Accurate, slow-ish, but hard to make properly continuous and number of neighbors on which to base the interpolant is not trivial to find.
      - Not continuous with regular-grid trilinear interpolants, needs to be used in the entire interpolation domain.
      - kword options: "neighbors" for number of neighbors (64)
      - basis function uses SciPy default. A free parameter.

   Delaunay (not recommended)
      - Choice of triangulation is not unique with regular grids, including refinement interfaces.
      - kword options as in qhull; "qhull_options" : "QJ" (breaks degeneracies)

   '''

   def __init__(self, reader, method = "Trilinear", cellids=np.array([1,2,3,4,5],dtype=np.int64)):
      self.__reader = reader
      self.__cellids = np.array(list(set(cellids)),dtype=np.int64)
      self.duals = {}
      # Cannot initialize an empty Delaunay
      #self.__Delaunay = Delaunay(reader.get_cell_coordinates(self.__cellids), incremental = True, qhull_options="QJ Qc Q12")

   def add_cells(self, cells):
      new_cells = [c for c in cells if c not in self.__cellids]
      self.__cellids = np.append(self.__cellids, new_cells)
      
   def get_points(self):
      return self.__reader.get_cell_coordinates(self.__cellids)
   
   def get_interpolator(self, name, operator, coords, 
                        method="Trilinear", 
                        methodargs={
                           "RBF":{"neighbors":64}, # Harrison-Stetson number of neighbors
                           "Delaunay":{"qhull_options":"QJ"}
                           }):
      methodargs["Trilinear"] = {"reader":self.__reader, "var" : name, "op":operator}

      pts = self.__reader.get_cell_coordinates(self.__cellids)
      vals = self.__reader.read_variable(name, self.__cellids, operator=operator)
      if method == "Delaunay":
         self.__Delaunay = Delaunay(self.reader.get_cell_coordinates(self.__cellids),**methodargs[method])
         return LinearNDInterpolator(self.__Delaunay, vals)
      elif method == "RBF":
         try:
            return RBFInterpolator(pts, vals, **methodargs[method])
         except Exception as e:
            warnings.warn("RBFInterpolator could not be imported. SciPy >= 1.7 is required for this class. Falling back to Hexahedral trilinear interpolator. Error given was " + str(e))
            return HexahedralTrilinearInterpolator(pts, vals, **methodargs["Trilinear"])
      elif method == "Trilinear":
         return HexahedralTrilinearInterpolator(pts, vals, **methodargs[method])
<|MERGE_RESOLUTION|>--- conflicted
+++ resolved
@@ -118,25 +118,7 @@
       
       J[~convergence,:,:] = df(ksi_n[~convergence,:], v_coords[~convergence,:,:])
       f_n[~convergence,:] = f(ksi_n[~convergence,:],v_coords[~convergence,:,:])-p[~convergence,:]
-<<<<<<< HEAD
-      # print('fn',f_n[~convergence,...])
-      # print("f(r) = ", f_n)
-      # step = np.matmul(np.linalg.inv(J),f_n)
-      # print(J.shape, f_n.shape)
-      try:
-         step = np.linalg.solve(J[~convergence,:,:], -f_n[~convergence,:])
-      except:
-         step = np.zeros_like(p[~convergence,:])
-         for i in range(step.shape[0]):
-            try:
-               step[i,:] = np.linalg.solve(J[~convergence,:,:][i,:,:], -f_n[~convergence,:][i,:])
-            except:
-               print("Failed at point", p[~convergence,:][i,:])
-               sys.exit()
-      # print("J^-1 f0 = ",step)
-=======
       step = np.linalg.solve(J[~convergence,:,:], -f_n[~convergence,:])
->>>>>>> b87c397b
       ksi_n1[~convergence,:] = step + ksi_n[~convergence,:] # r_(n+1) 
       ksi_n[~convergence,:] = ksi_n1[~convergence,:]
       
