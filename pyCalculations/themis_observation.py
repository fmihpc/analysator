# 
# This file is part of Analysator.
# Copyright 2013-2016 Finnish Meteorological Institute
# Copyright 2017-2018 University of Helsinki
# 
# For details of usage, see the COPYING file and read the "Rules of the Road"
# at http://www.physics.helsinki.fi/vlasiator/
# 
# This program is free software; you can redistribute it and/or modify
# it under the terms of the GNU General Public License as published by
# the Free Software Foundation; either version 2 of the License, or
# (at your option) any later version.
# 
# This program is distributed in the hope that it will be useful,
# but WITHOUT ANY WARRANTY; without even the implied warranty of
# MERCHANTABILITY or FITNESS FOR A PARTICULAR PURPOSE.  See the
# GNU General Public License for more details.
# 
# You should have received a copy of the GNU General Public License along
# with this program; if not, write to the Free Software Foundation, Inc.,
# 51 Franklin Street, Fifth Floor, Boston, MA 02110-1301 USA.
# 

import numpy as np
<<<<<<< HEAD
import matplotlib.pyplot as pl
=======
import matplotlib.pyplot as plt
>>>>>>> 7416bf44
import matplotlib
from rotation import rotateVectorToVector
from scipy.interpolate import griddata
from scipy.signal import sepfir2d
from packaging.version import Version
import logging

# Detector data obtained from the Themis ESA instrument paper
# http://dx.doi.org/10.1007/s11214-008-9440-2
detector_opening_angle = 6  # in degrees
detector_angle_bins = 32    # angular bins for 360 degress
detector_energy_bins = 32   # Number of energy bins
detector_min_speed = 17509  # in m/s
detector_max_speed = 2188e3 # in m/s
detector_geometric_factor = 0.00000061 # m^2 sr E
#detector_timestep = 0.003   # in s, readout time
detector_timestep = 0.062   # in s, binning time

proton_mass = 1.67e-27      # in kg

# Themis colormap, as extracted from the themis tools' IDL file
themis_colors=[(0,0,0),(.5,0,.5),(0,0,1),(0,1,1),(0,1,0),(1,1,0),(1,0,0)]
themis_colormap = matplotlib.colors.LinearSegmentedColormap.from_list("themis",themis_colors)

def get_dv(vlsvReader,pop="proton"):
   # Get velocity grid sizes:
   vel_mesh_size = vlsvReader.get_velocity_mesh_size(pop=pop)
   vel_block_size = vlsvReader.get_velocity_block_size(pop=pop)
   vxcells = vel_mesh_size[0]*vel_block_size[0]
   vycells = vel_mesh_size[1]*vel_block_size[1]
   vzcells = vel_mesh_size[2]*vel_block_size[2]
   
   vel_mesh_limits = vlsvReader.get_velocity_mesh_extent(pop=pop)
   vxmin = vel_mesh_limits[0]
   vymin = vel_mesh_limits[1]
   vzmin = vel_mesh_limits[2]
   vxmax = vel_mesh_limits[3]
   vymax = vel_mesh_limits[4]
   vzmax = vel_mesh_limits[5]

   dvx = (vxmax - vxmin) / (float)(vxcells)
   dvy = (vymax - vymin) / (float)(vycells)
   dvz = (vzmax - vzmin) / (float)(vzcells)
   return [dvx,dvy,dvz]

def simulation_to_spacecraft_frame(spinvector, detector_axis, phi=0):
    ''' Builds a matrix to transform coordinates from simulation frame into spaceraft frame
    :param spinvector  Spacecraft spin axis, in simulation coordinates
    :param detector_axis Detector plane normal axis
    :param phi         Rotate spacecraft around spin axis after setting up coordinate system
    '''
    # TODO: Normalize vectors?
    y = np.cross(detector_axis,spinvector)
    z = np.cross(spinvector, y)
    yr = np.cos(phi)*y - np.sin(phi)*z
    zr = np.sin(phi)*y + np.cos(phi)*z
    m = np.array([spinvector, yr, zr])

    return m

def spacecraft_to_simulation_frame(spinvector, detector_axis, phi=0):
    ''' Builds a matrix to transform coordinates from spaceraft frame back to simulation frame
    :param spinvector  Spacecraft spin axis, in simulation coordinates
    :param detector_axis Detector plane normal axis
    :param phi         Rotate spacecraft around spin axis after setting up coordinate system
    '''
    return simulation_to_spacecraft_frame(spinvector,detector_axis,phi).T

def simulation_to_observation_frame(x_axis,y_axis):
    ''' Builds a 3x3 matrix to transform velocities into an observation plane
    :param x_axis:  x-axis of the observation plane (in simulation coordinates)
    :param y_axis:  y-axis of the observation plane (gets orthonormalized)
    '''
    xn = np.linalg.norm(x_axis)
    x_axis /= xn
    p = x_axis.dot(y_axis)
    y_axis -= p*x_axis
    yn = np.linalg.norm(y_axis)
    y_axis /= yn
    z_axis = np.cross(x_axis,y_axis)
    return np.array([x_axis,y_axis,z_axis])

def themis_plot_detector(vlsvReader, cellID, detector_axis=np.array([0,1,0]), pop="proton"):
    ''' Plots a view of the detector countrates using matplotlib
    :param vlsvReader:        Some VlsvReader class with a file open
    :type vlsvReader:         :class:`vlsvfile.VlsvReader`
    :param cellid:            The cell id where the distribution is supposet to be sampled NOTE: The cell id must have a velocity distribution!
    :param detector_axis:     detector axis direction (note: this is not spacecraft spin axis!)
    '''

    matrix = spacecraft_to_simulation_frame(np.cross(np.array([1.,0,0]),detector_axis),detector_axis)

    logging.info("Getting phasespace data...")
    angles, energies, vmin, vmax, values = themis_observation_from_file( vlsvReader=vlsvReader,
                cellid=cellID, matrix=matrix, binOffset=[-0.5,-0.5],pop=pop)
    if vmin == 0:
        vmin = 1e-3
    if vmax <= vmin:
        vmax = vmin * 10.

    values = abs(values);

    grid_r, grid_theta = np.meshgrid(energies,angles)
    fig,ax=plt.subplots(subplot_kw=dict(projection="polar"),figsize=(12,10))
    ax.set_title("Detector view at cell " + str(cellID))
    logging.info("Plotting...")
    cax = ax.pcolormesh(grid_theta,grid_r,values, norm=matplotlib.colors.LogNorm(vmin=vmin,vmax=vmax), cmap=themis_colormap)
    ax.grid(True)
    fig.colorbar(cax)
    plt.show()

def themis_plot_phasespace_contour(vlsvReader, cellID, plane_x=np.array([1.,0,0]), plane_y=np.array([0,0,1.]), smooth=False, xlabel="Vx", ylabel="Vy", pop="proton"):
    ''' Plots a contour view of phasespace, as seen by a themis detector, at the given cellID
    :param vlsvReader:        Some VlsvReader class with a file open
    :type vlsvReader:         :class:`vlsvfile.VlsvReader`
    :param cellid:            The cell id where the distribution is supposet to be sampled NOTE: The cell id must have a velocity distribution!
    :param plane_x and plane_y: x and y direction of the resulting plot plane
    '''

    matrix = simulation_to_observation_frame(plane_x,plane_y)

    angles, energies, vmin, vmax, values = themis_observation_from_file( vlsvReader=vlsvReader, cellid=cellID, matrix=matrix,pop=pop)

    if vmin == 0:
        vmin = 1e-15
    if vmax <= vmin:
        vmax = vmin * 10.

    # Regrid into cartesian space, 256x256:
    grid_r, grid_theta = np.meshgrid(energies,angles)

    grid_x = -grid_r * np.sin(grid_theta)  # turn radial grid points into (x, y)
    grid_y = -grid_r * np.cos(grid_theta)  # (the - comes from detector-look-direction vs particle-movement-direction)

    hires_x = np.linspace(-2200,2200,256);
    hires_y = np.linspace(-2200,2200,256);
    xi,yi = np.meshgrid(hires_x,hires_y);
    vi = griddata( (grid_x.flatten(),grid_y.flatten()), values.flatten(), (xi,yi))

    if smooth:
        # Convolve the grid data with a gaussian kernel
        blurkernel = np.exp(-.17*np.power([6,5,4,3,2,1,0,1,2,3,4,5,6],2))
        vi = sepfir2d(vi, blurkernel, blurkernel) / 4.2983098411528502

    fig,ax=plt.subplots(figsize=(12,10))
    ax.set_aspect('equal')
    ax.set_title("Phasespace at cell " + str(cellID))
    ax.set_xlabel(xlabel+" (km/s)")
    ax.set_ylabel(ylabel+" (km/s)")
    cax = ax.contour(xi,yi,vi.T, levels=np.logspace(np.log10(vmin),np.log10(vmax),20), norm=matplotlib.colors.LogNorm(vmin=vmin,vmax=vmax))
    ax.grid(True)
    fig.colorbar(cax)
    plt.show()

def themis_plot_phasespace_helistyle(vlsvReader, cellID, plane_x=np.array([1.,0,0]), plane_y=np.array([0,0,1.]), smooth=True, xlabel="Vx", ylabel="Vy"):
    ''' Plots a view of phasespace, as seen by a themis detector, at the given cellID, in the style that heli likes.
    :param vlsvReader:        Some VlsvReader class with a file open
    :type vlsvReader:         :class:`vlsvfile.VlsvReader`
    :param cellid:            The cell id where the distribution is supposet to be sampled NOTE: The cell id must have a velocity distribution!
    :param smooth:            Smooth re-gridded phasespace before plotting
    :param plane_x and plane_y: x and y direction of the resulting plot plane
    '''

    matrix = simulation_to_observation_frame(plane_x,plane_y)

    angles, energies, vmin, vmax, values = themis_observation_from_file( vlsvReader=vlsvReader, cellid=cellID, matrix=matrix, countrates=False)
    if vmin == 0:
        vmin = 1e-15
    if vmax < vmin:
        vmax = vmin*10

    # Regrid into cartesian space, 256x256:
    grid_r, grid_theta = np.meshgrid(energies,angles)

    grid_x = -grid_r * np.sin(grid_theta)  # turn radial grid points into (x, y)
    grid_y = -grid_r * np.cos(grid_theta)

    hires_x = np.linspace(-2200,2200,256);
    hires_y = np.linspace(-2200,2200,256);
    xi,yi = np.meshgrid(hires_x,hires_y);
    vi = griddata( (grid_x.flatten(),grid_y.flatten()), values.flatten(), (xi,yi), method='linear')

    if smooth:
        # Convolve the grid data with a gaussian kernel
        blurkernel = np.exp(-.17*np.power([6,5,4,3,2,1,0,1,2,3,4,5,6],2))
        vi = sepfir2d(vi, blurkernel, blurkernel) / 4.2983098411528502

    fig,ax=plt.subplots(figsize=(12,10))
    ax.set_aspect('equal')
    ax.set_title("Phasespace at cell " + str(cellID))
    ax.set_xlabel(xlabel+" (km/s)")
    ax.set_ylabel(ylabel+" (km/s)")
    if Version(matplotlib.__version__) < Version("3.5.0"):
        cmapuse=matplotlib.cm.get_cmap(name="Blues")
    else:
        cmapuse=matplotlib.colormaps.get_cmap("Blues")
    cax = ax.pcolormesh(xi,yi,vi.T, norm=matplotlib.colors.LogNorm(vmin=vmin,vmax=vmax), vmin=vmin, vmax=vmax, cmap=cmapuse, shading='flat')
    cax2 = ax.contourf(xi,yi,vi.T, levels=np.logspace(np.log10(vmin),np.log10(vmax),20), norm=matplotlib.colors.LogNorm(vmin=vmin,vmax=vmax), vmin=vmin, vmax=vmax, cmap=cmapuse)
    #cax3 = ax.contour(xi,yi,vi.T, levels=np.logspace(np.log10(vmin),np.log10(vmax),20), norm=matplotlib.colors.LogNorm(vmin=vmin,vmax=vmax), cmap=pl.get_cmap("binary"))
    ax.grid(True)
    fig.colorbar(cax)
    plt.show()
def themis_observation_from_file( vlsvReader, cellid, matrix=np.array([[1,0,0],[0,1,0],[0,0,1]]), countrates=True, interpolate=True,binOffset=[0.,0.],pop='proton'):
   ''' Calculates artificial THEMIS EMS observation from the given cell
   :param vlsvReader:        Some VlsvReader class with a file open
   :type vlsvReader:         :class:`vlsvfile.VlsvReader`
   :param cellid:            The cell id where the distribution is supposet to be sampled NOTE: The cell id must have a velocity distribution!
   :param matrix:            Matrix to transform velocities from simulation space into detector space (use simulation_to_spacecraft_frame helper function)
   :param countrates: Transform phase space densities into count rates?
   :param interpolate: interpolate into detector bins?
   :param binOffset: offset bin allocation in (angle, energy) by this amount (used to align polar plots)
   :returns: detector bins angles, energies and counts [bin_thetas,energies,min,max,counts]

   .. code-block:: python

   # Example usage:
   vlsvReader = VlsvReader("fullf.0001.vlsv")
   angles, energies, vmin, vmax, values = themis_observation_from_file( vlsvReader=self.vlsvReader, cellid=cellid)
   # plot:
   grid_r, grid_theta = np.meshgrid(energies,angles)
   fig,ax=pl.subplots(subplot_kw=dict(projection="polar"),figsize=(12,10))
   ax.set_title("Detector view at cell " + str(cellid))
   cax = ax.pcolormesh(grid_theta,grid_r,values, norm=matplotlib.colors.LogNorm(vmin=vmin,vmax=vmax))
   pl.show()
   '''
   # Get velocity space resolution
   dvx,dvy,dvz = get_dv(vlsvReader,pop=pop)

   # Read the velocity cells:
   velocity_cell_data = vlsvReader.read_velocity_cells(cellid,pop=pop)
   if velocity_cell_data == []:
      # No velocity space data here, return empty result
      return [[],[],0,0,[]]
   # Calculate the detector histogram
   # Get cells:
   vcellids = list(velocity_cell_data.keys())
   # Get a list of velocity coordinates:
   velocity_coordinates = vlsvReader.get_velocity_cell_coordinates(vcellids,pop=pop)
   angles,energies,detector_values = themis_observation(velocity_cell_data, velocity_coordinates,matrix,dvx,countrates=countrates, interpolate=interpolate,binOffset=binOffset)

   # Calc min and max
   val_min = np.min(detector_values)
   val_max = np.max(detector_values)
   return [angles,energies,val_min,val_max,detector_values]



def themis_observation(velocity_cell_data, velocity_coordinates, matrix, dv=30e3, countrates=True, interpolate=True, binOffset=[0.,0.]):
   ''' Calculates artificial THEMIS EMS observation from the given velocity space data

   :param velocity_cell_data: velocity cell information as obtained from vlsvReader
   :param velocity_coordinates: coordinates associated with the cells
   :param matrix: Matrix to transform velocities from simulation space into detector space (use simulation_to_spacecraft_frame helper function)
   :param dv: velocity space resolution (in km/s)
   :param countrates: Transform phase space densities into count rates?
   :param interpolate: interpolate into detector bins?
   :param binOffset: offset bin allocation in (angle, energy) by this amount (used to align polar plots)
   :returns: detector bins angles, energies and counts [bin_thetas,energies,counts]

   .. code-block:: python

   # Example usage:
   vlsvReader = VlsvReader("fullf.0001.vlsv")
   angles, energies, vmin, vmax, values = themis_observation_from_file( vlsvReader=self.vlsvReader, cellid=cellid)
   # plot:
   grid_r, grid_theta = np.meshgrid(energies,angles)
   fig,ax=pl.subplots(subplot_kw=dict(projection="polar"),figsize=(12,10))
   ax.set_title("Detector view at cell " + str(cellid))
   cax = ax.pcolormesh(grid_theta,grid_r,values, norm=matplotlib.colors.LogNorm(vmin=vmin,vmax=vmax))
   pl.show()
   '''

   # Get avgs data:
   avgs = list(velocity_cell_data.values())
   # Shift to plasma frame
   #if plasmaframe == True:
   #   velocity_coordinates = velocity_coordinates - bulk_velocity
   # Get velocity absolute values:
   v_abs = np.sum(np.abs(velocity_coordinates)**2,axis=-1)**(1./2)
   # Transform into detector's frame
   v_rotated = matrix.dot(velocity_coordinates.T).T
   v_rotated = np.asarray(v_rotated)
   #v_rotated = velocity_coordinates

   # Calculate phi and theta angles
   phi_angles = (np.arctan2(v_rotated[:,1], v_rotated[:,0]) + np.pi) / (2*np.pi) * 360  # 0 .. 360
   theta_angles = np.arccos(v_rotated[:,2] / v_abs) / (2*np.pi) * 360                   # 0 .. 180

   # now map them all into detector bins
   detector_values = np.zeros([detector_angle_bins+1, detector_energy_bins])
   equator_angles = np.abs(90.-theta_angles)
   angle_bins = phi_angles / 360 * detector_angle_bins + binOffset[0]
   energy_bins = np.log(v_abs / detector_min_speed)/np.log(detector_max_speed/detector_min_speed) * detector_energy_bins + binOffset[1]
   for i in range(0,v_abs.shape[0]):
       if equator_angles[i] > detector_opening_angle:
           continue
       #logging.info("Using cell with velocities " + str(v_rotated[i,:]) + ", phi = " + str(phi_angles[i]) + ", theta = " + str(theta_angles[i]))

       if energy_bins[i] >= detector_energy_bins-1:
           continue

       target_val = avgs[i]
       if countrates:
           # Calculate actual countrate from phasespace density
           # (=rho*g/E*v*dt)
           #deltaOmega = dv*dv/v_abs[i]                                                      # solid angle covered by the phase space cell (approx)
           deltaOmega = np.pi * np.pi / detector_angle_bins * detector_opening_angle / 360. # Opening angle of the detector bin (in sterad)
           #deltaE = proton_mass * v_abs[i] * dv                                             # Energy delta of the phase space cell
           deltaE = 0.32 * proton_mass * v_abs[i] * v_abs[i] / 1.6e-19                      # Energy delta in eV of the detector bin (approx)
           effectiveArea = detector_geometric_factor / deltaOmega / deltaE
           velcell_volume = dv*dv*dv

           target_val = avgs[i] * velcell_volume * effectiveArea * v_abs[i] * detector_timestep

       if interpolate:
           # Linearly interpolate
           angle_int = int(angle_bins[i])
           energy_int = int(energy_bins[i])
           angle_frac = angle_bins[i] - int(angle_bins[i])
           energy_frac = energy_bins[i] - int(energy_bins[i])
           detector_values[angle_int,energy_int] += (1.-angle_frac) * (1.-energy_frac) * target_val
           detector_values[(angle_int+1)%detector_angle_bins,energy_int] += (angle_frac) * (1.-energy_frac)  * target_val
           detector_values[angle_int,energy_int+1] += (1.-angle_frac) * (energy_frac)  * target_val
           detector_values[(angle_int+1)%detector_angle_bins,energy_int+1] += (angle_frac) * (energy_frac)   * target_val
       else:
           # Weigh into nearest cell
           detector_values[int(angle_bins[i]),int(energy_bins[i])] += target_val

   return_angles = np.linspace(0.,2*np.pi,detector_angle_bins+1)
   return_energies = np.logspace(np.log10(detector_min_speed/1e3),np.log10(detector_max_speed/1e3),detector_energy_bins)
   return [return_angles,return_energies,detector_values]<|MERGE_RESOLUTION|>--- conflicted
+++ resolved
@@ -22,11 +22,7 @@
 # 
 
 import numpy as np
-<<<<<<< HEAD
-import matplotlib.pyplot as pl
-=======
 import matplotlib.pyplot as plt
->>>>>>> 7416bf44
 import matplotlib
 from rotation import rotateVectorToVector
 from scipy.interpolate import griddata
