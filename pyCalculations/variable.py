--- conflicted
+++ resolved
@@ -126,15 +126,13 @@
                  'eV/cm^3': {'defaultScale':1e-3,
                              1e-3:{'scaledUnits':'keV/cm^3', 'scaledLatexUnit':r'$\mathrm{keV}\,\mathrm{cm}^{-3}$'}
                             },
-<<<<<<< HEAD
                   'T/m': {'defaultScale':1e-12,
                              1e-9:{'scaledUnits':'nT/m', 'scaledLatexUnit':r'$\mathrm{nT}\,\mathrm{m}^{-1}$'},
                              1e-12:{'scaledUnits':'nT/km', 'scaledLatexUnit':r'$\mathrm{nT}\,\mathrm{km}^{-1}$'}
-=======
+                           },
                  'kg/m3'  : {'defaultScale':5.97863741e26,
                              5.97863741e26:{'scaledUnits':'amu/m^3', 'scaledLatexUnit':r'$\mathrm{amu}\,\mathrm{m}^{-3}$'},
                              5.97863741e20:{'scaledUnits':'amu/cm^3', 'scaledLatexUnit':r'$\mathrm{amu}\,\mathrm{cm}^{-3}$'}
->>>>>>> df966519
                             },
          }
 
