#!/usr/bin/python
# 
# This file is part of Analysator.
# Copyright 2013-2016 Finnish Meteorological Institute
# Copyright 2017-2018 University of Helsinki
# 
# For details of usage, see the COPYING file and read the "Rules of the Road"
# at http://www.physics.helsinki.fi/vlasiator/
# 
# This program is free software; you can redistribute it and/or modify
# it under the terms of the GNU General Public License as published by
# the Free Software Foundation; either version 2 of the License, or
# (at your option) any later version.
# 
# This program is distributed in the hope that it will be useful,
# but WITHOUT ANY WARRANTY; without even the implied warranty of
# MERCHANTABILITY or FITNESS FOR A PARTICULAR PURPOSE.  See the
# GNU General Public License for more details.
# 
# You should have received a copy of the GNU General Public License along
# with this program; if not, write to the Free Software Foundation, Inc.,
# 51 Franklin Street, Fifth Floor, Boston, MA 02110-1301 USA.
# 

import pytools as pt
import numpy as np
import sys
import argparse
import logging


def extract_file(filename):
    out = []
    try:
        cellids=[]
        values=[]
        f=pt.vlsvfile.VlsvReader(filename)
        f.optimize_open_file()
        t=f.read_parameter("time")
        if t == None:
<<<<<<< HEAD
	    t=f.read_parameter("t")
            if t == None:	    
		logging.info("Unknown time format in file " + filename)
=======
            t=f.read_parameter("t")
        if t == None:	    
            print("Unknown time format in file " + filename)
>>>>>>> a5654c0a
        
        for coord in coords:
            if(args.re):
                cellids.append(f.get_cellid(coord * 6371000))
            else:
                cellids.append(f.get_cellid(coord))

        for i,var in enumerate(variables):
            values.append(f.read_variable(variables[i],operator=operators[i],cellids=cellids))
        
        for i,id in enumerate(cellids):
            out_line = str(t) + " " +  ' '.join(map(str, coords[i])) + " " + str(id)
            for j,varval in enumerate(values):
                out_line = out_line +  " " + str(varval[i])
            out.append([filename, out_line])
        f.optimize_close_file()
    except:
        out.append([filename, "#Could not read " + filename])
        pass
    
    return out


parser = argparse.ArgumentParser()
parser.add_argument('-var', nargs='*', help="a list of variable.operator's to output, e.g., v.magnitude rho B.x " )
parser.add_argument('-i', nargs='*', help="a list of vlsv files")
parser.add_argument('-c', help="A file with coordinates (can also be give from stdin)")
parser.add_argument('-re', action='store_true', help="Coordinates in RE, in meters by default")
parser.add_argument('-n', help="Number of processes to use, default 1")
args = parser.parse_args()


if args.var is None:
    #defaults
    varnames=["rho","B.magnitude","B.x","B.y","B.z"]
else:
    varnames=args.var

#read in variables and their operatorsx
operators=[]
variables=[]
for i,var in enumerate(varnames):
    varop=var.split(".")
    variables.append(varop[0])
    if len(varop)==1:
        operators.append("pass")
    else:
        operators.append(varop[1])

#read in coordinates
if args.c is None:
    coords = np.loadtxt(sys.stdin, dtype=np.float)
else:
    coords = np.loadtxt(args.c, dtype=np.float)

#if just single point make it into array with 1 row
coords = np.atleast_2d(coords)

if(args.re):
    logging.info("#t X_RE Y_RE Z_RE CELLID " + " ".join(varnames))
else:
    logging.info("#t X Y Z CELLID " + " ".join(varnames))

if args.n is None:
    numproc = 1
else:
    numproc = int(args.n)


## Parallel processing
from multiprocessing import Pool
if __name__ == '__main__':
   pool = Pool(numproc)
   return_array = pool.map(extract_file, args.i)


for i in sorted(return_array):
    for j in i:
        logging.info(j[1])<|MERGE_RESOLUTION|>--- conflicted
+++ resolved
@@ -38,15 +38,10 @@
         f.optimize_open_file()
         t=f.read_parameter("time")
         if t == None:
-<<<<<<< HEAD
-	    t=f.read_parameter("t")
-            if t == None:	    
-		logging.info("Unknown time format in file " + filename)
-=======
             t=f.read_parameter("t")
         if t == None:	    
-            print("Unknown time format in file " + filename)
->>>>>>> a5654c0a
+            logging.info("Unknown time format in file " + filename)
+
         
         for coord in coords:
             if(args.re):
