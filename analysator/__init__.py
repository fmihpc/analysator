--- conflicted
+++ resolved
@@ -2,14 +2,11 @@
 import socket, re, os, tempfile, atexit, shutil, sys
 import warnings
 import logging
-<<<<<<< HEAD
-=======
 import importlib.util
 
 #Initialize backend variables, pt.plot will assign these when imported
 backend_noninteractive=""
 backend_interactive=""
->>>>>>> 5d99f7e4
 
 
 logging.basicConfig(format='%(levelname)s: %(message)s', level=os.environ.get('ANALYSATOR_LOG_LEVEL', 'INFO').upper())
@@ -49,20 +46,12 @@
 
 # Import modules
 try:
-<<<<<<< HEAD
-   from . import calculations
-=======
    calculations=lazyimport("calculations")
->>>>>>> 5d99f7e4
 except ImportError as e:
    logging.info("Note: Did not import calculations module: " + str(e))
 
 try:
-<<<<<<< HEAD
-   from . import vlsvfile
-=======
    vlsvfile=lazyimport("vlsvfile")
->>>>>>> 5d99f7e4
 except ImportError as e:
    logging.info("Note: Did not import vlsvfile module: " + str(e))
 
@@ -79,22 +68,14 @@
          logging.info("Note: Did not import (outdated MayaVi2) grid module: " + str(e))
 
 try:
-<<<<<<< HEAD
-   from . import plot
-=======
    #import plot
    plot=lazyimport("plot")
->>>>>>> 5d99f7e4
 except ImportError as e:
    logging.info("Note: Did not import plot module: " + str(e))
 
 try:
-<<<<<<< HEAD
-   from . import miscellaneous
-=======
    #import miscellaneous
    miscellaneous=lazyimport("miscellaneous")
->>>>>>> 5d99f7e4
 except ImportError as e:
    logging.info("Note: Did not import miscellaneous: " + str(e))
 
