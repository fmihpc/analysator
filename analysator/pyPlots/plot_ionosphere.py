import matplotlib
import logging
import analysator as pt
import numpy as np
import matplotlib.pyplot as plt
import glob
import os, sys
import time
import re
import matplotlib.ticker as mtick
import matplotlib.path as mpath
import matplotlib.patches as patches
import matplotlib.projections as projections
from mpl_toolkits.axes_grid1.inset_locator import inset_axes
from mpl_toolkits.axes_grid1 import make_axes_locatable
from matplotlib.ticker import MaxNLocator, MultipleLocator
from matplotlib.ticker import LogLocator
from matplotlib.colors import BoundaryNorm,LogNorm,SymLogNorm
from matplotlib.cbook import get_sample_data
from packaging.version import Version


def plot_ionosphere(filename=None,
                  vlsvobj=None,
                  filedir=None, step=None, run=None,
                  outputdir=None, outputfile=None,
                  nooverwrite=False,
                  var=None, op=None, operator=None,
                  colormap=None, vmin=None, vmax=None,
                  symmetric=False, absolute=None,
                  usesci=True, log=None,
                  lin=None, symlog=None, nocb=False, internalcb=False,
                  minlatitude=60,
                  cbtitle=None, title=None, cbaxes=None,cb_horizontal=False,
                  thick=1.0,scale=1.0,vscale=1.0,
                  wmark=False,wmarkb=False,
                  viewdir=1.0,draw=None,
                  axes=None
      ):

    ''' Plots a 2d projection of an ionosphere variable

    :kword filename:    path to .vlsv file to use for input. Assumes a bulk file.
    :kword vlsvobj:     Optionally provide a python vlsvfile object instead
    :kword filedir:     Optionally provide directory where files are located and use step for bulk file name
    :kword step:        output step index, used for constructing output (and possibly input) filename
    :kword run:         run identifier, used for constructing output filename
    :kword outputdir:   path to directory where output files are created (default: $HOME/Plots/ or override with PTOUTPUTDIR)
                        If directory does not exist, it will be created. If the string does not end in a
                        forward slash, the final part will be used as a prefix for the files.
    :kword outputfile:  Singular output file name
    :kword nooverwrite: Set to only perform actions if the target output file does not yet exist                    
    :kword var:         variable to plot, e.g. rho, RhoBackstream, beta, Temperature, MA, Mms, va, vms,
                        E, B, v, V or others. Accepts any variable known by analysator.
                        Per-population variables are simply given as "proton/rho" etc
    :kword operator:    Operator to apply to variable: None, x, y, or z. Vector variables return either
                        the queried component, or otherwise the magnitude. 
    :kword op:          duplicate of operator
    :kword colormap:    colour scale for plot, use e.g. hot_desaturated, jet, viridis, plasma, inferno,
                        magma, parula, nipy_spectral, RdBu, bwr
    :kword vmin,vmax:   min and max values for colour scale and colour bar. If no values are given,
                        min and max values for whole plot (non-zero rho regions only) are used.
    :kword symmetric:   Set the absolute value of vmin and vmax to the greater of the two
    :kword absolute:    Plot the absolute of the evaluated variable
    :kwird usesci:      Use scientific notation for colorbar ticks? (default: True)
    :kword lin:         Flag for using linear colour scaling instead of log
    :kword symlog:      Use logarithmic scaling, but linear when abs(value) is below the value given to symlog.
                        Allows symmetric quasi-logarithmic plots of e.g. transverse field components.
                        A given of 0 translates to a threshold of max(abs(vmin),abs(vmax)) * 1.e-2, but this can
                        result in the innermost tick marks overlapping. In this case, using a larger value for 
                        symlog is suggested.
    :kword nocb:        Set to suppress drawing of colourbar
    :kword internalcb:  Set to draw colorbar inside plot instead of outside. If set to a text
                        string, tries to use that as the location, e.g. "NW","NE","SW","SW"
    :kword minlatitude: Minimum plot latitude (default=60 degrees)
    :kword title:       string to use as plot title instead of time.
                        Special case: Set to "msec" to plot time with millisecond accuracy or "musec"
                        for microsecond accuracy. "sec" is integer second accuracy.
    :kword cbtitle:     string to use as colorbar title instead of map name
    :kword viewdir:     view direction onto the sphere. Positive value: North pole. Negative values: South pole.
    :kword scale:       Scale text size (default=1.0)
    :kword vscale:      Scale all values with this before plotting. Useful for going from e.g. m^-3 to cm^-3
                        or from tesla to nanotesla. Guesses correct units for colourbar for some known
                        variables.
    :kword axes:        Provide the routine a set of axes to draw within instead of generating a new image.
    :kword cbaxes:      Provide the routine a set of axes for the colourbar.
    :kword cb_horizontal: Set to draw the colorbar horizontally instead of vertically (default: False) requires cbaxes to be set.
    :kword thick:       line and axis thickness, default=1.0
    :kword draw:        Set to anything but None or False in order to draw image on-screen instead of saving to file (requires x-windowing)
    :kword wmark:       If set to non-zero, will plot a Vlasiator watermark in the top left corner. If set to a text
                        string, tries to use that as the location, e.g. "NW","NE","SW","SW"
    :kword wmarkb:      As for wmark, but uses an all-black Vlasiator logo.

 
    .. code-block:: python

    '''

    #IONOSPHERE_RADIUS=6471e3 # R_E + 100 km
    # Verify the location of this watermark image
    watermarkimage=os.path.join(os.path.dirname(__file__), 'logo_color.png')
    watermarkimageblack=os.path.join(os.path.dirname(__file__), 'logo_black.png')


    # Change certain falsy values:
    if not lin and lin != 0:
        lin = None
    if not (log is None):
        lin = None
    if not symlog and symlog != 0:
        symlog = None
    if symlog is True:
        symlog = 0
    if (filedir == ''):
        filedir = './'
    if (outputdir == ''):
        outputdir = './'

    # Input file or object
    if filename!=None:
        f=pt.vlsvfile.VlsvReader(filename)
    elif ((filedir!=None) and (step!=None)):
        filename = glob.glob(filedir+'bulk*'+str(step).rjust(7,'0')+'.vlsv')[0]
        f=pt.vlsvfile.VlsvReader(filename)
    elif vlsvobj!=None:
        f=vlsvobj
    else:
        raise TypeError("needs a .vlsv file name, python object, or directory and step")

    if operator is None:
        if op is not None:
            operator=op

    if not colormap:
        # Default values
        colormap="bwr"

    cmapuse = pt.plot.get_cmap(colormap)

    fontsize=8*scale # Most text
    fontsize2=10*scale # Time title
    fontsize3=8*scale # Colour bar ticks and title

    # Plot title with time
    try:
        timeval=f.read_parameter("time")
    except:
        # The ionosphere solver miniApp writes outputfiles without a valid
        # time value.
        timeval=None

    # Plot title with time
    if title is None or title=="msec" or title=="musec":        
        if timeval is None:    
            plot_title = ''
        else:
            timeformat='{:4.1f}'
            if title=="sec": timeformat='{:4.0f}'
            if title=="msec": timeformat='{:4.3f}'
            if title=="musec": timeformat='{:4.6f}'
            plot_title = "t="+timeformat.format(timeval)+' s '
    else:
        plot_title = ''+title

    if viewdir > 0:
        plot_title = "Northern\\; hemisphere, " + plot_title
    else:
        plot_title = "Southern\\; hemisphere, " + plot_title

    # step, used for file name
    if step is not None:
        stepstr = '_'+str(step).rjust(7,'0')
    else:
        if filename:
            stepstr = '_'+filename[-12:-5]
        else:
            stepstr = ''

    # If run name isn't given, just put "plot" in the output file name
    if run is None:
        run='plot'
        if filename:
            # If working within CSC filesystem, make a guess:
            if filename[0:16]=="/proj/vlasov/3D/":
                run = filename[16:19]

    # Verify validity of operator
    operatorstr=''
    operatorfilestr=''
    if operator is not None:
        # .isdigit checks if the operator is an integer (for taking an element from a vector)
        if type(operator) is int:
            operator = str(operator)
        if not operator in 'xyz' and operator != 'magnitude' and not operator.isdigit():
            logging.info("Unknown operator "+str(operator))
            operator=None
            operatorstr=''
        if operator in 'xyz':
            # For components, always use linear scale, unless symlog is set
            operatorstr='_'+operator
            operatorfilestr='_'+operator
            if symlog is None:
                lin=True
        # index a vector
        if operator.isdigit():
            operator = str(operator)
            operatorstr='_{'+operator+'}'
            operatorfilestr='_'+operator
        # Note: operator magnitude gets operatorstr=''

    # Output file name
    if not var:
        # If no expression or variable given, defaults to FACs
        var='ig_fac'
    varstr=var.replace("/","_")

<<<<<<< HEAD
=======
    if not outputfile: # Generate filename
        if not outputdir: # default initial path
            outputdir=pt.plot.defaultoutputdir
        # Sub-directories can still be defined in the "run" variable
        if viewdir > 0:
            outputpole = "_north"
        else:
            outputpole = "_south"
        outputfile = outputdir+run+"_ionosphere_"+varstr+operatorfilestr+outputpole+stepstr+".png"
    else: 
        if outputdir:
            outputfile = outputdir+outputfile

    # Re-check to find actual target sub-directory
    outputprefixind = outputfile.rfind('/')
    if outputprefixind >= 0:            
        outputdir = outputfile[:outputprefixind+1]

    # Ensure output directory exists
    if axes is None and not os.path.exists(outputdir):
        try:
            os.makedirs(outputdir)
        except:
            pass

    if axes is None and not os.access(outputdir, os.W_OK):
        raise PermissionError(("No write access for directory "+outputdir+"! Exiting."))
        

    # Check if target file already exists and overwriting is disabled
    if axes is None and (nooverwrite and os.path.exists(outputfile)):            
        if os.stat(outputfile).st_size > 0: # Also check that file is not empty
            logging.info(("Found existing file "+outputfile+". Skipping."))
            return
        else:
            logging.info(("Found existing file "+outputfile+" of size zero. Re-rendering."))
>>>>>>> 2f4fd31f

    # The plot will be saved in a new figure 
    if axes is None and str(matplotlib.get_backend()) != pt.backend_noninteractive: #'Agg':
        plt.switch_backend(pt.backend_noninteractive)

    # Select plotting back-end based on on-screen plotting or direct to file without requiring x-windowing
    # If axes are provided, leave backend as-is.
    if axes is None and draw is not None:
        if str(matplotlib.get_backend()) != pt.backend_interactive: #'TkAgg': 
            plt.switch_backend(pt.backend_interactive)
    elif axes is None:
        if str(matplotlib.get_backend()) != pt.backend_noninteractive: #'Agg':
            plt.switch_backend(pt.backend_noninteractive)  

    # Read ionosphere mesh node coordinates
    coords = f.get_ionosphere_node_coords()
    
    # Read the ionosphere radius from the VLSV file
    try:
        ionosphere_radius = f.read_parameter("ionosphere_radius")
    except:
        # Recalculate the radius of the ionospheric grid
        ionosphere_radius = np.max(np.linalg.norm(coords, axis=-1))


    # Read ionosphere mesh connectivity
    elements = f.get_ionosphere_element_corners()
    # Read selected variable valus
    if operator is None:
       operator="pass"
    datamap_info= f.read_variable_info(var, operator=operator)
    # Correction for broken ionosphere units
    datamap_info.latex = re.sub("\\\\text","\\\\mathrm", datamap_info.latex)
    datamap_info.latexunits = re.sub("\\\\mho","\\\\Omega^{-1}", datamap_info.latexunits)
    cb_title_use = datamap_info.latex
    # Check if vscale results in standard unit
    vscale, _, datamap_unit_latex = pt.plot.get_scaled_units(vscale=vscale,variable_info=datamap_info)
    values = datamap_info.data*vscale
    if np.ndim(values) == 0:
        raise ValueError("reading variable '" + str(var) + "' from vlsv file! values.shape being" + str(values.shape))


    # Add unit to colorbar title
    if datamap_unit_latex:
       cb_title_use = cb_title_use + r"\,["+datamap_unit_latex+"]"

    if viewdir > 0:
        r=np.degrees(np.arccos(coords[:,2]/ionosphere_radius))
    else:
        r=np.degrees(np.arccos(-coords[:,2]/ionosphere_radius))
    theta=np.arctan2(coords[:,1],coords[:,0])

    # Project nodes and elements into view plane
    mask = []
    if viewdir > 0:
      for e in elements:
         if coords[e[0],2] > 0 and coords[e[1],2] > 0 and coords[e[2],2] > 0:
            mask+=[False]
         else:
            mask+=[True]
    else:
      for e in elements:
         if coords[e[0],2] < 0 and coords[e[1],2] < 0 and coords[e[2],2] < 0:
            mask+=[False]
         else:
            mask+=[True]

    # Build mesh triangulation
    tri = matplotlib.tri.Triangulation(-r*np.sin(theta), r*np.cos(theta), elements, mask)

    # Allow title override
    if cbtitle is not None:
        # Here allow underscores for manual math mode
        cb_title_use = cbtitle

    # If automatic range finding is required, find min and max of array
    if vmin is not None:
        vminuse=vmin
    else: 
        vminuse = np.ma.amin(values)
    if vmax is not None:
        vmaxuse=vmax
    else:
        vmaxuse = np.ma.amax(values)

    # Ionospheric special handling: if we have negative values, let's turn on linear mode.
    if lin is None and symlog is None and (vminuse<=0):
        lin=True

    # If both values are zero, we have an empty array
    if vmaxuse==vminuse==0:        
        raise ValueError("requested array is zero everywhere. Exiting.")

    # If vminuse and vmaxuse are extracted from data, different signs, and close to each other, adjust to be symmetric
    # e.g. to plot transverse field components. Always done for symlog.
    if vmin is None and vmax is None:
        if symmetric or np.isclose(vminuse/vmaxuse, -1.0, rtol=0.2) or symlog is not None:
            absval = max(abs(vminuse),abs(vmaxuse))
            vminuse = -absval
            vmaxuse = absval

    # Ensure that lower bound is valid for logarithmic plots
    if (vminuse <= 0) and (lin is None) and (symlog is None):
        # Drop negative and zero values
        vminuse = min(np.ma.amin(values), 0)

    # Special case of very small vminuse values
    if ((vmin is None) or (vmax is None)) and (vminuse > 0) and (vminuse < vmaxuse*1.e-5):
        vminuse = vmaxuse*1e-5
        if lin is not None:
            vminuse = 0

    # If symlog scaling is set:
    if symlog is not None:
        if symlog > 0:
            linthresh = symlog 
        else:
            linthresh = max(abs(vminuse),abs(vmaxuse))*1.e-2

    # Lin or log colour scaling, defaults to lin
    if lin is None:
        # Special SymLogNorm case
        if symlog is not None:
            if Version(matplotlib.__version__) < Version("3.3.0"):
                norm = SymLogNorm(linthresh=linthresh, linscale = 1.0, vmin=vminuse, vmax=vmaxuse, clip=True)
                logging.warning("colormap SymLogNorm uses base-e but ticks are calculated with base-10.")
                #TODO: copy over matplotlib 3.3.0 implementation of SymLogNorm into analysator
            else:
                norm = SymLogNorm(base=10, linthresh=linthresh, linscale = 1.0, vmin=vminuse, vmax=vmaxuse, clip=True)
            maxlog=int(np.ceil(np.log10(vmaxuse)))
            minlog=int(np.ceil(np.log10(-vminuse)))
            logthresh=int(np.floor(np.log10(linthresh)))
            logstep=1
            ticks=([-(10**x) for x in range(logthresh, minlog+1, logstep)][::-1]
                    +[0.0]
                    +[(10**x) for x in range(logthresh, maxlog+1, logstep)] )
        else:
            # Logarithmic plot
            norm = LogNorm(vmin=vminuse,vmax=vmaxuse)
            ticks = LogLocator(base=10,subs=(1.0,) if cb_horizontal else list(range(10))) # where to show labels
    else:
        # Linear
        linticks = 7
        if isinstance(lin, int):
            linticks = abs(lin)
            if linticks==1: # old default was to set lin=1 for seven linear ticks
                linticks = 7
                
        levels = MaxNLocator(nbins=255).tick_values(vminuse,vmaxuse)
        norm = BoundaryNorm(levels, ncolors=cmapuse.N, clip=True)
        ticks = np.linspace(vminuse,vmaxuse,num=linticks)

    # Creating a new figure and axes 
    figsize = (6,5)
    if nocb:
        figsize = (5,5)

    if axes is None:
        fig = plt.figure(figsize=figsize,dpi=150)
        ax_cartesian = fig.add_axes([0,0,0.8,0.8], xlim=(-(90-minlatitude),(90-minlatitude)), ylim=(-(90-minlatitude),(90-minlatitude)), aspect='equal')
        #ax_polar = fig.add_axes([0.1,0.1,0.9,0.9], polar=True, frameon=False, ylim=(0, 90-minlatitude))
        ax_polar = inset_axes(parent_axes=ax_cartesian, width="100%", height="100%", axes_class = projections.get_projection_class('polar'), borderpad=0)
        ax_polar.set_frame_on(False)
        ax_polar.set_aspect('equal')
    else:
        axes.axis('off')
        axes.set_xticklabels([])
        axes.set_yticklabels([])
        ax_cartesian = inset_axes(parent_axes=axes, width="80%", height="80%", borderpad=1, loc='center' if cb_horizontal else 'center left')
        ax_cartesian.set_xlim(-(90-minlatitude),(90-minlatitude))
        ax_cartesian.set_ylim(-(90-minlatitude),(90-minlatitude))
        ax_cartesian.set_aspect('equal')
        ax_polar = inset_axes(parent_axes=ax_cartesian, width="100%", height="100%", axes_class = projections.get_projection_class('polar'), borderpad=0)
        ax_polar.set_frame_on(False)
        ax_polar.set_aspect('equal')
    ax_cartesian.set_xticklabels([])
    ax_cartesian.set_yticklabels([])
    ax_cartesian.axis('off')


    ## Build a circle to map away the regions we're not interested in
    def make_circle(r):
        t = np.arange(0, np.pi * 2.0, 0.01)
        t = t.reshape((len(t), 1))
        x = r * np.cos(t)
        y = r * np.sin(t)
        return np.hstack((x, y))
    path = mpath.Path
    inside_vertices = make_circle(90-minlatitude)
    outside_vertices = make_circle(1000)
    pathCodes = np.ones(len(inside_vertices), dtype=mpath.Path.code_type) * mpath.Path.LINETO
    pathCodes[0] = mpath.Path.MOVETO
    path = mpath.Path(np.concatenate((inside_vertices[::-1],outside_vertices)), np.concatenate((pathCodes,pathCodes)))
    clippingcircle= patches.PathPatch(path, facecolor="#ffffff", edgecolor='grey', linewidth=1)

    ### THE ACTUAL PLOT HAPPENS HERE ###
    #contours = ax_cartesian.tricontourf(tri, values, cmap=cmapuse, norm=norm, levels=64, vmin=vminuse, vmax=vmaxuse)
    if(len(values) == len(tri.triangles)):
        shading = 'flat'
    elif(len(values) == len(tri.x)):
        shading = 'gouraud'
    else:
        raise ValueError("Number of values ("+str(len(values))+") matches neither number of elements ("+str(len(tri.triangles))+") or number of points ("+str(len(tri.x))+")")
    
    contours = ax_cartesian.tripcolor(tri, values, cmap=cmapuse, norm=norm, shading=shading)
    ax_cartesian.add_patch(clippingcircle)

    # Draw polar grid over it
    ax_polar.grid(True)
    gridlatitudes = np.arange(0., 90.-minlatitude,10.)
    ax_polar.set_rmax(90.-minlatitude);
    ax_polar.set_rgrids(gridlatitudes, map(lambda x: str(90.-x)+"°", gridlatitudes),angle=225)
    ax_polar.set_thetagrids(np.linspace(0., 360, 13), ["24h","2h","4h","6h","8h","10h","12h","14h","16h","18h","20h","22h","24h"])
    ax_polar.set_theta_zero_location('S', offset=0)
    ax_polar.tick_params(labelsize=fontsize2, pad=0.1)

    # Title and plot limits
    if len(plot_title)!=0 and axes is None:
        plot_title = pt.plot.mathmode(pt.plot.bfstring(plot_title))
        ax_polar.set_title(plot_title,fontsize=fontsize2,fontweight='bold')

    # Colourbar title
    if len(cb_title_use)!=0:
        cb_title_use = pt.plot.mathmode(pt.plot.bfstring(cb_title_use))

    # Set flag which affects colorbar decimal precision
    if lin is None:
        pt.plot.cb_linear = False
    else:
        pt.plot.cb_linear = True

    # Creating colorbar axes
    if not nocb:
        if cbaxes: 
            # Colorbar axes are provided
            cax = cbaxes
            cbdir="right"
            horalign="center" if cb_horizontal else "left"
        elif internalcb:
            # Colorbar within plot area
            cbloc=1; cbdir="left"; horalign="right"
            if type(internalcb) is str:
                if internalcb=="NE":
                    cbloc=1; cbdir="left"; horalign="right"
                if internalcb=="NW":
                    cbloc=2; cbdir="right"; horalign="left"
                if internalcb=="SW": 
                    cbloc=3; cbdir="right"; horalign="left"
                if internalcb=="SE": 
                    cbloc=4; cbdir="left";  horalign="right"
            # borderpad default value is 0.5, need to increase it to make room for colorbar title
            cax = inset_axes(ax_polar, width="5%", height="35%", loc=cbloc, borderpad=1.0,
                             bbox_transform=ax_polar.transAxes, bbox_to_anchor=(0.15,0,0.85,0.92))
        else:
            # Split existing axes to make room for colorbar
            if axes is None:
                if cb_horizontal:
                    cax = fig.add_axes([0.1,-0.1,0.6,0.03])
                else:
                    cax = fig.add_axes([0.8,0.1,0.03,0.6])
                    #The full width is 0.8, so to center the bar with width 0.6 is (0.8-0.6)/2=0.1
            else:
                cax = axes.inset_axes([0.9,0.2,0.03,0.6])
            cbdir="right"; horalign="left"

        # Set flag which affects colorbar decimal precision
        if lin is None:
            pt.plot.cb_linear = False
        else:
            pt.plot.cb_linear = True

        # First draw colorbar
        if usesci:
            cb = plt.colorbar(contours, ticks=ticks, format=mtick.FuncFormatter(pt.plot.cbfmtsci), cax=cax, drawedges=False,orientation="horizontal" if cb_horizontal else "vertical")
        else:
            #cb = plt.colorbar(contours, ticks=ticks, format=mtick.FormatStrFormatter('%4.2f'), cax=cax, drawedges=False)
            cb = plt.colorbar(contours, ticks=ticks, format=mtick.FuncFormatter(pt.plot.cbfmt), cax=cax, drawedges=False,orientation="horizontal" if cb_horizontal else "vertical")
        cb.outline.set_linewidth(thick)
        cb.ax.yaxis.set_ticks_position(cbdir)

        if not cbaxes:
            cb.ax.tick_params(labelsize=fontsize3,width=thick,length=3*thick,rotation=30 if cb_horizontal else 0)
            cb_title = cax.set_title(cb_title_use,fontsize=fontsize3,fontweight='bold', horizontalalignment=horalign)
            cb_title.set_position((0.,1.+0.025*scale)) # avoids having colourbar title too low when fontsize is increased
        else:
            cb.ax.tick_params(labelsize=fontsize,width=thick,length=3*thick)
            cb_title = cax.set_title(cb_title_use,fontsize=fontsize,fontweight='bold', horizontalalignment=horalign)
        # Ensure minor tick marks are off
        if lin is not None:
            cb.minorticks_off()

        # Perform intermediate draw if necessary to gain access to ticks
        if (axes is None) and (symlog is not None and np.isclose(vminuse/vmaxuse, -1.0, rtol=0.2)) or (not lin and symlog is None):
            fig.canvas.draw() # draw to get tick positions

        # Adjust placement of innermost ticks for symlog if it indeed is (quasi)symmetric
        if symlog is not None and np.isclose(vminuse/vmaxuse, -1.0, rtol=0.2) and len(cb.ax.yaxis.get_ticklabels()) > 2:
            cbt=cb.ax.yaxis.get_ticklabels()
            (cbtx,cbty) = cbt[len(cbt)//2-1].get_position() # just below zero
            if abs(0.5-cbty)/scale < 0.1:
                cbt[len(cbt)//2-1].set_va("top")
            (cbtx,cbty) = cbt[len(cbt)//2+1].get_position() # just above zero
            if abs(0.5-cbty)/scale < 0.1:
                cbt[len(cbt)//2+1].set_va("bottom")
            if len(cbt)>=7: # If we have at least seven ticks, may want to adjust next ones as well
                (cbtx,cbty) = cbt[len(cbt)//2-2].get_position() # second below zero
                if abs(0.5-cbty)/scale < 0.15:
                    cbt[len(cbt)//2-2].set_va("top")
                (cbtx,cbty) = cbt[len(cbt)//2+2].get_position() # second above zero
                if abs(0.5-cbty)/scale < 0.15:
                    cbt[len(cbt)//2+2].set_va("bottom")

        # Adjust precision for colorbar ticks
        thesetickvalues = cb.locator()
        if len(thesetickvalues)<2:
            precision_b=1
        else:
            mintickinterval = abs(thesetickvalues[-1]-thesetickvalues[0])
            # find smallest interval
            for ticki in range(len(thesetickvalues)-1):
                mintickinterval = min(mintickinterval,abs(thesetickvalues[ticki+1]-thesetickvalues[ticki]))
            precision_a, precision_b = '{:.1e}'.format(mintickinterval).split('e')
            # e.g. 9.0e-1 means we need precision 1
            # e.g. 1.33e-1 means we need precision 3?
        pt.plot.decimalprecision_cblin = 1
        if int(precision_b)<1: pt.plot.decimalprecision_cblin = str(1+abs(-int(precision_b)))
        cb.update_ticks()

        # if too many subticks in logarithmic colorbar:
        if not lin and symlog is None:
            nlabels = len(cb.ax.yaxis.get_ticklabels())
            # Force less ticks for internal colorbars
            if internalcb: 
                nlabels = nlabels * 1.5
            valids = ['1','2','3','4','5','6','7','8','9']
            if nlabels > 10:
                valids = ['1','2','3','4','5','6','8']
            if nlabels > 19:
                valids = ['1','2','5']
            if nlabels > 28:
                valids = ['1']
            # for label in cb.ax.yaxis.get_ticklabels()[::labelincrement]:
            for labi,label in enumerate(cb.ax.yaxis.get_ticklabels()):
                labeltext = label.get_text().replace('$','').replace('{','').replace('}','').replace(r'\mbox{\textbf{--}}','').replace('-','').replace('.','').lstrip('0')
                if not labeltext:
                    continue
                firstdigit = labeltext[0]
                if not firstdigit in valids: 
                    label.set_visible(False)

    # Add Vlasiator watermark
    if (wmark or wmarkb) and (axes is None):
        if wmark:
            wm = plt.imread(get_sample_data(watermarkimage))
        else:
            wmark=wmarkb # for checking for placement
            wm = plt.imread(get_sample_data(watermarkimageblack))
        if type(wmark) is str:
            anchor = wmark
        else:
            anchor="NW"
        # Allowed region and anchor used in tandem for desired effect
        if anchor=="NW" or anchor=="W" or anchor=="SW":
            rect = [0.01, 0.01, 0.3, 0.98]
        elif anchor=="NE" or anchor=="E" or anchor=="SE":
            rect = [0.69, 0.01, 0.3, 0.98]
        elif anchor=="N" or anchor=="C" or anchor=="S":
            rect = [0.35, 0.01, 0.3, 0.98]
        newax = fig.add_axes(rect, anchor=anchor, zorder=1)
        newax.imshow(wm)
        newax.axis('off')

    # Adjust layout. Uses tight_layout() but in fact this ensures 
    # that long titles and tick labels are still within the plot area.
    # if axes is None: # This causes a matplotlib warning, and the following "bbox_inches='tight'" should anyway do the same thing
    #     plt.tight_layout(pad=0.01)
    savefig_pad=0.01
    bbox_inches='tight'

    # Save output or draw on-screen
    if not draw and axes is None:

        if viewdir > 0:
            outputpole = "_north"
        else:
            outputpole = "_south"
        outputfile_default = run+"_ionosphere_"+varstr+operatorfilestr+outputpole+stepstr+".png"
        savefigname=pt.plot.output_path(outputfile,outputfile_default,outputdir,nooverwrite)

        try:
            plt.savefig(savefigname,dpi=300, bbox_inches=bbox_inches, pad_inches=savefig_pad)
        except Exception as e:
            print("Encountered the following exception from Matplotlib while trying to save a figure:")
            print(e)
<<<<<<< HEAD
            raise RuntimeError("Error attempting to save figure: " + str(sys.exc_info())+"\n\n There is a known issue with Matplotlib 3.7.2 here - if using that, try updating/reverting!")
        logging.info(savefigname+"\n")
=======
            raise IOError("Error attempting to save figure: " + str(sys.exc_info())+"\n\n There is a known issue with Matplotlib 3.7.2 here - if using that, try updating/reverting!")
        logging.info(outputfile+"\n")
>>>>>>> 2f4fd31f
        plt.close()
    elif draw is not None and axes is None:
        # Draw on-screen
        plt.draw()
        plt.show()
        logging.info('Draw complete!')<|MERGE_RESOLUTION|>--- conflicted
+++ resolved
@@ -214,45 +214,6 @@
         var='ig_fac'
     varstr=var.replace("/","_")
 
-<<<<<<< HEAD
-=======
-    if not outputfile: # Generate filename
-        if not outputdir: # default initial path
-            outputdir=pt.plot.defaultoutputdir
-        # Sub-directories can still be defined in the "run" variable
-        if viewdir > 0:
-            outputpole = "_north"
-        else:
-            outputpole = "_south"
-        outputfile = outputdir+run+"_ionosphere_"+varstr+operatorfilestr+outputpole+stepstr+".png"
-    else: 
-        if outputdir:
-            outputfile = outputdir+outputfile
-
-    # Re-check to find actual target sub-directory
-    outputprefixind = outputfile.rfind('/')
-    if outputprefixind >= 0:            
-        outputdir = outputfile[:outputprefixind+1]
-
-    # Ensure output directory exists
-    if axes is None and not os.path.exists(outputdir):
-        try:
-            os.makedirs(outputdir)
-        except:
-            pass
-
-    if axes is None and not os.access(outputdir, os.W_OK):
-        raise PermissionError(("No write access for directory "+outputdir+"! Exiting."))
-        
-
-    # Check if target file already exists and overwriting is disabled
-    if axes is None and (nooverwrite and os.path.exists(outputfile)):            
-        if os.stat(outputfile).st_size > 0: # Also check that file is not empty
-            logging.info(("Found existing file "+outputfile+". Skipping."))
-            return
-        else:
-            logging.info(("Found existing file "+outputfile+" of size zero. Re-rendering."))
->>>>>>> 2f4fd31f
 
     # The plot will be saved in a new figure 
     if axes is None and str(matplotlib.get_backend()) != pt.backend_noninteractive: #'Agg':
@@ -647,13 +608,8 @@
         except Exception as e:
             print("Encountered the following exception from Matplotlib while trying to save a figure:")
             print(e)
-<<<<<<< HEAD
-            raise RuntimeError("Error attempting to save figure: " + str(sys.exc_info())+"\n\n There is a known issue with Matplotlib 3.7.2 here - if using that, try updating/reverting!")
+            raise IOError("Error attempting to save figure: " + str(sys.exc_info())+"\n\n There is a known issue with Matplotlib 3.7.2 here - if using that, try updating/reverting!")
         logging.info(savefigname+"\n")
-=======
-            raise IOError("Error attempting to save figure: " + str(sys.exc_info())+"\n\n There is a known issue with Matplotlib 3.7.2 here - if using that, try updating/reverting!")
-        logging.info(outputfile+"\n")
->>>>>>> 2f4fd31f
         plt.close()
     elif draw is not None and axes is None:
         # Draw on-screen
