--- conflicted
+++ resolved
@@ -265,7 +265,6 @@
     # LaTex output off
     return string
 
-<<<<<<< HEAD
 #Draws sharp contour lines along cell edges (xmeshpass,ymeshpass), for some dpi+linewidth combinations antialiasing True causes issues
 def cell_edgecontours(ax,XmeshPass,YmeshPass,heightmap,threshold=0,linewidth=0.5,linestyle='solid',colors='black',antialiased=False):
     x=np.array(XmeshPass[0])
@@ -290,7 +289,6 @@
 
     
     return 0
-=======
 def output_path(outputfile,outputfile_default,outputdir,nooverwrite):
         
         if not outputfile:
@@ -487,4 +485,3 @@
     variable_info.units = scaledUnits
     variable_info.latexunits = scaledLatexUnits
     return variable_info
->>>>>>> 4e26e581
