--- conflicted
+++ resolved
@@ -264,7 +264,6 @@
             return r'\textbf{'+string+'}'
     # LaTex output off
     return string
-<<<<<<< HEAD
 
 #Draws sharp contour lines along cell edges (xmeshpass,ymeshpass), for some dpi+linewidth combinations antialiasing True causes issues
 def cell_edgecontours(ax,XmeshPass,YmeshPass,heightmap,threshold=0,linewidth=0.5,linestyle='solid',colors='black',antialiased=False):
@@ -290,8 +289,6 @@
 
     
     return 0
-=======
->>>>>>> c6a78122
 def output_path(outputfile,outputfile_default,outputdir,nooverwrite):
         check=False
         if not outputfile:
