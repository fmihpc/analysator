--- conflicted
+++ resolved
@@ -383,44 +383,6 @@
         pass_vars.append(var)
         varstr="DIFF_"+var.replace("/","_")
         pass_times=[1,0]
-
-<<<<<<< HEAD
-    # File output checks
-    if not draw and not axes:
-        if not outputfile: # Generate filename
-            if not outputdir: # default initial path
-                outputdir=pt.plot.defaultoutputdir
-            # Sub-directories can still be defined in the "run" variable
-            outputfile = outputdir+run+"_map_"+varstr+operatorfilestr+stepstr+".png"
-        else: 
-            if outputdir:
-                outputfile = outputdir+outputfile
-
-        # Re-check to find actual target sub-directory
-        outputprefixind = outputfile.rfind('/')
-        if outputprefixind >= 0:            
-            outputdir = outputfile[:outputprefixind+1]
-
-        # Ensure output directory exists
-        if not os.path.exists(outputdir):
-            try:
-                os.makedirs(outputdir)
-            except:
-                pass
-
-        if not os.access(outputdir, os.W_OK):
-            raise PermissionError("No write access for directory "+outputdir+"! Exiting.")
-
-        # Check if target file already exists and overwriting is disabled
-        if (nooverwrite and os.path.exists(outputfile)):            
-            if os.stat(outputfile).st_size > 0: # Also check that file is not empty
-                logging.info("Found existing file "+outputfile+". Skipping.")
-                return
-            else:
-                logging.info("Found existing file "+outputfile+" of size zero. Re-rendering.")
-
-=======
->>>>>>> 6731f85b
 
     Re = 6.371e+6 # Earth radius in m
     #read in mesh size and cells in ordinary space
@@ -1339,17 +1301,10 @@
         outputfile_default=run+"_map_"+varstr+operatorfilestr+stepstr+".png"
         savefigname=pt.plot.output_path(outputfile, outputfile_default,outputdir,nooverwrite)
         try:
-<<<<<<< HEAD
             plt.savefig(outputfile,dpi=300, bbox_inches=bbox_inches, pad_inches=savefig_pad)
         except Exception as e:
             logging.warning("Error with attempting to save figure: "+str(e))
         logging.info(outputfile+"\n")
-=======
-            plt.savefig(savefigname,dpi=300, bbox_inches=bbox_inches, pad_inches=savefig_pad)
-        except:
-            logging.info("Error with attempting to save figure.")
-        logging.info(savefigname+"\n")
->>>>>>> 6731f85b
         plt.close()
     elif not axes:
         # Draw on-screen
