--- conflicted
+++ resolved
@@ -627,42 +627,6 @@
         if slicethick==0:
             projstr="_proj"
 
-<<<<<<< HEAD
-=======
-        # Verify directory
-        if outputfile is None:
-            if outputdir is None: # default initial path
-                savefigdir=pt.plot.defaultoutputdir
-            else:
-                savefigdir=outputdir
-            # Sub-directories can still be defined in the "run" variable
-            savefigname = savefigdir+run
-        else:
-            if outputdir is not None:
-                savefigname = outputdir+outputfile
-            else:
-                savefigname = outputfile
-
-        # Re-check to find actual target sub-directory
-        savefigprefixind = savefigname.rfind('/')
-        if savefigprefixind >= 0:
-            savefigdir = savefigname[:savefigprefixind+1]
-            savefigprefix = savefigname[savefigprefixind+1:]
-        else:
-            savefigdir = "./"
-            savefigprefix = savefigname
-
-        # Ensure output directory exists
-        if not os.path.exists(savefigdir):
-            try:
-                os.makedirs(savefigdir)
-            except:
-                pass
-
-        if not os.access(savefigdir, os.W_OK):
-            raise PermissionError("No write access for directory "+savefigdir+"! Exiting.")
-
->>>>>>> 2f4fd31f
 
 
 
@@ -674,17 +638,10 @@
                pop="avgs"
                logging.info("Auto-switched to population 'avgs' for an old-style Vlasiator output")
            else:
-<<<<<<< HEAD
                raise ValueError("Unable to detect population "+pop+" in .vlsv file!")
     else:
         if not vlsvReader.check_population(pop):
             raise ValueError("Unable to detect population "+pop+" in .vlsv file!")
-=======
-               raise LookupError("Unable to detect population "+pop+" in .vlsv file!")
-    else:
-        if not vlsvReader.check_population(pop):
-               raise LookupError("Unable to detect population "+pop+" in .vlsv file!")
->>>>>>> 2f4fd31f
 
     #read in mesh size and cells in ordinary space
     [xsize, ysize, zsize] = vlsvReader.get_spatial_mesh_size()
@@ -810,7 +767,6 @@
 
         # Extracts Vbulk (used in case (i) slice in B-frame and/or (ii) cbulk is neither None nor a string
         Vbulk=None
-<<<<<<< HEAD
         if (bpara is not None) or (bpara1 is not None) or (bperp is not None) or (cbulk is not None and type(cbulk) is str) or (str(center)=='bulk'):
             warn_bulk_centering = False
             if vlsvReader.check_variable('moments'):
@@ -846,47 +802,8 @@
             if(warn_bulk_centering):
                 logging.warning("Bulk V centering based on population bulkV, not total plasma center-of-mass bulkV")
 
-            if Vbulk is None:
-                logging.error("Error in finding plasma bulk velocity! It is required for cbulk and rotations along B. Quick fix is to given manual `center` parameter for plasma bulk velocity.")
-                sys.exit()
-=======
-        warn_bulk_centering = False
-        if vlsvReader.check_variable('moments'):
-            # This should be a restart file
-            Vbulk = vlsvReader.read_variable('restart_V',cellid)
-        elif vlsvReader.check_variable('V'):
-            # regular bulk file, currently analysator supports pre- and post-multipop files with "V"
-            Vbulk = vlsvReader.read_variable('V',cellid)
-        elif vlsvReader.check_variable('vg_v'):
-            # regular bulk file, v5 analysator supports pre- and post-multipop files with "vg_v"
-            Vbulk = vlsvReader.read_variable('vg_v',cellid)
-        elif vlsvReader.check_variable(pop+'/vg_v'):
-            # multipop v5 bulk file
-            Vbulk = vlsvReader.read_variable(pop+'/vg_v',cellid)
-            warn_bulk_centering = True
-        elif vlsvReader.check_variable(pop+'/V'):
-            # multipop bulk file
-            Vbulk = vlsvReader.read_variable(pop+'/V',cellid)
-            warn_bulk_centering = True
-        elif vlsvReader.check_variable(pop+'/vg_v'):
-            # multipop V5 bulk file
-            Vbulk = vlsvReader.read_variable(pop+'/vg_v',cellid)
-            warn_bulk_centering = True
-        else:
-            # fallback: get bulkV from the VDF itself
-            velcells = vlsvReader.read_velocity_cells(cellid, pop=pop)
-            velcellslist = list(zip(*velcells.items()))
-            f = np.asarray(velcellslist[1])
-            V = vlsvReader.get_velocity_cell_coordinates(velcellslist[0], pop=pop)
-            Vbulk = np.average(V, axis=0, weights=f)
-            warn_bulk_centering = True
-
-        if(warn_bulk_centering):
-           logging.warning("Bulk V centering based on population bulkV, not total plasma center-of-mass bulkV")
-
         if Vbulk is None:
-            raise LookupError("couldn't find plasma bulk velocity Vbulk")
->>>>>>> 2f4fd31f
+            raise LookupError("couldn't find plasma bulk velocity Vbulk. It is required for cbulk and rotations along B. Quick fix is to given manual `center` parameter for plasma bulk velocity.")
 
         # If necessary, find magnetic field
         if bvector is not None or bpara is not None or bperp is not None or bpara1 is not None:
