--- conflicted
+++ resolved
@@ -805,40 +805,6 @@
                 var = 'vg_restart_rhom'
         varstr=var.replace("/","_")
 
-<<<<<<< HEAD
-=======
-    if not outputfile: # Generate filename
-        if not outputdir: # default initial path
-            outputdir=pt.plot.defaultoutputdir
-        # Sub-directories can still be defined in the "run" variable
-        outputfile = outputdir+run+"_threeSlice_"+varstr+operatorfilestr+stepstr+".png"
-    else: 
-        if outputdir:
-            outputfile = outputdir+outputfile
-
-    # Re-check to find actual target sub-directory
-    outputprefixind = outputfile.rfind('/')
-    if outputprefixind >= 0:            
-        outputdir = outputfile[:outputprefixind+1]
-
-    # Ensure output directory exists
-    if not os.path.exists(outputdir):
-        try:
-            os.makedirs(outputdir)
-        except:
-            pass
-
-    if not os.access(outputdir, os.W_OK):
-        raise PermissionError("No write access for directory "+outputdir+"! Exiting.")
-
-    # Check if target file already exists and overwriting is disabled
-    if (nooverwrite and os.path.exists(outputfile)):            
-        if os.stat(outputfile).st_size > 0: # Also check that file is not empty
-            logging.info(("Found existing file "+outputfile+". Skipping."))
-            return
-        else:
-            logging.info(("Found existing file "+outputfile+" of size zero. Re-rendering."))
->>>>>>> 2f4fd31f
 
     # The plot will be saved in a new figure ('draw' and 'axes' keywords not implemented yet)
     if str(matplotlib.get_backend()) != pt.backend_noninteractive: #'Agg':
@@ -1736,17 +1702,12 @@
         savefigname=pt.plot.output_path(outputfile,outputfile_default,outputdir,nooverwrite)
         logging.info('Saving the figure as {}, Time since start = {:.2f} s'.format(savefigname,time.time()-t0))
         try:
-<<<<<<< HEAD
             plt.savefig(savefigname,dpi=300, bbox_inches=bbox_inches, pad_inches=savefig_pad)
-        except:
-            logging.info("Error with attempting to save figure.")
+        except Exception as e:
+            logging.info("Error with attempting to save figure "+savefigname)
+            raise e
             logging.info('...Done! Time since start = {:.2f} s'.format(time.time()-t0))
-=======
-            plt.savefig(outputfile,dpi=300, bbox_inches=bbox_inches, pad_inches=savefig_pad)
-        except Exception as e:
-            raise e
-        logging.info('...Done! Time since start = {:.2f} s'.format(time.time()-t0))
->>>>>>> 2f4fd31f
+        logging.info(savefigname+"\n")
         plt.close()
     else:
         # Draw on-screen
