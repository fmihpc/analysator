#
# This file is part of Analysator.
# Copyright 2013-2016 Finnish Meteorological Institute
# Copyright 2017-2018 University of Helsinki
#
# For details of usage, see the COPYING file and read the "Rules of the Road"
# at http://www.physics.helsinki.fi/vlasiator/
#
# This program is free software; you can redistribute it and/or modify
# it under the terms of the GNU General Public License as published by
# the Free Software Foundation; either version 2 of the License, or
# (at your option) any later version.
#
# This program is distributed in the hope that it will be useful,
# but WITHOUT ANY WARRANTY; without even the implied warranty of
# MERCHANTABILITY or FITNESS FOR A PARTICULAR PURPOSE.  See the
# GNU General Public License for more details.
#
# You should have received a copy of the GNU General Public License along
# with this program; if not, write to the Free Software Foundation, Inc.,
# 51 Franklin Street, Fifth Floor, Boston, MA 02110-1301 USA.
#

import logging
import matplotlib
import warnings
import analysator as pt
import numpy as np
import matplotlib.pyplot as plt
import scipy
import os, sys, math
import re
import glob
from mpl_toolkits.axes_grid1 import make_axes_locatable
from matplotlib.colors import BoundaryNorm,LogNorm,SymLogNorm,Normalize
from matplotlib.ticker import MaxNLocator
from matplotlib.ticker import LogLocator,LinearLocator
import matplotlib.ticker as mtick
import colormaps as cmaps
from matplotlib.cbook import get_sample_data
from mpl_toolkits.axes_grid1.inset_locator import inset_axes

from rotation import rotateVectorToVector,rotateVectorToVector_X

from plot_vdf import verifyCellWithVspace, doHistogram, resampleReducer, vSpaceReducer

def plot_vdfdiff(filename1=None, filename2=None,
             vlsvobj1=None, vlsvobj2=None,
             filedir=None, step=None,step_diff=None,
             cellids=None, cellids2=None,
             pop="proton",
             coordinates=None, coordre=None,
             outputdir=None, outputfile=None,
             nooverwrite=None,
             draw=None,axisunit=None,axiskmps=None,title=None, cbtitle=None,
             tickinterval=None,
             colormap=None, box=None, nocb=None, internalcb=None,
             run=None, thick=1.0,
             wmark=None, wmarkb=None,
             fmin=None, fmax=None, slicethick=None, reducer='integrate', resampler=False,
             cellsize=None,
             xy=None, xz=None, yz=None,
             normal=None, normalx=None,
             bpara=None, bpara1=None, bperp=None,
             coordswap=None,
             bvector=None,bvectorscale=0.2,
             cbulk=None, center=None, wflux=None, setThreshold=None,
             noborder=None, scale=1.0, scale_text=8.0, scale_title=10.0,scale_cb=5.0,scale_label=12.0,
             biglabel=None, biglabloc=None,
             noxlabels=None, noylabels=None,
             axes=None, cbaxes=None,cb_horizontal=False,
             contours=None
             ):

    ''' Plots the difference between VDFs as a coloured 2D plot with axes and a colour bar.

    :kword filename1:   path to .vlsv file to use for input. Assumes a bulk file.
    :kword filename2:   path to .vlsv file to use for input. Assumes a bulk file.
    :kword vlsvobj1:    Optionally provide a python vlsvfile object instead
    :kword vlsvobj2:    Optionally provide a python vlsvfile object instead
    :kword filedir:     Optionally provide directory where files are located and use step for bulk file name
    :kword step:        output step index, used for constructing output (and possibly input) filename
    :kword step_diff:   the second step index to use for a file in case filedir is used
    :kword outputdir:   path to directory where output files are created (default: $HOME/Plots/ or override with PTOUTPUTDIR)
                        If directory does not exist, it will be created. If the string does not end in a
                        forward slash, the final parti will be used as a perfix for the files.
    :kword nooverwrite: Set to only perform actions if the target output file does not yet exist

    :kword cellids:     LIST of cell IDs to plot VDF for
    :kword cellids2:    Optional: LIST of cell IDs from input file 2. Same as cellids if omitted.
    :kword coordinates: LIST of 3-element spatial coordinate lusts to plot VDF for (given in metres)
    :kword coordre:     LIST of 3-element spatial coordinate lists to plot VDF for (given in Earth radii)
    :kword pop:         Population to plot, default proton

    :kword colormap:    colour scale for plot, use e.g. hot_desaturated, jet, viridis, plasma, inferno,
                        magma, parula, nipy_spectral, RdBu, bwr
    :kword run:         run identifier, used for constructing output filename
    :kword title:       string to use as plot title instead of time.
                        Special case: Set to "msec" to plot time with millisecond accuracy or "musec"
                        for microsecond accuracy. "sec" is integer second accuracy.
    :kword cbtitle:     string to use as colorbar title instead of phase space density of flux

    :kword contours:    Set to number of contours to draw

    :kword fmin,fmax:   min and max values for colour scale and colour bar. If no values are given,
                        min and max values for whole plot are used.

    :kword box:         extents of plotted velocity grid as [x0,x1,y0,y1] (in m/s)
    :kword axisunit:    Plot v-axes using 10^{axisunit} m/s (default: km/s)
    :kword axiskmps:    Plot v-axes using 10^{axiskmps} km/s (default: km/s, when the kword has a value)
    :kword tickinterval: Interval at which to have ticks on axes

    :kword xy:          Perform slice in x-y-direction
    :kword xz:          Perform slice in x-z-direction
    :kword yz:          Perform slice in y-z-direction
    :kword normal:      Perform slice in plane perpendicular to given vector
    :kword normalx:     X-axis direction for slice in plane perpendicular to given vector

    :kword bpara:       Perform slice in B_para / B_perp2 plane
    :kword bpara1:       Perform slice in B_para / B_perp1 plane
    :kword bperp:       Perform slice in B_perp1 / B_perp2 plane
                        If no plane is given, default is simulation plane (for 2D simulations)

    :kword coordswap:   Swap the parallel and perpendicular coordinates
    :kword bvector:     Plot a magnetic field vector projection in-plane
    :kword bvectorscale: Scale of bvector (default: 0.2 in units of axis lengths)

    :kword cbulk:       Center plot on position of total bulk velocity (or if not available,
                        bulk velocity for this population)
    :kword center:      Center plot on provided 3-element velocity vector position (in m/s)
                        If set instead to "bulk" will center on bulk velocity
                        If set instead to "peak" will center on velocity with highest phase-space density
    :kword wflux:       Plot flux instead of distribution function
    :kword slicethick:  Thickness of slice as multiplier of cell size (default: 1 or minimum for good coverage).
                        This can be set to zero in order to project the whole VDF to a plane.
    :kword reducer:     How to reduce to 2D - default 'integrate' for LOS integration
                        and reduced units, 'average' for old (slightly questionable) behaviour
    :kword resampler:   Resample onto a regular grid? Default: yes, use False to disable.
    :kword cellsize:    Plotting grid cell size as multiplier of input cell size (default: 1 or minimum for good coverage)
    :kword setThreshold: Use given setThreshold value instead of EffectiveSparsityThreshold or MinValue value read from file
                        Useful if EffectiveSparsityThreshold wasn't saved, or user wants to draw buffer cells
                        with values below the sparsity threshold

    :kword wmark:       If set to non-zero, will plot a Vlasiator watermark in the top left corner. If set to a text
                        string, tries to use that as the location, e.g. "NW","NE","SW","SW"
    :kword wmarkb:      As for wmark, but uses an all-black Vlasiator logo.

    :kword draw:        Draw image on-screen instead of saving to file (requires x-windowing)
    :kword nocb:        Suppress plotting of colourbar legend
    :kword internalcb:  Set to draw colorbar inside plot instead of outside. If set to a text
                        string, tries to use that as the location, e.g. "NW","NE","SW","SW"

    :kword biglabel:    Plot large label (in top-left corner)
    :kword biglabloc:   Move large label to: 0: NW 1: NE 2: SE 3: SW corner

    :kword axes:        Provide the routine a set of axes to draw within instead of generating a new image.
    :kword cbaxes:      Provide the routine a set of axes for the colourbar.
    :kword cb_horizontal: If true, use a horizontal colorbar (this will look stupid unless you specify cbaxes)

    :kword noborder:    Plot figure edge-to-edge without borders (default off)
    :kword noxlabels:   Suppress x-axis labels and title
    :kword noylabels:   Suppress y-axis labels and title
    :kword scale:       Scale text size everywhere (default=1.0)
    :kword scale_text:  Most text additional scale factor (default=8.0)
    :kword scale_title: Title additional scale factor (default=10.0)
    :kword scale_cb:    Colour bar text additional scale factor (default=5.0)
    :kword scale_label: Big label text additional scale factor (default=12.0)
    :kword thick:       line and axis thickness, default=1.0


    :returns:           Outputs an image to a file or to the screen.

    .. code-block:: python

    # Example usage:

    pt.plot.plot_vdfdiff("bulk.0000040.vlsv","bulk.0000048.vlsv",cellids=1,xy=1,slicethick=1,colormap="seismic",
                     fmin=-1e-9,fmax=1e-9,cbulk=1)


    See documentation of plot_vdf() for more usage information.

    '''

    # Verify the location of this watermark image
    watermarkimage=os.path.join(os.path.dirname(__file__), 'logo_color.png')
    watermarkimageblack=os.path.join(os.path.dirname(__file__), 'logo_black.png')

    # Input file or object
    if filename1 is not None:
        vlsvReader1=pt.vlsvfile.VlsvReader(filename1)
    elif vlsvobj1 is not None:
        vlsvReader1=vlsvobj1
    elif ((filedir is not None) and (step is not None)):
        filename = glob.glob(filedir+'bulk*'+str(step).rjust(7,'0')+'.vlsv')[0]
        vlsvReader1=pt.vlsvfile.VlsvReader(filename)
    else:
<<<<<<< HEAD
        logging.info("Error, needs a .vlsv file name")
        return
=======
        raise TypeError("Error, needs a .vlsv file name")
>>>>>>> 2f4fd31f

    if filename2 is not None:
        vlsvReader2=pt.vlsvfile.VlsvReader(filename2)
    elif vlsvobj2 is not None:
        vlsvReader2=vlsvobj2
    elif ((filedir is not None) and (step_diff is not None)):
        filename = glob.glob(filedir+'bulk*'+str(step_diff).rjust(7,'0')+'.vlsv')[0]
        vlsvReader2=pt.vlsvfile.VlsvReader(filename)
    else:
        raise TypeError("Error, needs a .vlsv file name")

    if colormap is None:
        colormap="seismic"
        
    cmapuse = pt.plot.get_cmap(colormap)

    fontsize=scale_text*scale # Most text
    fontsize2=scale_title*scale # Time title
    fontsize3=scale_cb*scale # Colour bar ticks
    fontsize4=scale_label*scale # Big label

    # Plot title with time
    timeval=vlsvReader1.read_parameter("time")

    # Plot title with time
    if title is None or title=="msec" or title=="musec":
        if timeval == None:
            plot_title = ''
        else:
            timeformat='{:4.1f}'
            if title=="sec": timeformat='{:4.0f}'
            if title=="msec": timeformat='{:4.3f}'
            if title=="musec": timeformat='{:4.6f}'
            plot_title = "t="+timeformat.format(timeval)+' s'
    else:
        plot_title = title

    if reducer == "average":
        logging.info("V-space reduction via averages")
        warnings.warn('Average-reduction is kept for backward-compatibility for now; consider using "integrate"!')
        pass
    elif reducer == "integrate":
        logging.info("V-space reduction via integration")
        pass
    else:
        raise ValueError("Unknown reducer ("+reducer+'), accepted values are "average", "integrate"')

    if wflux is not None:
        warnings.warn("Does flux weighting make sense? Tread carefully.")

    if draw is None and axes is None:
        # step, used for file name
        if step is not None and step_diff is not None:
            stepstr = '_'+str(step).rjust(7,'0')+'_'+str(step_diff).rjust(7,'0')
        elif step is not None:
            stepstr = '_'+str(step).rjust(7,'0')
        else:
            if timeval != None:
                stepstr = '_t'+str(int(timeval))
            else:
                stepstr = ''

        # If run name isn't given, just put "plot" in the output file name
        if run is None:
            run='plot'
            # If working within CSC filesystem, make a guess:
            if filename1 is not None:
                if type(filename1) is str:
                    if filename1[0:16]=="/proj/vlasov/2D/":
                        run = filename1[16:19]

        # Indicate projection in file name
        projstr=""
        if slicethick==0:
            projstr="_proj"

<<<<<<< HEAD
=======
        # Verify directory
        if outputfile is None:
            if outputdir is None: # default initial path
                savefigdir=pt.plot.defaultoutputdir
            else:
                savefigdir=outputdir
            # Sub-directories can still be defined in the "run" variable
            savefigname = savefigdir+run
        else:
            if outputdir is not None:
                savefigname = outputdir+outputfile
            else:
                savefigname = outputfile

        # Re-check to find actual target sub-directory
        savefigprefixind = savefigname.rfind('/')
        if savefigprefixind >= 0:
            savefigdir = savefigname[:savefigprefixind+1]
            savefigprefix = savefigname[savefigprefixind+1:]
        else:
            savefigdir = "./"
            savefigprefix = savefigname

        # Ensure output directory exists
        if not os.path.exists(savefigdir):
            try:
                os.makedirs(savefigdir)
            except:
                pass

        if not os.access(savefigdir, os.W_OK):
            raise PermissionError("No write access for directory "+savefigdir+"! Exiting.")

>>>>>>> 2f4fd31f


    # If population isn't defined i.e. defaults to protons, check if
    # instead should use old version "avgs"
    if pop=="proton":
       if not vlsvReader1.check_population(pop):
           if vlsvReader1.check_population("avgs"):
               pop="avgs"
               #logging.info("Auto-switched to population avgs")
           else:
               logging.info("Unable to detect population "+pop+" in .vlsv file!")
               sys.exit()
    else:
        if not vlsvReader1.check_population(pop):
            logging.info("Unable to detect population "+pop+" in .vlsv file!")
            sys.exit()

    #read in mesh size and cells in ordinary space
    [xsize, ysize, zsize] = vlsvReader1.get_spatial_mesh_size()
    xsize = int(xsize)
    ysize = int(ysize)
    zsize = int(zsize)
    [vxsize, vysize, vzsize] = vlsvReader1.get_velocity_mesh_size(pop=pop)
    vxsize = int(vxsize)
    vysize = int(vysize)
    vzsize = int(vzsize)
    [vxmin, vymin, vzmin, vxmax, vymax, vzmax] = vlsvReader1.get_velocity_mesh_extent(pop=pop)
    inputcellsize=(vxmax-vxmin)/vxsize

    # Account for WID3 cells per block
    widval=4 #default WID=4
    if vlsvReader1.check_parameter("velocity_block_width"):
        widval = vlsvReader1.read_parameter("velocity_block_width")
    vxsize = widval*vxsize
    vysize = widval*vysize
    vzsize = widval*vzsize

    Re = 6.371e+6 # Earth radius in m
    # unit of velocity
    velUnit = 1e3
    velUnitStr = r'[km s$^{-1}$]'
    if axisunit is not None:
        velUnit = np.power(10,int(axisunit))
        if np.isclose(axisunit,0):
            velUnitStr = r'[m s$^{-1}$]'
        else:
            velUnitStr = r'[$10^{'+str(int(axisunit))+'}$ m s$^{-1}$]'
    if axiskmps is not None:
        velUnit = np.power(10,int(axiskmps)+3)
        if np.isclose(axiskmps,0):
            velUnitStr = r'[km s$^{-1}$]'
        else:
            velUnitStr = r'[$10^{'+str(int(axiskmps))+'}$ km s$^{-1}$]'

    # Select plotting back-end based on on-screen plotting or direct to file without requiring x-windowing
    if axes is None: # If axes are provided, leave backend as-is.
        if draw is not None:
            if str(matplotlib.get_backend()) is not pt.backend_interactive: #'TkAgg':
                plt.switch_backend(pt.backend_interactive)
        else:
            if str(matplotlib.get_backend()) is not pt.backend_noninteractive: #'Agg':
                plt.switch_backend(pt.backend_noninteractive)

    if (cellids is None and coordinates is None and coordre is None):
        raise ValueError("Error: must provide either cell id's or coordinates")
 
    if coordre is not None:
        # Transform to metres
        coordinates = (Re*np.asarray(coordre)).tolist()

    if coordinates is not None:
        # Check if coordinates given were actually just a single 3-element list
        # instead of a list of 3-element lists:
        if type(coordinates[0]) is not list:
            coordinates = [coordinates]

        # Calculate cell IDs from given coordinates
        xReq = np.asarray(coordinates).T[0]
        yReq = np.asarray(coordinates).T[1]
        zReq = np.asarray(coordinates).T[2]
        if xReq.shape == yReq.shape == zReq.shape:
            #logging.info('Number of points: ' + str(xReq.shape[0]))
            pass
        else:
            logging.info('ERROR: bad coordinate variables given')
            sys.exit()
        cidsTemp = []
        for ii in range(xReq.shape[0]):
            cidRequest = (np.int64)(vlsvReader1.get_cellid(np.array([xReq[ii],yReq[ii],zReq[ii]])))
            cidNearestVspace = -1
            if cidRequest > 0:
                cidNearestVspace = vlsvReader1.get_cellid_with_vdf(np.array([xReq[ii],yReq[ii],zReq[ii]]), pop=pop)
            else:
                logging.info('ERROR: cell not found')
                sys.exit()
            if (cidNearestVspace <= 0):
                logging.info('ERROR: cell with vspace not found')
                sys.exit()
            xCid,yCid,zCid = vlsvReader1.get_cell_coordinates(cidRequest)
            xVCid,yVCid,zVCid = vlsvReader1.get_cell_coordinates(cidNearestVspace)
            logging.info('Point: ' + str(ii+1) + '/' + str(xReq.shape[0]))
            logging.info('Requested coordinates : ' + str(xReq[ii]/Re) + ', ' + str(yReq[ii]/Re) + ', ' + str(zReq[ii]/Re))
            logging.info('Nearest spatial cell  : ' + str(xCid/Re)    + ', ' + str(yCid/Re)    + ', ' + str(zCid/Re))
            logging.info('Nearest vspace        : ' + str(xVCid/Re)   + ', ' + str(yVCid/Re)   + ', ' + str(zVCid/Re))
            cidsTemp.append(cidNearestVspace)
        cellids = np.unique(cidsTemp).tolist()
        logging.info('Unique cells with vspace found: ' + str(len(cidsTemp)))
    #else:
    #    logging.info('Using given cell ids and assuming vspace is stored in them')

    # Ensure that we now have a list of cellids instead of just a single cellid
    if type(cellids) is not list:
        logging.info("Converting given cellid to a single-element list of cellids.")
        cellids = [cellids]
    if type(cellids2) is not list:
        cellids2 = [cellids2]

    if coordinates is None and coordre is None:
        # User-provided cellids
        for cellid in cellids:
            if not verifyCellWithVspace(vlsvReader1, cellid):
                raise IOError("Error, cellid "+str(cellid)+" in input file 1 does not contain a VDF!")

            if not verifyCellWithVspace(vlsvReader2, cellid):
                raise IOError("Error, cellid "+str(cellid)+" in input file 2 does not contain a VDF!")



    if draw is not None or axes is not None:
        # Program was requested to draw to screen or existing axes instead of saving to a file.
        # Just handle the first cellid.
        if len(cellids) > 1:
            cellids = [cellids[0]]
            logging.info("User requested on-screen display, only plotting first requested cellid!")

    if cellids2 is None or cellids2[0] is None:
        cellids2 = cellids

    logging.info("\n")
    for cellid,cellid2 in list(map(list,zip(*(cellids,cellids2)))):
      #   logging.info(cellid,cellid2, cellids, cellids2)
        # Initialise some values
        fminuse=None
        fmaxuse=None

        x,y,z = vlsvReader1.get_cell_coordinates(cellid)
        logging.info('cellid ' + str(cellid) + ', x = ' + str(x) + ', y = ' + str(y)  + ', z = ' + str(z))
        x,y,z = vlsvReader2.get_cell_coordinates(cellid2)
        logging.info('cellid2 ' + str(cellid2) + ', x = ' + str(x) + ', y = ' + str(y)  + ', z = ' + str(z))

        # Extracts Vbulk (used in case (i) slice in B-frame and/or (ii) cbulk is neither None nor a string
        Vbulk=None
        Vbulk2=None
        if vlsvReader1.check_variable('moments'):
            # This should be a restart file
            Vbulk = vlsvReader1.read_variable('restart_V',cellid)
            Vbulk2 = vlsvReader2.read_variable('restart_V',cellid2)
        elif vlsvReader1.check_variable(pop+'/vg_v'):
            # multipop v5 bulk file
            Vbulk = vlsvReader1.read_variable(pop+'/vg_v',cellid)
            Vbulk2 = vlsvReader2.read_variable(pop+'/vg_v',cellid2)
        elif vlsvReader1.check_variable(pop+'/V'):
            # multipop bulk file
            Vbulk = vlsvReader1.read_variable(pop+'/V',cellid)
            Vbulk2 = vlsvReader2.read_variable(pop+'/V',cellid2)
        elif vlsvReader1.check_variable(pop+'/vg_v'):
            # multipop V5 bulk file
            Vbulk = vlsvReader1.read_variable(pop+'/vg_v',cellid)
            Vbulk2 = vlsvReader2.read_variable(pop+'/vg_v',cellid2)
        else:
            # regular bulk file, currently analysator supports pre- and post-multipop files with "V"
            Vbulk = vlsvReader1.read_variable('V',cellid)
            Vbulk2 = vlsvReader2.read_variable('V',cellid2)
        if Vbulk is None:
            raise ValueError("Error in finding plasma bulk velocity!")

        # If necessary, find magnetic field
        if bvector is not None or bpara is not None or bperp is not None or bpara1 is not None:
            # First check if volumetric fields are present
            if vlsvReader1.check_variable("B_vol"):
                Bvect = vlsvReader1.read_variable("B_vol", cellid)
                Bvect2 = vlsvReader2.read_variable("B_vol", cellid2)
            elif vlsvReader1.check_variable("vg_b_vol"):
                Bvect = vlsvReader1.read_variable("vg_b_vol", cellid)
                Bvect2 = vlsvReader1.read_variable("vg_b_vol", cellid2)
            # Otherwise perform linear reconstruction to find
            # approximation of cell-center value
            else:
                # Find dimension of simulation
                if ysize==1 or zsize==1: # 2D
                    cellidlist = [cellid,cellid+1,cellid+xsize]
                else:
                    cellidlist = [cellid,cellid+1,cellid+xsize,cellid+xsize*ysize]
                # Read raw data for the required cells
                if vlsvReader1.check_variable("B"):
                    Braw = vlsvReader1.read_variable("B", cellidlist)
                elif (vlsvReader1.check_variable("background_B") and vlsvReader1.check_variable("perturbed_B")):
                    # used e.g. for restart files
                    BGB = vlsvReader1.read_variable("background_B", cellidlist)
                    PERBB = vlsvReader1.read_variable("perturbed_B", cellidlist)
                    Braw = BGB+PERBB
                else:
                    raise RuntimeError("Error finding B vector direction!")
                # Non-reconstruction version, using just cell-face-values
                # Bvect = Braw[0]
                # Now average in each face direction (not proper reconstruction)
                if ysize==1: #polar
                    Bvect=np.array([0.5*(Braw[0][0]+Braw[1][0]), Braw[0][1], 0.5*(Braw[0][2]+Braw[2][2])])
                elif zsize==1: # ecliptic
                    Bvect=np.array([0.5*(Braw[0][0]+Braw[1][0]), 0.5*(Braw[0][1]+Braw[2][1]), Braw[0][2]])
                else: # 3D, verify this?
                    Bvect=np.array([0.5*(Braw[0][0]+Braw[1][0]), 0.5*(Braw[0][1]+Braw[2][1]), 0.5*(Braw[0][2]+Braw[3][2])])

                # TODO: I guess we should do this interpolation in the second file too, instead of assuming identical Bvect
                Bvect2 = Bvect

        # Check slice to perform (and possibly normal vector)
        normvect=None
        normvectX=None
        if xy is None and xz is None and yz is None and normal is None and bpara is None and bpara1 is None and bperp is None:
            # Use default slice for this simulation
            # Check if ecliptic or polar run
            if ysize==1: # polar
                xz=1
                slicetype="xz"
                pltxstr=r"$v_x$ "+velUnitStr
                pltystr=r"$v_z$ "+velUnitStr
                normvect=[0,1,0] # used just for cell size normalisation
            elif zsize==1: # ecliptic
                xy=1
                slicetype="xy"
                pltxstr=r"$v_x$ "+velUnitStr
                pltystr=r"$v_y$ "+velUnitStr
                normvect=[0,0,1] # used just for cell size normalisation
            else:
                logging.info("Problem finding default slice direction")
                yz=1
                slicetype="yz"
                pltxstr=r"$v_y$ "+velUnitStr
                pltystr=r"$v_z$ "+velUnitStr
                normvect=[1,0,0] # used just for cell size normalisation
            normvect2=normvect
        elif normal is not None:
            if len(normal)==3:
                slicetype="vecperp"
                normvect=normal
                normvect2=normvect
                pltxstr=r"$v_1$ "+velUnitStr
                pltystr=r"$v_2$ "+velUnitStr
            else:
                raise RuntimeError("Error parsing slice normal vector!")

            if normalx is not None:
                if len(normalx)==3:
                    normvectX=normalx
                    if not np.isclose((np.array(normvect)*np.array(normvectX)).sum(), 0.0):
                        raise ValueError("Error, normalx dot normal is not zero!")

                else:
                    raise ValueError("Error parsing slice normalx vector!")

        elif xy is not None:
            slicetype="xy"
            pltxstr=r"$v_x$ "+velUnitStr
            pltystr=r"$v_y$ "+velUnitStr
            normvect=[0,0,1] # used just for cell size normalisation
            normvect2=normvect
        elif xz is not None:
            slicetype="xz"
            pltxstr=r"$v_x$ "+velUnitStr
            pltystr=r"$v_z$ "+velUnitStr
            normvect=[0,1,0] # used just for cell size normalisation
            normvect2=normvect
        elif yz is not None:
            slicetype="yz"
            pltxstr=r"$v_y$ "+velUnitStr
            pltystr=r"$v_z$ "+velUnitStr
            normvect=[1,0,0] # used just for cell size normalisation
            normvect2=normvect
        elif bpara is not None or bpara1 is not None or bperp is not None:
            if Bvect.shape==(1,3):
                Bvect = Bvect[0]
            normvect = Bvect
            normvect2 = Bvect2

            # Ensure bulkV has some value
            if np.linalg.norm(Vbulk) < 1e-10:
                Vbulk = [-1,0,0]
                logging.warning(" read zero bulk velocity from file. Using VX=-1 for rotation.")
            # Calculates BcrossV
            BcrossV = np.cross(Bvect,Vbulk)
            normvectX = BcrossV
            if bperp is not None:
                # slice in b_perp1/b_perp2
                slicetype="Bperp"
                #pltxstr=r"$v_{\perp 1}$ "+velUnitStr
                #pltystr=r"$v_{\perp 2}$ "+velUnitStr
                pltxstr=r"$v_{B \times V}$ "+velUnitStr
                pltystr=r"$v_{B \times (B \times V)}$ "+velUnitStr
            elif bpara1 is not None:
                # slice in b_parallel/b_perp1 plane
                slicetype="Bpara1"
                #pltxstr=r"$v_{\parallel}$ "+velUnitStr
                #pltystr=r"$v_{\perp 1}$ "+velUnitStr
                pltxstr=r"$v_{B}$ "+velUnitStr
                pltystr=r"$v_{B \times V}$ "+velUnitStr
            else:
                # slice in b_parallel/b_perp2 plane
                slicetype="Bpara"
                #pltxstr=r"$v_{\parallel}$ "+velUnitStr
                #pltystr=r"$v_{\perp 2}$ "+velUnitStr
                pltxstr=r"$v_{B}$ "+velUnitStr
                pltystr=r"$v_{B \times (B \times V)}$ "+velUnitStr



        # Extend velocity space and each cell to account for slice directions oblique to axes
        normvect = np.array(normvect)
        normvect = normvect/np.linalg.norm(normvect)
        normvect2 = np.array(normvect2)
        normvect2 = normvect2/np.linalg.norm(normvect2)
        if normvectX is not None:
            normvectX = np.array(normvectX)
            normvectX = normvectX/np.linalg.norm(normvectX)

        if cbulk is None and center is None:
            center = np.zeros((3,))
            center2 = np.zeros((3,))
        elif cbulk is not None or type(center) is str and center=='bulk':
            center=None # Finds the bulk velocity and places it in the center vector
            logging.info("Transforming to plasma frame")
            if type(cbulk) is str:
                if vlsvReader1.check_variable(cbulk):
                    center = vlsvReader1.read_variable(cbulk,cellid)
                    logging.info("Found bulk frame from variable "+cbulk)
                if vlsvReader2.check_variable(cbulk):
                    center2 = vlsvReader2.read_variable(cbulk,cellid2)
                    logging.info("Found bulk frame from variable "+cbulk)
            else:
                center = Vbulk
                center2 = Vbulk2


        # Geometric magic to stretch the grid to assure that each cell has some velocity grid points inside it.
        # Might still be incorrect, erring on the side of caution.
        # norm_srt = sorted(abs(normvect))
        # if cellsize is None:
        #     if norm_srt[1] > 0:
        #         temp = norm_srt[0]/norm_srt[1]
        #         aratio = (1.+temp)/np.sqrt( 1+temp**2)
        #     else:
        #         aratio = 1.
        #     gridratio = aratio * norm_srt[2] * (1. + aratio * np.sqrt(norm_srt[0]**2 + norm_srt[1]**2) / norm_srt[2] )
        #     if gridratio>1.0:
        #         gridratio = gridratio*1.01 # account for numerical inaccuracies
        # else:
        #     gridratio = 1.

        if cellsize is None:
            samplebox=np.array([ [0.0,0.0,0.0], [0.0,0.0,1.0], [0.0,1.0,0.0], [0.0,1.0,1.0], [1.0,0.0,0.0], [1.0,0.0,1.0], [1.0,1.0,0.0], [1.0,1.0,1.0] ])
            sbrot = rotateVectorToVector(samplebox,normvect)
            if normvectX is not None:
                sbrot = rotateVectorToVector_X(sbrot,normvectX)
            rotminx=np.amin(sbrot[:,0])
            rotmaxx=np.amax(sbrot[:,0])
            rotminy=np.amin(sbrot[:,1])
            rotmaxy=np.amax(sbrot[:,1])
            rotminz=np.amin(sbrot[:,2])
            rotmaxz=np.amax(sbrot[:,2])
            gridratio = np.amax([ rotmaxx-rotminx, rotmaxy-rotminy, rotmaxz-rotminz ])
            if gridratio > 1.0:  # adds a 5% margin to slice thickness
                gridratio = 1.05*gridratio
        else:
            gridratio = cellsize

        # num must be vxsize+1 or vysize+1 in order to do both edges for each cell
        VXBins = np.linspace(vxmin*gridratio,vxmax*gridratio,num=vxsize+1)
        VYBins = np.linspace(vymin*gridratio,vymax*gridratio,num=vysize+1)

        # Read velocity data into histogram
        (checkOk,binsXY,edgesX,edgesY) = vSpaceReducer(vlsvReader1,cellid,slicetype,normvect,VXBins, VYBins,pop=pop,
                                                       slicethick=slicethick, reducer=reducer, resampler=resampler, wflux=wflux,
                                                       center=center,setThreshold=setThreshold,normvectX=normvectX)

        (checkOk2,binsXY2,edgesX,edgesY) = vSpaceReducer(vlsvReader2,cellid2,slicetype,normvect2,VXBins, VYBins,pop=pop,
                                                       slicethick=slicethick, reducer=reducer, resampler=resampler, wflux=wflux,
                                                       center=center2,setThreshold=setThreshold,normvectX=normvectX)

        # Calc difference
        binsXY-=binsXY2;

        # Check that data is ok and not empty
        if checkOk == False or checkOk2 == False:
            logging.info('ERROR: error from velocity space reducer. No velocity cells?')
            continue

        # Perform swap of coordinate axes, if requested
        if coordswap is not None:
            temp = edgesX
            edgesX = edgesY
            edgesY = temp
            temp = pltxstr
            pltxstr = pltystr
            pltystr = temp
            binsXY = binsXY.T
        # Boldface axis labels
        pltxstr = pt.plot.textbfstring(pltxstr)
        pltystr = pt.plot.textbfstring(pltystr)

        # If no other plotting fmin fmax values are given, take min and max of array
        if fmin is not None:
            fminuse=fmin
        else:
            nzindex = np.where(binsXY != 0)
            if np.any(nzindex):
                fminuse=np.amin(binsXY[nzindex])
            else:
                fminuse = -1 # No valid values! use extreme default.

        if fmax is not None:
            fmaxuse=fmax
        else:
            nzindex = np.where(binsXY != 0)
            if np.any(nzindex):
                fmaxuse=np.amax(binsXY[nzindex])
            else:
                fmaxuse = 1 # No valid values! use extreme default.

        # If neither min or max have been set by hand, make plot extents symmetric
        if fmax is None and fmin is None:
            fextreme = max(np.fabs(fminuse),np.fabs(fmaxuse))
            fminuse = -fextreme
            fmaxuse = fextreme

        logging.info("Active f range is "+str(fminuse)+" to "+str(fmaxuse))
        norm = Normalize(vmin=fminuse,vmax=fmaxuse)

        ticks = LinearLocator(numticks=7 if cb_horizontal else None)

        if box is not None:  # extents of plotted velocity grid as [x0,y0,x1,y1]
            xvalsrange=[box[0],box[1]]
            yvalsrange=[box[2],box[3]]
        else:
            # Find extent of nonzero data
            xindexrange = [vxsize,0] #last, first cell
            yindexrange = [vysize,0] #last, first cell
            for xi in range(len(edgesX)-1):
                for yi in range(len(edgesY)-1):
#                    if binsXY[xi,yi] > 0:
                    if binsXY[yi,xi] > 0:
                        xindexrange[0] = np.amin([xindexrange[0],xi])
                        xindexrange[1] = np.amax([xindexrange[1],xi])
                        yindexrange[0] = np.amin([yindexrange[0],yi])
                        yindexrange[1] = np.amax([yindexrange[1],yi])

            # leave some buffer
            xindexrange[0] =  np.max([0, widval * int(np.floor((xindexrange[0]-0.5*widval)/widval)) ])
            xindexrange[1] =  np.min([len(edgesX)-1, widval * int(np.ceil((xindexrange[1]+0.5*widval)/widval)) ])
            yindexrange[0] =  np.max([0, widval * int((np.floor(yindexrange[0]-0.5*widval)/widval)) ])
            yindexrange[1] =  np.min([len(edgesY)-1, widval * int(np.ceil((yindexrange[1]+0.5*widval)/widval)) ])

            # If empty VDF: plot whole v-space
            if ((xindexrange==[vxsize,0]) and (yindexrange==[vysize,0])):
                xindexrange = [0,vxsize]
                yindexrange = [0,vysize]

            xvalsrange = [ edgesX[xindexrange[0]] , edgesX[xindexrange[1]] ]
            yvalsrange = [ edgesY[yindexrange[0]] , edgesY[yindexrange[1]] ]

        boxcoords = np.array([xvalsrange[0],xvalsrange[1],yvalsrange[0],yvalsrange[1]])/velUnit
        # Set required decimal precision
        precision_a, precision_b = '{:.1e}'.format(np.amax(abs(np.array(boxcoords)))).split('e')
        pt.plot.decimalprecision_ax = '0'
        if int(precision_b)<1: pt.plot.decimalprecision_ax = str(abs(-1-int(precision_b)))

        # TODO make plot area square if it's almost square?

        # Define figure size
        ratio = (yvalsrange[1]-yvalsrange[0])/(xvalsrange[1]-xvalsrange[0])
        # default for square figure is figsize=[4.0,3.15]
        figsize = [4.0,3.15*ratio]

        # Plot the slice
        [XmeshXY,YmeshXY] = np.meshgrid(edgesX/velUnit,edgesY/velUnit) # Generates the mesh to map the data to

        if axes is None:
            # Create 300 dpi image of suitable size
            fig = plt.figure(figsize=figsize,dpi=300)
            ax1 = plt.gca() # get current axes
        else:
            ax1=axes
        fig1 = ax1.pcolormesh(XmeshXY,YmeshXY,binsXY, cmap=colormap,norm=norm)
        ax1.set_xlim([val/velUnit for val in xvalsrange])
        ax1.set_ylim([val/velUnit for val in yvalsrange])
        ax1.set_aspect('equal')

        # Grid
        #plt.grid(color='grey',linestyle='-')
        #plt.minorticks_on()
        ax1.grid(color='grey',linestyle='-',lw=thick)
        ax1.tick_params(axis='x',which='minor')
        ax1.tick_params(axis='y',which='minor')

        # plot contours?
        if contours is not None:
            contdraw=ax1.contour(XmeshXY[:-1,:-1]+0.5*(XmeshXY[1,0]-XmeshXY[0,0]),
                                 YmeshXY[:-1,:-1]+0.5*(YmeshXY[0,1]-YmeshXY[0,0]),
                                 binsXY,fminuse,fmaxuse,int(contours),
                                 linewidths=thick*0.5, colors='black')

        for axiss in ['top','bottom','left','right']:
            ax1.spines[axiss].set_linewidth(thick)

        ax1.xaxis.set_tick_params(width=thick,length=4)
        ax1.yaxis.set_tick_params(width=thick,length=4)
        ax1.xaxis.set_tick_params(which='minor',width=thick*0.8,length=2)
        ax1.yaxis.set_tick_params(which='minor',width=thick*0.8,length=2)

        if len(plot_title)>0:
            plot_title = pt.plot.textbfstring(plot_title)
            ax1.set_title(plot_title,fontsize=fontsize2,fontweight='bold')

        #fig.canvas.draw() # draw to get tick positions

        # Find maximum possible lengths of axis tick labels
        # Only counts digits
        ticklens = [ len(re.sub(r'\D',"",pt.plot.axisfmt(bc,None))) for bc in boxcoords]
        tickmaxlens = [np.amax(ticklens[0:1]),np.amax(ticklens[2:3])]

        # Adjust axis tick labels
        for axisi, axis in enumerate([ax1.xaxis, ax1.yaxis]):
            if tickinterval is not None:
                axis.set_major_locator(mtick.MultipleLocator(tickinterval))
            # Custom tick formatter
            axis.set_major_formatter(mtick.FuncFormatter(pt.plot.axisfmt))
            ticklabs = axis.get_ticklabels()
            # Set boldface.
            for t in ticklabs: # note that the tick labels haven't yet been populated with text
                t.set_fontweight("black")
                # If label has >3 numbers, tilt it
                if tickmaxlens[axisi]>3:
                    t.set_rotation(30)
                    t.set_verticalalignment('top')
                    t.set_horizontalalignment('right')

        if noxlabels is None:
            ax1.set_xlabel(pltxstr,fontsize=fontsize,weight='black')
            for item in ax1.get_xticklabels():
                item.set_fontsize(fontsize)
                item.set_fontweight('black')
            ax1.xaxis.offsetText.set_fontsize(fontsize)
        if noylabels is None:
            ax1.set_ylabel(pltystr,fontsize=fontsize,weight='black')
            for item in ax1.get_yticklabels():
                item.set_fontsize(fontsize)
                item.set_fontweight('black')
            ax1.yaxis.offsetText.set_fontsize(fontsize)

        if biglabel is not None:
            if biglabloc is None:
                biglabloc = 0 # default top-left corner
            if biglabloc==0:
                BLcoords=[0.02,0.98]
                BLha = "left"
                BLva = "top"
            elif biglabloc==1:
                BLcoords=[0.98,0.98]
                BLha = "right"
                BLva = "top"
            elif biglabloc==2:
                BLcoords=[0.98,0.02]
                BLha = "right"
                BLva = "bottom"
            elif biglabloc==3:
                BLcoords=[0.02,0.02]
                BLha = "left"
                BLva = "bottom"

            plt.text(BLcoords[0],BLcoords[1],biglabel, fontsize=fontsize4,weight='black', transform=ax1.transAxes, ha=BLha, va=BLva,color='k',bbox=dict(facecolor='white', alpha=0.5, edgecolor=None))


        if bvector is not None and bpara is None and bperp is None and bpara1 is None:
            # Draw vector of magnetic field direction
            if xy is not None and coordswap is None:
                binplane = [Bvect[0],Bvect[1]]
            if xy is not None and coordswap is not None:
                binplane = [Bvect[1],Bvect[0]]
            if xz is not None and coordswap is None:
                binplane = [Bvect[0],Bvect[2]]
            if xz is not None and coordswap is not None:
                binplane = [Bvect[2],Bvect[0]]
            if yz is not None and coordswap is None:
                binplane = [Bvect[1],Bvect[2]]
            if yz is not None and coordswap is not None:
                binplane = [Bvect[2],Bvect[1]]
            # normalize
            bvector = binplane/np.linalg.norm(binplane)
            # Length default is 1/5 of axis length
            bvectormultiplier = np.amin([yvalsrange[1]-yvalsrange[0],xvalsrange[1]-xvalsrange[0]])/(velUnit)
            bvector *= bvectormultiplier*bvectorscale
#            ax1.arrow(0,0,bvector[0],bvector[1],width=0.02*thick,head_width=0.1*thick,
#                      head_length=0.2*thick,zorder=10,color='k')
            #ax1.arrow(origin[0],origin[1],bvector[0],bvector[1],zorder=10,color='k')
            ax1.annotate("", xy=(bvector[0],bvector[1]), xytext=(0,0),
                        arrowprops=dict(arrowstyle="->"),zorder=10)

        if nocb is None:
            cb_title_use=None
            if cbtitle is not None:
                if type(cbtitle) is str:
                    cb_title_use = cbtitle
            if cb_title_use is None:
                if wflux is None:
                    if reducer == 'average':
                        cb_title_use=r"$\Delta f(v)\,["+pt.plot.rmstring('m')+r"^{-6} \,"+pt.plot.rmstring('s')+r"^{3}]$"
                    elif reducer == 'integrate':
                        cb_title_use=r"$\Delta f(v)\,["+pt.plot.rmstring('m')+r"^{-5} \,"+pt.plot.rmstring('s')+r"^{2}]$"
                else:
                    if reducer == 'average':
                        cb_title_use=r"flux $\Delta F\,["+pt.plot.rmstring('m')+r"^{-2} \,"+pt.plot.rmstring('s')+r"^{-1} \,"+pt.plot.rmstring('sr')+r"^{-1}]$"
                    elif reducer == 'integrate':
                        cb_title_use=r"flux $\Delta F\,["+pt.plot.rmstring('m')+r"^{-1} \,"+pt.plot.rmstring('s')+r"^{-2} \,"+pt.plot.rmstring('sr')+r"^{-1}]$"

            if cbaxes is not None:
                cax = cbaxes
                cbdir="right"
                horalign="left"
            elif internalcb is None:
                # Witchcraft used to place colourbar
                divider = make_axes_locatable(ax1)
                if cb_horizontal:
                    cax = divider.append_axes("bottom", size="4%", pad=0.65)
                    #ax1.xaxis.set_label_coords(0.5,-0.2)
                    horalign="center"
                else:
                    cax = divider.append_axes("right", size="5%", pad=0.05)
                    horalign="left"
                cbdir="right"
            else:
                # Colorbar within plot area
                cbloc=1
                cbdir="left"
                horalign="right"
                if type(internalcb) is str:
                    if internalcb=="NW":
                        cbloc=2
                        cbdir="right"
                        horalign="left"
                    if internalcb=="SW":
                        cbloc=3
                        cbdir="right"
                        horalign="left"
                    if internalcb=="SE":
                        cbloc=4
                        cbdir="left"
                        horalign="right"
                cax = inset_axes(ax1, width="5%", height="35%", loc=cbloc,
                                 bbox_transform=ax1.transAxes, borderpad=1.0)
                # borderpad default value is 0.5, need to increase it to make room for colorbar title

            # Colourbar title
            cb_title_use = pt.plot.mathmode(pt.plot.bfstring(cb_title_use))

            # First draw colorbar
            
            cb = plt.colorbar(fig1,ticks=ticks,cax=cax,orientation="horizontal" if cb_horizontal else "vertical")
            cb.outline.set_linewidth(thick)
            cb.ax.yaxis.set_ticks_position(cbdir)
            if cbaxes is None:
                if cb_horizontal:

                    cax.xaxis.offsetText.set_verticalalignment("bottom")
                    cax.xaxis.offsetText.set_fontsize(fontsize3) #I hate matplotlib
                    #cax.xaxis.set_major_formatter(matplotlib.ticker.FormatStrFormatter('%.1f'))

                    cb.ax.tick_params(labelsize=fontsize3,labelrotation=30)
                    cb_title = cax.set_title(cb_title_use,fontsize=fontsize3,fontweight='bold', horizontalalignment=horalign)

                else:
                    cb.ax.tick_params(labelsize=fontsize3)#,width=1.5,length=3)
                    cb_title = cax.set_title(cb_title_use,fontsize=fontsize3,fontweight='bold', horizontalalignment=horalign)
            else:
                cb.ax.tick_params(labelsize=fontsize)
                cb_title = cax.set_title(cb_title_use,fontsize=fontsize,fontweight='bold', horizontalalignment=horalign)

            cb_title.set_position((0.,1.+0.025*scale)) # avoids having colourbar title too low when fontsize is increased



        if noxlabels is not None:
            for label in ax1.xaxis.get_ticklabels():
                label.set_visible(False)
        if noylabels is not None:
            for label in ax1.yaxis.get_ticklabels():
                label.set_visible(False)

        # Adjust layout. Uses tight_layout() but in fact this ensures
        # that long titles and tick labels are still within the plot area.
        if axes is not None:
            savefig_pad=0.01
            bbox_inches='tight'
        elif noborder is None:
            plt.tight_layout()
            savefig_pad=0.05 # The default is 0.1
            bbox_inches=None
        else:
            plt.tight_layout(pad=0.01)
            savefig_pad=0.01
            bbox_inches='tight'

        # Add Vlasiator watermark
        if (wmark is not None or wmarkb is not None) and axes is None:
            if wmark is not None:
                wm = plt.imread(get_sample_data(watermarkimage))
            else:
                wmark=wmarkb # for checking for placement
                wm = plt.imread(get_sample_data(watermarkimageblack))
            if type(wmark) is str:
                anchor = wmark
            else:
                anchor="NW"
            # Allowed region and anchor used in tandem for desired effect
            if anchor=="NW" or anchor=="W" or anchor=="SW":
                rect = [0.01, 0.01, 0.3, 0.98]
            elif anchor=="NE" or anchor=="E" or anchor=="SE":
                rect = [0.69, 0.01, 0.3, 0.98]
            elif anchor=="N" or anchor=="C" or anchor=="S":
                rect = [0.35, 0.01, 0.3, 0.98]
            newax = fig.add_axes(rect, anchor=anchor, zorder=1)
            newax.imshow(wm)
            newax.axis('off')

        # Save output or draw on-screen
        if draw is None and axes is None:
            outputfile_default=run+"_vdf_"+pop+"_cellid_"+str(cellid)+stepstr+"_"+slicetype+projstr+".png"
            savefigname=pt.plot.output_path(outputfile,outputfile_default,outputdir,nooverwrite)
            try:
                plt.savefig(savefigname,dpi=300, bbox_inches=bbox_inches, pad_inches=savefig_pad)
                plt.close()
            except Exception as e:
                raise IOError("Error with attempting to save figure due to matplotlib LaTeX integration:"+str(e))
            logging.info(savefigname+"\n")
        elif axes is None:
            # Draw on-screen
            plt.draw()
            plt.show()<|MERGE_RESOLUTION|>--- conflicted
+++ resolved
@@ -195,12 +195,7 @@
         filename = glob.glob(filedir+'bulk*'+str(step).rjust(7,'0')+'.vlsv')[0]
         vlsvReader1=pt.vlsvfile.VlsvReader(filename)
     else:
-<<<<<<< HEAD
-        logging.info("Error, needs a .vlsv file name")
-        return
-=======
         raise TypeError("Error, needs a .vlsv file name")
->>>>>>> 2f4fd31f
 
     if filename2 is not None:
         vlsvReader2=pt.vlsvfile.VlsvReader(filename2)
@@ -277,42 +272,6 @@
         if slicethick==0:
             projstr="_proj"
 
-<<<<<<< HEAD
-=======
-        # Verify directory
-        if outputfile is None:
-            if outputdir is None: # default initial path
-                savefigdir=pt.plot.defaultoutputdir
-            else:
-                savefigdir=outputdir
-            # Sub-directories can still be defined in the "run" variable
-            savefigname = savefigdir+run
-        else:
-            if outputdir is not None:
-                savefigname = outputdir+outputfile
-            else:
-                savefigname = outputfile
-
-        # Re-check to find actual target sub-directory
-        savefigprefixind = savefigname.rfind('/')
-        if savefigprefixind >= 0:
-            savefigdir = savefigname[:savefigprefixind+1]
-            savefigprefix = savefigname[savefigprefixind+1:]
-        else:
-            savefigdir = "./"
-            savefigprefix = savefigname
-
-        # Ensure output directory exists
-        if not os.path.exists(savefigdir):
-            try:
-                os.makedirs(savefigdir)
-            except:
-                pass
-
-        if not os.access(savefigdir, os.W_OK):
-            raise PermissionError("No write access for directory "+savefigdir+"! Exiting.")
-
->>>>>>> 2f4fd31f
 
 
     # If population isn't defined i.e. defaults to protons, check if
