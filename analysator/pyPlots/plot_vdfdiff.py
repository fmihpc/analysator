#
# This file is part of Analysator.
# Copyright 2013-2016 Finnish Meteorological Institute
# Copyright 2017-2018 University of Helsinki
#
# For details of usage, see the COPYING file and read the "Rules of the Road"
# at http://www.physics.helsinki.fi/vlasiator/
#
# This program is free software; you can redistribute it and/or modify
# it under the terms of the GNU General Public License as published by
# the Free Software Foundation; either version 2 of the License, or
# (at your option) any later version.
#
# This program is distributed in the hope that it will be useful,
# but WITHOUT ANY WARRANTY; without even the implied warranty of
# MERCHANTABILITY or FITNESS FOR A PARTICULAR PURPOSE.  See the
# GNU General Public License for more details.
#
# You should have received a copy of the GNU General Public License along
# with this program; if not, write to the Free Software Foundation, Inc.,
# 51 Franklin Street, Fifth Floor, Boston, MA 02110-1301 USA.
#

import logging
import matplotlib
import warnings
import analysator as pt
import numpy as np
import matplotlib.pyplot as plt
import scipy
import os, sys, math
import re
import glob
from mpl_toolkits.axes_grid1 import make_axes_locatable
from matplotlib.colors import BoundaryNorm,LogNorm,SymLogNorm,Normalize
from matplotlib.ticker import MaxNLocator
from matplotlib.ticker import LogLocator,LinearLocator
import matplotlib.ticker as mtick
import colormaps as cmaps
from matplotlib.cbook import get_sample_data
from mpl_toolkits.axes_grid1.inset_locator import inset_axes

from rotation import rotateVectorToVector,rotateVectorToVector_X

from plot_vdf import verifyCellWithVspace, doHistogram, resampleReducer, vSpaceReducer

def plot_vdfdiff(filename1=None, filename2=None,
             vlsvobj1=None, vlsvobj2=None,
             filedir=None, step=None,step_diff=None,
             cellids=None, cellids2=None,
             pop="proton",
             coordinates=None, coordre=None,
             outputdir=None, outputfile=None,
             nooverwrite=None,
             draw=None,axisunit=None,axiskmps=None,title=None, cbtitle=None,
             tickinterval=None,
             colormap=None, box=None, nocb=None, internalcb=None,
             run=None, thick=1.0,
             wmark=None, wmarkb=None,
             fmin=None, fmax=None, slicethick=None, reducer='integrate', resampler=False,
             cellsize=None,
             xy=None, xz=None, yz=None,
             normal=None, normalx=None,
             bpara=None, bpara1=None, bperp=None,
             coordswap=None,
             bvector=None,bvectorscale=0.2,
             cbulk=None, center=None, wflux=None, setThreshold=None,
             noborder=None, scale=1.0, scale_text=8.0, scale_title=10.0,scale_cb=5.0,scale_label=12.0,
             biglabel=None, biglabloc=None,
             noxlabels=None, noylabels=None,
             axes=None, cbaxes=None,cb_horizontal=False,
             contours=None
             ):

    ''' Plots the difference between VDFs as a coloured 2D plot with axes and a colour bar.

    :kword filename1:   path to .vlsv file to use for input. Assumes a bulk file.
    :kword filename2:   path to .vlsv file to use for input. Assumes a bulk file.
    :kword vlsvobj1:    Optionally provide a python vlsvfile object instead
    :kword vlsvobj2:    Optionally provide a python vlsvfile object instead
    :kword filedir:     Optionally provide directory where files are located and use step for bulk file name
    :kword step:        output step index, used for constructing output (and possibly input) filename
    :kword step_diff:   the second step index to use for a file in case filedir is used
    :kword outputdir:   path to directory where output files are created (default: $HOME/Plots/ or override with PTOUTPUTDIR)
                        If directory does not exist, it will be created. If the string does not end in a
                        forward slash, the final parti will be used as a perfix for the files.
    :kword nooverwrite: Set to only perform actions if the target output file does not yet exist

    :kword cellids:     LIST of cell IDs to plot VDF for
    :kword cellids2:    Optional: LIST of cell IDs from input file 2. Same as cellids if omitted.
    :kword coordinates: LIST of 3-element spatial coordinate lusts to plot VDF for (given in metres)
    :kword coordre:     LIST of 3-element spatial coordinate lists to plot VDF for (given in Earth radii)
    :kword pop:         Population to plot, default proton

    :kword colormap:    colour scale for plot, use e.g. hot_desaturated, jet, viridis, plasma, inferno,
                        magma, parula, nipy_spectral, RdBu, bwr
    :kword run:         run identifier, used for constructing output filename
    :kword title:       string to use as plot title instead of time.
                        Special case: Set to "msec" to plot time with millisecond accuracy or "musec"
                        for microsecond accuracy. "sec" is integer second accuracy.
    :kword cbtitle:     string to use as colorbar title instead of phase space density of flux

    :kword contours:    Set to number of contours to draw

    :kword fmin,fmax:   min and max values for colour scale and colour bar. If no values are given,
                        min and max values for whole plot are used.

    :kword box:         extents of plotted velocity grid as [x0,x1,y0,y1] (in m/s)
    :kword axisunit:    Plot v-axes using 10^{axisunit} m/s (default: km/s)
    :kword axiskmps:    Plot v-axes using 10^{axiskmps} km/s (default: km/s, when the kword has a value)
    :kword tickinterval: Interval at which to have ticks on axes

    :kword xy:          Perform slice in x-y-direction
    :kword xz:          Perform slice in x-z-direction
    :kword yz:          Perform slice in y-z-direction
    :kword normal:      Perform slice in plane perpendicular to given vector
    :kword normalx:     X-axis direction for slice in plane perpendicular to given vector

    :kword bpara:       Perform slice in B_para / B_perp2 plane
    :kword bpara1:       Perform slice in B_para / B_perp1 plane
    :kword bperp:       Perform slice in B_perp1 / B_perp2 plane
                        If no plane is given, default is simulation plane (for 2D simulations)

    :kword coordswap:   Swap the parallel and perpendicular coordinates
    :kword bvector:     Plot a magnetic field vector projection in-plane
    :kword bvectorscale: Scale of bvector (default: 0.2 in units of axis lengths)

    :kword cbulk:       Center plot on position of total bulk velocity (or if not available,
                        bulk velocity for this population)
    :kword center:      Center plot on provided 3-element velocity vector position (in m/s)
                        If set instead to "bulk" will center on bulk velocity
                        If set instead to "peak" will center on velocity with highest phase-space density
    :kword wflux:       Plot flux instead of distribution function
    :kword slicethick:  Thickness of slice as multiplier of cell size (default: 1 or minimum for good coverage).
                        This can be set to zero in order to project the whole VDF to a plane.
    :kword reducer:     How to reduce to 2D - default 'integrate' for LOS integration
                        and reduced units, 'average' for old (slightly questionable) behaviour
    :kword resampler:   Resample onto a regular grid? Default: yes, use False to disable.
    :kword cellsize:    Plotting grid cell size as multiplier of input cell size (default: 1 or minimum for good coverage)
    :kword setThreshold: Use given setThreshold value instead of EffectiveSparsityThreshold or MinValue value read from file
                        Useful if EffectiveSparsityThreshold wasn't saved, or user wants to draw buffer cells
                        with values below the sparsity threshold

    :kword wmark:       If set to non-zero, will plot a Vlasiator watermark in the top left corner. If set to a text
                        string, tries to use that as the location, e.g. "NW","NE","SW","SW"
    :kword wmarkb:      As for wmark, but uses an all-black Vlasiator logo.

    :kword draw:        Draw image on-screen instead of saving to file (requires x-windowing)
    :kword nocb:        Suppress plotting of colourbar legend
    :kword internalcb:  Set to draw colorbar inside plot instead of outside. If set to a text
                        string, tries to use that as the location, e.g. "NW","NE","SW","SW"

    :kword biglabel:    Plot large label (in top-left corner)
    :kword biglabloc:   Move large label to: 0: NW 1: NE 2: SE 3: SW corner

    :kword axes:        Provide the routine a set of axes to draw within instead of generating a new image.
    :kword cbaxes:      Provide the routine a set of axes for the colourbar.
    :kword cb_horizontal: If true, use a horizontal colorbar (this will look stupid unless you specify cbaxes)

    :kword noborder:    Plot figure edge-to-edge without borders (default off)
    :kword noxlabels:   Suppress x-axis labels and title
    :kword noylabels:   Suppress y-axis labels and title
    :kword scale:       Scale text size everywhere (default=1.0)
    :kword scale_text:  Most text additional scale factor (default=8.0)
    :kword scale_title: Title additional scale factor (default=10.0)
    :kword scale_cb:    Colour bar text additional scale factor (default=5.0)
    :kword scale_label: Big label text additional scale factor (default=12.0)
    :kword thick:       line and axis thickness, default=1.0


    :returns:           Outputs an image to a file or to the screen.

    .. code-block:: python

    # Example usage:

    pt.plot.plot_vdfdiff("bulk.0000040.vlsv","bulk.0000048.vlsv",cellids=1,xy=1,slicethick=1,colormap="seismic",
                     fmin=-1e-9,fmax=1e-9,cbulk=1)


    See documentation of plot_vdf() for more usage information.

    '''

    # Verify the location of this watermark image
    watermarkimage=os.path.join(os.path.dirname(__file__), 'logo_color.png')
    watermarkimageblack=os.path.join(os.path.dirname(__file__), 'logo_black.png')

    # Input file or object
    if filename1 is not None:
        vlsvReader1=pt.vlsvfile.VlsvReader(filename1)
    elif vlsvobj1 is not None:
        vlsvReader1=vlsvobj1
    elif ((filedir is not None) and (step is not None)):
        filename = glob.glob(filedir+'bulk*'+str(step).rjust(7,'0')+'.vlsv')[0]
        vlsvReader1=pt.vlsvfile.VlsvReader(filename)
    else:
        logging.info("Error, needs a .vlsv file name")
        return

    if filename2 is not None:
        vlsvReader2=pt.vlsvfile.VlsvReader(filename2)
    elif vlsvobj2 is not None:
        vlsvReader2=vlsvobj2
<<<<<<< HEAD
    elif ((filedir is not None) and (step is not None)):
=======
    elif ((filedir is not None) and (step_diff is not None)):
>>>>>>> 5091495b
        filename = glob.glob(filedir+'bulk*'+str(step_diff).rjust(7,'0')+'.vlsv')[0]
        vlsvReader2=pt.vlsvfile.VlsvReader(filename)
    else:
        logging.info("Error, needs a .vlsv file name")
        return

    if colormap is None:
        colormap="seismic"
        
    cmapuse = pt.plot.get_cmap(colormap)

    fontsize=scale_text*scale # Most text
    fontsize2=scale_title*scale # Time title
    fontsize3=scale_cb*scale # Colour bar ticks
    fontsize4=scale_label*scale # Big label

    # Plot title with time
    timeval=vlsvReader1.read_parameter("time")

    # Plot title with time
    if title is None or title=="msec" or title=="musec":
        if timeval == None:
            plot_title = ''
        else:
            timeformat='{:4.1f}'
            if title=="sec": timeformat='{:4.0f}'
            if title=="msec": timeformat='{:4.3f}'
            if title=="musec": timeformat='{:4.6f}'
            plot_title = "t="+timeformat.format(timeval)+' s'
    else:
        plot_title = title

    if reducer == "average":
        logging.info("V-space reduction via averages")
        warnings.warn('Average-reduction is kept for backward-compatibility for now; consider using "integrate"!')
        pass
    elif reducer == "integrate":
        logging.info("V-space reduction via integration")
        pass
    else:
        raise ValueError("Unknown reducer ("+reducer+'), accepted values are "average", "integrate"')

    if wflux is not None:
        warnings.warn("Does flux weighting make sense? Tread carefully.")

    if draw is None and axes is None:
        # step, used for file name
<<<<<<< HEAD
        if step is not None:
            stepstr = '_'+str(step).rjust(7,'0')+'_'+str(step_diff).rjust(7,'0')
=======
        if step is not None and step_diff is not None:
            stepstr = '_'+str(step).rjust(7,'0')+'_'+str(step_diff).rjust(7,'0')
        elif step is not None:
            stepstr = '_'+str(step).rjust(7,'0')
>>>>>>> 5091495b
        else:
            if timeval != None:
                stepstr = '_t'+str(int(timeval))
            else:
                stepstr = ''

        # If run name isn't given, just put "plot" in the output file name
        if run is None:
            run='plot'
            # If working within CSC filesystem, make a guess:
            if filename1 is not None:
                if type(filename1) is str:
                    if filename1[0:16]=="/proj/vlasov/2D/":
                        run = filename1[16:19]

        # Indicate projection in file name
        projstr=""
        if slicethick==0:
            projstr="_proj"



    # If population isn't defined i.e. defaults to protons, check if
    # instead should use old version "avgs"
    if pop=="proton":
       if not vlsvReader1.check_population(pop):
           if vlsvReader1.check_population("avgs"):
               pop="avgs"
               #logging.info("Auto-switched to population avgs")
           else:
               logging.info("Unable to detect population "+pop+" in .vlsv file!")
               sys.exit()
    else:
        if not vlsvReader1.check_population(pop):
            logging.info("Unable to detect population "+pop+" in .vlsv file!")
            sys.exit()

    #read in mesh size and cells in ordinary space
    [xsize, ysize, zsize] = vlsvReader1.get_spatial_mesh_size()
    xsize = int(xsize)
    ysize = int(ysize)
    zsize = int(zsize)
    [vxsize, vysize, vzsize] = vlsvReader1.get_velocity_mesh_size(pop=pop)
    vxsize = int(vxsize)
    vysize = int(vysize)
    vzsize = int(vzsize)
    [vxmin, vymin, vzmin, vxmax, vymax, vzmax] = vlsvReader1.get_velocity_mesh_extent(pop=pop)
    inputcellsize=(vxmax-vxmin)/vxsize

    # Account for WID3 cells per block
    widval=4 #default WID=4
    if vlsvReader1.check_parameter("velocity_block_width"):
        widval = vlsvReader1.read_parameter("velocity_block_width")
    vxsize = widval*vxsize
    vysize = widval*vysize
    vzsize = widval*vzsize

    Re = 6.371e+6 # Earth radius in m
    # unit of velocity
    velUnit = 1e3
    velUnitStr = r'[km s$^{-1}$]'
    if axisunit is not None:
        velUnit = np.power(10,int(axisunit))
        if np.isclose(axisunit,0):
            velUnitStr = r'[m s$^{-1}$]'
        else:
            velUnitStr = r'[$10^{'+str(int(axisunit))+'}$ m s$^{-1}$]'
    if axiskmps is not None:
        velUnit = np.power(10,int(axiskmps)+3)
        if np.isclose(axiskmps,0):
            velUnitStr = r'[km s$^{-1}$]'
        else:
            velUnitStr = r'[$10^{'+str(int(axiskmps))+'}$ km s$^{-1}$]'

    # Select plotting back-end based on on-screen plotting or direct to file without requiring x-windowing
    if axes is None: # If axes are provided, leave backend as-is.
        if draw is not None:
            if str(matplotlib.get_backend()) is not pt.backend_interactive: #'TkAgg':
                plt.switch_backend(pt.backend_interactive)
        else:
            if str(matplotlib.get_backend()) is not pt.backend_noninteractive: #'Agg':
                plt.switch_backend(pt.backend_noninteractive)

    if (cellids is None and coordinates is None and coordre is None):
        logging.info("Error: must provide either cell id's or coordinates")
        return -1

    if coordre is not None:
        # Transform to metres
        coordinates = (Re*np.asarray(coordre)).tolist()

    if coordinates is not None:
        # Check if coordinates given were actually just a single 3-element list
        # instead of a list of 3-element lists:
        if type(coordinates[0]) is not list:
            coordinates = [coordinates]

        # Calculate cell IDs from given coordinates
        xReq = np.asarray(coordinates).T[0]
        yReq = np.asarray(coordinates).T[1]
        zReq = np.asarray(coordinates).T[2]
        if xReq.shape == yReq.shape == zReq.shape:
            #logging.info('Number of points: ' + str(xReq.shape[0]))
            pass
        else:
            logging.info('ERROR: bad coordinate variables given')
            sys.exit()
        cidsTemp = []
        for ii in range(xReq.shape[0]):
            cidRequest = (np.int64)(vlsvReader1.get_cellid(np.array([xReq[ii],yReq[ii],zReq[ii]])))
            cidNearestVspace = -1
            if cidRequest > 0:
                cidNearestVspace = vlsvReader1.get_cellid_with_vdf(np.array([xReq[ii],yReq[ii],zReq[ii]]), pop=pop)
            else:
                logging.info('ERROR: cell not found')
                sys.exit()
            if (cidNearestVspace <= 0):
                logging.info('ERROR: cell with vspace not found')
                sys.exit()
            xCid,yCid,zCid = vlsvReader1.get_cell_coordinates(cidRequest)
            xVCid,yVCid,zVCid = vlsvReader1.get_cell_coordinates(cidNearestVspace)
            logging.info('Point: ' + str(ii+1) + '/' + str(xReq.shape[0]))
            logging.info('Requested coordinates : ' + str(xReq[ii]/Re) + ', ' + str(yReq[ii]/Re) + ', ' + str(zReq[ii]/Re))
            logging.info('Nearest spatial cell  : ' + str(xCid/Re)    + ', ' + str(yCid/Re)    + ', ' + str(zCid/Re))
            logging.info('Nearest vspace        : ' + str(xVCid/Re)   + ', ' + str(yVCid/Re)   + ', ' + str(zVCid/Re))
            cidsTemp.append(cidNearestVspace)
        cellids = np.unique(cidsTemp).tolist()
        logging.info('Unique cells with vspace found: ' + str(len(cidsTemp)))
    #else:
    #    logging.info('Using given cell ids and assuming vspace is stored in them')

    # Ensure that we now have a list of cellids instead of just a single cellid
    if type(cellids) is not list:
        logging.info("Converting given cellid to a single-element list of cellids.")
        cellids = [cellids]
    if type(cellids2) is not list:
        cellids2 = [cellids2]

    if coordinates is None and coordre is None:
        # User-provided cellids
        for cellid in cellids:
            if not verifyCellWithVspace(vlsvReader1, cellid):
                logging.info("Error, cellid "+str(cellid)+" in input file 1 does not contain a VDF!")
                return
            if not verifyCellWithVspace(vlsvReader2, cellid):
                logging.info("Error, cellid "+str(cellid)+" in input file 2 does not contain a VDF!")
                return


    if draw is not None or axes is not None:
        # Program was requested to draw to screen or existing axes instead of saving to a file.
        # Just handle the first cellid.
        if len(cellids) > 1:
            cellids = [cellids[0]]
            logging.info("User requested on-screen display, only plotting first requested cellid!")

    if cellids2 is None or cellids2[0] is None:
        cellids2 = cellids

    logging.info("\n")
    for cellid,cellid2 in list(map(list,zip(*(cellids,cellids2)))):
      #   logging.info(cellid,cellid2, cellids, cellids2)
        # Initialise some values
        fminuse=None
        fmaxuse=None

        x,y,z = vlsvReader1.get_cell_coordinates(cellid)
        logging.info('cellid ' + str(cellid) + ', x = ' + str(x) + ', y = ' + str(y)  + ', z = ' + str(z))
        x,y,z = vlsvReader2.get_cell_coordinates(cellid2)
        logging.info('cellid2 ' + str(cellid2) + ', x = ' + str(x) + ', y = ' + str(y)  + ', z = ' + str(z))

        # Extracts Vbulk (used in case (i) slice in B-frame and/or (ii) cbulk is neither None nor a string
        Vbulk=None
        Vbulk2=None
        if vlsvReader1.check_variable('moments'):
            # This should be a restart file
            Vbulk = vlsvReader1.read_variable('restart_V',cellid)
            Vbulk2 = vlsvReader2.read_variable('restart_V',cellid2)
        elif vlsvReader1.check_variable(pop+'/vg_v'):
            # multipop v5 bulk file
            Vbulk = vlsvReader1.read_variable(pop+'/vg_v',cellid)
            Vbulk2 = vlsvReader2.read_variable(pop+'/vg_v',cellid2)
        elif vlsvReader1.check_variable(pop+'/V'):
            # multipop bulk file
            Vbulk = vlsvReader1.read_variable(pop+'/V',cellid)
            Vbulk2 = vlsvReader2.read_variable(pop+'/V',cellid2)
        elif vlsvReader1.check_variable(pop+'/vg_v'):
            # multipop V5 bulk file
            Vbulk = vlsvReader1.read_variable(pop+'/vg_v',cellid)
            Vbulk2 = vlsvReader2.read_variable(pop+'/vg_v',cellid2)
        else:
            # regular bulk file, currently analysator supports pre- and post-multipop files with "V"
            Vbulk = vlsvReader1.read_variable('V',cellid)
            Vbulk2 = vlsvReader2.read_variable('V',cellid2)
        if Vbulk is None:
            logging.info("Error in finding plasma bulk velocity!")
            sys.exit()

        # If necessary, find magnetic field
        if bvector is not None or bpara is not None or bperp is not None or bpara1 is not None:
            # First check if volumetric fields are present
            if vlsvReader1.check_variable("B_vol"):
                Bvect = vlsvReader1.read_variable("B_vol", cellid)
                Bvect2 = vlsvReader2.read_variable("B_vol", cellid2)
            elif vlsvReader1.check_variable("vg_b_vol"):
                Bvect = vlsvReader1.read_variable("vg_b_vol", cellid)
                Bvect2 = vlsvReader1.read_variable("vg_b_vol", cellid2)
            # Otherwise perform linear reconstruction to find
            # approximation of cell-center value
            else:
                # Find dimension of simulation
                if ysize==1 or zsize==1: # 2D
                    cellidlist = [cellid,cellid+1,cellid+xsize]
                else:
                    cellidlist = [cellid,cellid+1,cellid+xsize,cellid+xsize*ysize]
                # Read raw data for the required cells
                if vlsvReader1.check_variable("B"):
                    Braw = vlsvReader1.read_variable("B", cellidlist)
                elif (vlsvReader1.check_variable("background_B") and vlsvReader1.check_variable("perturbed_B")):
                    # used e.g. for restart files
                    BGB = vlsvReader1.read_variable("background_B", cellidlist)
                    PERBB = vlsvReader1.read_variable("perturbed_B", cellidlist)
                    Braw = BGB+PERBB
                else:
                    logging.info("Error finding B vector direction!")
                # Non-reconstruction version, using just cell-face-values
                # Bvect = Braw[0]
                # Now average in each face direction (not proper reconstruction)
                if ysize==1: #polar
                    Bvect=np.array([0.5*(Braw[0][0]+Braw[1][0]), Braw[0][1], 0.5*(Braw[0][2]+Braw[2][2])])
                elif zsize==1: # ecliptic
                    Bvect=np.array([0.5*(Braw[0][0]+Braw[1][0]), 0.5*(Braw[0][1]+Braw[2][1]), Braw[0][2]])
                else: # 3D, verify this?
                    Bvect=np.array([0.5*(Braw[0][0]+Braw[1][0]), 0.5*(Braw[0][1]+Braw[2][1]), 0.5*(Braw[0][2]+Braw[3][2])])

                # TODO: I guess we should do this interpolation in the second file too, instead of assuming identical Bvect
                Bvect2 = Bvect

        # Check slice to perform (and possibly normal vector)
        normvect=None
        normvectX=None
        if xy is None and xz is None and yz is None and normal is None and bpara is None and bpara1 is None and bperp is None:
            # Use default slice for this simulation
            # Check if ecliptic or polar run
            if ysize==1: # polar
                xz=1
                slicetype="xz"
                pltxstr=r"$v_x$ "+velUnitStr
                pltystr=r"$v_z$ "+velUnitStr
                normvect=[0,1,0] # used just for cell size normalisation
            elif zsize==1: # ecliptic
                xy=1
                slicetype="xy"
                pltxstr=r"$v_x$ "+velUnitStr
                pltystr=r"$v_y$ "+velUnitStr
                normvect=[0,0,1] # used just for cell size normalisation
            else:
                logging.info("Problem finding default slice direction")
                yz=1
                slicetype="yz"
                pltxstr=r"$v_y$ "+velUnitStr
                pltystr=r"$v_z$ "+velUnitStr
                normvect=[1,0,0] # used just for cell size normalisation
            normvect2=normvect
        elif normal is not None:
            if len(normal)==3:
                slicetype="vecperp"
                normvect=normal
                normvect2=normvect
                pltxstr=r"$v_1$ "+velUnitStr
                pltystr=r"$v_2$ "+velUnitStr
            else:
                logging.info("Error parsing slice normal vector!")
                sys.exit()
            if normalx is not None:
                if len(normalx)==3:
                    normvectX=normalx
                    if not np.isclose((np.array(normvect)*np.array(normvectX)).sum(), 0.0):
                        logging.info("Error, normalx dot normal is not zero!")
                        sys.exit()
                else:
                    logging.info("Error parsing slice normalx vector!")
                    sys.exit()
        elif xy is not None:
            slicetype="xy"
            pltxstr=r"$v_x$ "+velUnitStr
            pltystr=r"$v_y$ "+velUnitStr
            normvect=[0,0,1] # used just for cell size normalisation
            normvect2=normvect
        elif xz is not None:
            slicetype="xz"
            pltxstr=r"$v_x$ "+velUnitStr
            pltystr=r"$v_z$ "+velUnitStr
            normvect=[0,1,0] # used just for cell size normalisation
            normvect2=normvect
        elif yz is not None:
            slicetype="yz"
            pltxstr=r"$v_y$ "+velUnitStr
            pltystr=r"$v_z$ "+velUnitStr
            normvect=[1,0,0] # used just for cell size normalisation
            normvect2=normvect
        elif bpara is not None or bpara1 is not None or bperp is not None:
            if Bvect.shape==(1,3):
                Bvect = Bvect[0]
            normvect = Bvect
            normvect2 = Bvect2

            # Ensure bulkV has some value
            if np.linalg.norm(Vbulk) < 1e-10:
                Vbulk = [-1,0,0]
                logging.info("Warning, read zero bulk velocity from file. Using VX=-1 for rotation.")
            # Calculates BcrossV
            BcrossV = np.cross(Bvect,Vbulk)
            normvectX = BcrossV
            if bperp is not None:
                # slice in b_perp1/b_perp2
                slicetype="Bperp"
                #pltxstr=r"$v_{\perp 1}$ "+velUnitStr
                #pltystr=r"$v_{\perp 2}$ "+velUnitStr
                pltxstr=r"$v_{B \times V}$ "+velUnitStr
                pltystr=r"$v_{B \times (B \times V)}$ "+velUnitStr
            elif bpara1 is not None:
                # slice in b_parallel/b_perp1 plane
                slicetype="Bpara1"
                #pltxstr=r"$v_{\parallel}$ "+velUnitStr
                #pltystr=r"$v_{\perp 1}$ "+velUnitStr
                pltxstr=r"$v_{B}$ "+velUnitStr
                pltystr=r"$v_{B \times V}$ "+velUnitStr
            else:
                # slice in b_parallel/b_perp2 plane
                slicetype="Bpara"
                #pltxstr=r"$v_{\parallel}$ "+velUnitStr
                #pltystr=r"$v_{\perp 2}$ "+velUnitStr
                pltxstr=r"$v_{B}$ "+velUnitStr
                pltystr=r"$v_{B \times (B \times V)}$ "+velUnitStr



        # Extend velocity space and each cell to account for slice directions oblique to axes
        normvect = np.array(normvect)
        normvect = normvect/np.linalg.norm(normvect)
        normvect2 = np.array(normvect2)
        normvect2 = normvect2/np.linalg.norm(normvect2)
        if normvectX is not None:
            normvectX = np.array(normvectX)
            normvectX = normvectX/np.linalg.norm(normvectX)

        if cbulk is None and center is None:
            center = np.zeros((3,))
            center2 = np.zeros((3,))
        elif cbulk is not None or type(center) is str and center=='bulk':
            center=None # Finds the bulk velocity and places it in the center vector
            logging.info("Transforming to plasma frame")
            if type(cbulk) is str:
                if vlsvReader1.check_variable(cbulk):
                    center = vlsvReader1.read_variable(cbulk,cellid)
                    logging.info("Found bulk frame from variable "+cbulk)
                if vlsvReader2.check_variable(cbulk):
                    center2 = vlsvReader2.read_variable(cbulk,cellid2)
                    logging.info("Found bulk frame from variable "+cbulk)
            else:
                center = Vbulk
                center2 = Vbulk2


        # Geometric magic to stretch the grid to assure that each cell has some velocity grid points inside it.
        # Might still be incorrect, erring on the side of caution.
        # norm_srt = sorted(abs(normvect))
        # if cellsize is None:
        #     if norm_srt[1] > 0:
        #         temp = norm_srt[0]/norm_srt[1]
        #         aratio = (1.+temp)/np.sqrt( 1+temp**2)
        #     else:
        #         aratio = 1.
        #     gridratio = aratio * norm_srt[2] * (1. + aratio * np.sqrt(norm_srt[0]**2 + norm_srt[1]**2) / norm_srt[2] )
        #     if gridratio>1.0:
        #         gridratio = gridratio*1.01 # account for numerical inaccuracies
        # else:
        #     gridratio = 1.

        if cellsize is None:
            samplebox=np.array([ [0.0,0.0,0.0], [0.0,0.0,1.0], [0.0,1.0,0.0], [0.0,1.0,1.0], [1.0,0.0,0.0], [1.0,0.0,1.0], [1.0,1.0,0.0], [1.0,1.0,1.0] ])
            sbrot = rotateVectorToVector(samplebox,normvect)
            if normvectX is not None:
                sbrot = rotateVectorToVector_X(sbrot,normvectX)
            rotminx=np.amin(sbrot[:,0])
            rotmaxx=np.amax(sbrot[:,0])
            rotminy=np.amin(sbrot[:,1])
            rotmaxy=np.amax(sbrot[:,1])
            rotminz=np.amin(sbrot[:,2])
            rotmaxz=np.amax(sbrot[:,2])
            gridratio = np.amax([ rotmaxx-rotminx, rotmaxy-rotminy, rotmaxz-rotminz ])
            if gridratio > 1.0:  # adds a 5% margin to slice thickness
                gridratio = 1.05*gridratio
        else:
            gridratio = cellsize

        # num must be vxsize+1 or vysize+1 in order to do both edges for each cell
        VXBins = np.linspace(vxmin*gridratio,vxmax*gridratio,num=vxsize+1)
        VYBins = np.linspace(vymin*gridratio,vymax*gridratio,num=vysize+1)

        # Read velocity data into histogram
        (checkOk,binsXY,edgesX,edgesY) = vSpaceReducer(vlsvReader1,cellid,slicetype,normvect,VXBins, VYBins,pop=pop,
                                                       slicethick=slicethick, reducer=reducer, resampler=resampler, wflux=wflux,
                                                       center=center,setThreshold=setThreshold,normvectX=normvectX)

        (checkOk2,binsXY2,edgesX,edgesY) = vSpaceReducer(vlsvReader2,cellid2,slicetype,normvect2,VXBins, VYBins,pop=pop,
                                                       slicethick=slicethick, reducer=reducer, resampler=resampler, wflux=wflux,
                                                       center=center2,setThreshold=setThreshold,normvectX=normvectX)

        # Calc difference
        binsXY-=binsXY2;

        # Check that data is ok and not empty
        if checkOk == False or checkOk2 == False:
            logging.info('ERROR: error from velocity space reducer. No velocity cells?')
            continue

        # Perform swap of coordinate axes, if requested
        if coordswap is not None:
            temp = edgesX
            edgesX = edgesY
            edgesY = temp
            temp = pltxstr
            pltxstr = pltystr
            pltystr = temp
            binsXY = binsXY.T
        # Boldface axis labels
        pltxstr = pt.plot.textbfstring(pltxstr)
        pltystr = pt.plot.textbfstring(pltystr)

        # If no other plotting fmin fmax values are given, take min and max of array
        if fmin is not None:
            fminuse=fmin
        else:
            nzindex = np.where(binsXY != 0)
            if np.any(nzindex):
                fminuse=np.amin(binsXY[nzindex])
            else:
                fminuse = -1 # No valid values! use extreme default.

        if fmax is not None:
            fmaxuse=fmax
        else:
            nzindex = np.where(binsXY != 0)
            if np.any(nzindex):
                fmaxuse=np.amax(binsXY[nzindex])
            else:
                fmaxuse = 1 # No valid values! use extreme default.

        # If neither min or max have been set by hand, make plot extents symmetric
        if fmax is None and fmin is None:
            fextreme = max(np.fabs(fminuse),np.fabs(fmaxuse))
            fminuse = -fextreme
            fmaxuse = fextreme

        logging.info("Active f range is "+str(fminuse)+" to "+str(fmaxuse))
        norm = Normalize(vmin=fminuse,vmax=fmaxuse)

        ticks = LinearLocator(numticks=7 if cb_horizontal else None)

        if box is not None:  # extents of plotted velocity grid as [x0,y0,x1,y1]
            xvalsrange=[box[0],box[1]]
            yvalsrange=[box[2],box[3]]
        else:
            # Find extent of nonzero data
            xindexrange = [vxsize,0] #last, first cell
            yindexrange = [vysize,0] #last, first cell
            for xi in range(len(edgesX)-1):
                for yi in range(len(edgesY)-1):
#                    if binsXY[xi,yi] > 0:
                    if binsXY[yi,xi] > 0:
                        xindexrange[0] = np.amin([xindexrange[0],xi])
                        xindexrange[1] = np.amax([xindexrange[1],xi])
                        yindexrange[0] = np.amin([yindexrange[0],yi])
                        yindexrange[1] = np.amax([yindexrange[1],yi])

            # leave some buffer
            xindexrange[0] =  np.max([0, widval * int(np.floor((xindexrange[0]-0.5*widval)/widval)) ])
            xindexrange[1] =  np.min([len(edgesX)-1, widval * int(np.ceil((xindexrange[1]+0.5*widval)/widval)) ])
            yindexrange[0] =  np.max([0, widval * int((np.floor(yindexrange[0]-0.5*widval)/widval)) ])
            yindexrange[1] =  np.min([len(edgesY)-1, widval * int(np.ceil((yindexrange[1]+0.5*widval)/widval)) ])

            # If empty VDF: plot whole v-space
            if ((xindexrange==[vxsize,0]) and (yindexrange==[vysize,0])):
                xindexrange = [0,vxsize]
                yindexrange = [0,vysize]

            xvalsrange = [ edgesX[xindexrange[0]] , edgesX[xindexrange[1]] ]
            yvalsrange = [ edgesY[yindexrange[0]] , edgesY[yindexrange[1]] ]

        boxcoords = np.array([xvalsrange[0],xvalsrange[1],yvalsrange[0],yvalsrange[1]])/velUnit
        # Set required decimal precision
        precision_a, precision_b = '{:.1e}'.format(np.amax(abs(np.array(boxcoords)))).split('e')
        pt.plot.decimalprecision_ax = '0'
        if int(precision_b)<1: pt.plot.decimalprecision_ax = str(abs(-1-int(precision_b)))

        # TODO make plot area square if it's almost square?

        # Define figure size
        ratio = (yvalsrange[1]-yvalsrange[0])/(xvalsrange[1]-xvalsrange[0])
        # default for square figure is figsize=[4.0,3.15]
        figsize = [4.0,3.15*ratio]

        # Plot the slice
        [XmeshXY,YmeshXY] = np.meshgrid(edgesX/velUnit,edgesY/velUnit) # Generates the mesh to map the data to

        if axes is None:
            # Create 300 dpi image of suitable size
            fig = plt.figure(figsize=figsize,dpi=300)
            ax1 = plt.gca() # get current axes
        else:
            ax1=axes
        fig1 = ax1.pcolormesh(XmeshXY,YmeshXY,binsXY, cmap=colormap,norm=norm)
        ax1.set_xlim([val/velUnit for val in xvalsrange])
        ax1.set_ylim([val/velUnit for val in yvalsrange])
        ax1.set_aspect('equal')

        # Grid
        #plt.grid(color='grey',linestyle='-')
        #plt.minorticks_on()
        ax1.grid(color='grey',linestyle='-',lw=thick)
        ax1.tick_params(axis='x',which='minor')
        ax1.tick_params(axis='y',which='minor')

        # plot contours?
        if contours is not None:
            contdraw=ax1.contour(XmeshXY[:-1,:-1]+0.5*(XmeshXY[1,0]-XmeshXY[0,0]),
                                 YmeshXY[:-1,:-1]+0.5*(YmeshXY[0,1]-YmeshXY[0,0]),
                                 binsXY,fminuse,fmaxuse,int(contours),
                                 linewidths=thick*0.5, colors='black')

        for axiss in ['top','bottom','left','right']:
            ax1.spines[axiss].set_linewidth(thick)

        ax1.xaxis.set_tick_params(width=thick,length=4)
        ax1.yaxis.set_tick_params(width=thick,length=4)
        ax1.xaxis.set_tick_params(which='minor',width=thick*0.8,length=2)
        ax1.yaxis.set_tick_params(which='minor',width=thick*0.8,length=2)

        if len(plot_title)>0:
            plot_title = pt.plot.textbfstring(plot_title)
            ax1.set_title(plot_title,fontsize=fontsize2,fontweight='bold')

        #fig.canvas.draw() # draw to get tick positions

        # Find maximum possible lengths of axis tick labels
        # Only counts digits
        ticklens = [ len(re.sub(r'\D',"",pt.plot.axisfmt(bc,None))) for bc in boxcoords]
        tickmaxlens = [np.amax(ticklens[0:1]),np.amax(ticklens[2:3])]

        # Adjust axis tick labels
        for axisi, axis in enumerate([ax1.xaxis, ax1.yaxis]):
            if tickinterval is not None:
                axis.set_major_locator(mtick.MultipleLocator(tickinterval))
            # Custom tick formatter
            axis.set_major_formatter(mtick.FuncFormatter(pt.plot.axisfmt))
            ticklabs = axis.get_ticklabels()
            # Set boldface.
            for t in ticklabs: # note that the tick labels haven't yet been populated with text
                t.set_fontweight("black")
                # If label has >3 numbers, tilt it
                if tickmaxlens[axisi]>3:
                    t.set_rotation(30)
                    t.set_verticalalignment('top')
                    t.set_horizontalalignment('right')

        if noxlabels is None:
            ax1.set_xlabel(pltxstr,fontsize=fontsize,weight='black')
            for item in ax1.get_xticklabels():
                item.set_fontsize(fontsize)
                item.set_fontweight('black')
            ax1.xaxis.offsetText.set_fontsize(fontsize)
        if noylabels is None:
            ax1.set_ylabel(pltystr,fontsize=fontsize,weight='black')
            for item in ax1.get_yticklabels():
                item.set_fontsize(fontsize)
                item.set_fontweight('black')
            ax1.yaxis.offsetText.set_fontsize(fontsize)

        if biglabel is not None:
            if biglabloc is None:
                biglabloc = 0 # default top-left corner
            if biglabloc==0:
                BLcoords=[0.02,0.98]
                BLha = "left"
                BLva = "top"
            elif biglabloc==1:
                BLcoords=[0.98,0.98]
                BLha = "right"
                BLva = "top"
            elif biglabloc==2:
                BLcoords=[0.98,0.02]
                BLha = "right"
                BLva = "bottom"
            elif biglabloc==3:
                BLcoords=[0.02,0.02]
                BLha = "left"
                BLva = "bottom"

            plt.text(BLcoords[0],BLcoords[1],biglabel, fontsize=fontsize4,weight='black', transform=ax1.transAxes, ha=BLha, va=BLva,color='k',bbox=dict(facecolor='white', alpha=0.5, edgecolor=None))


        if bvector is not None and bpara is None and bperp is None and bpara1 is None:
            # Draw vector of magnetic field direction
            if xy is not None and coordswap is None:
                binplane = [Bvect[0],Bvect[1]]
            if xy is not None and coordswap is not None:
                binplane = [Bvect[1],Bvect[0]]
            if xz is not None and coordswap is None:
                binplane = [Bvect[0],Bvect[2]]
            if xz is not None and coordswap is not None:
                binplane = [Bvect[2],Bvect[0]]
            if yz is not None and coordswap is None:
                binplane = [Bvect[1],Bvect[2]]
            if yz is not None and coordswap is not None:
                binplane = [Bvect[2],Bvect[1]]
            # normalize
            bvector = binplane/np.linalg.norm(binplane)
            # Length default is 1/5 of axis length
            bvectormultiplier = np.amin([yvalsrange[1]-yvalsrange[0],xvalsrange[1]-xvalsrange[0]])/(velUnit)
            bvector *= bvectormultiplier*bvectorscale
#            ax1.arrow(0,0,bvector[0],bvector[1],width=0.02*thick,head_width=0.1*thick,
#                      head_length=0.2*thick,zorder=10,color='k')
            #ax1.arrow(origin[0],origin[1],bvector[0],bvector[1],zorder=10,color='k')
            ax1.annotate("", xy=(bvector[0],bvector[1]), xytext=(0,0),
                        arrowprops=dict(arrowstyle="->"),zorder=10)

        if nocb is None:
            cb_title_use=None
            if cbtitle is not None:
                if type(cbtitle) is str:
                    cb_title_use = cbtitle
            if cb_title_use is None:
                if wflux is None:
                    if reducer == 'average':
                        cb_title_use=r"$\Delta f(v)\,["+pt.plot.rmstring('m')+r"^{-6} \,"+pt.plot.rmstring('s')+r"^{3}]$"
                    elif reducer == 'integrate':
                        cb_title_use=r"$\Delta f(v)\,["+pt.plot.rmstring('m')+r"^{-5} \,"+pt.plot.rmstring('s')+r"^{2}]$"
                else:
                    if reducer == 'average':
                        cb_title_use=r"flux $\Delta F\,["+pt.plot.rmstring('m')+r"^{-2} \,"+pt.plot.rmstring('s')+r"^{-1} \,"+pt.plot.rmstring('sr')+r"^{-1}]$"
                    elif reducer == 'integrate':
                        cb_title_use=r"flux $\Delta F\,["+pt.plot.rmstring('m')+r"^{-1} \,"+pt.plot.rmstring('s')+r"^{-2} \,"+pt.plot.rmstring('sr')+r"^{-1}]$"

            if cbaxes is not None:
                cax = cbaxes
                cbdir="right"
                horalign="left"
            elif internalcb is None:
                # Witchcraft used to place colourbar
                divider = make_axes_locatable(ax1)
                if cb_horizontal:
                    cax = divider.append_axes("bottom", size="4%", pad=0.65)
                    #ax1.xaxis.set_label_coords(0.5,-0.2)
                    horalign="center"
                else:
                    cax = divider.append_axes("right", size="5%", pad=0.05)
                    horalign="left"
                cbdir="right"
            else:
                # Colorbar within plot area
                cbloc=1
                cbdir="left"
                horalign="right"
                if type(internalcb) is str:
                    if internalcb=="NW":
                        cbloc=2
                        cbdir="right"
                        horalign="left"
                    if internalcb=="SW":
                        cbloc=3
                        cbdir="right"
                        horalign="left"
                    if internalcb=="SE":
                        cbloc=4
                        cbdir="left"
                        horalign="right"
                cax = inset_axes(ax1, width="5%", height="35%", loc=cbloc,
                                 bbox_transform=ax1.transAxes, borderpad=1.0)
                # borderpad default value is 0.5, need to increase it to make room for colorbar title

            # Colourbar title
            cb_title_use = pt.plot.mathmode(pt.plot.bfstring(cb_title_use))

            # First draw colorbar
            
            cb = plt.colorbar(fig1,ticks=ticks,cax=cax,orientation="horizontal" if cb_horizontal else "vertical")
            cb.outline.set_linewidth(thick)
            cb.ax.yaxis.set_ticks_position(cbdir)
            if cbaxes is None:
                if cb_horizontal:

                    cax.xaxis.offsetText.set_verticalalignment("bottom")
                    cax.xaxis.offsetText.set_fontsize(fontsize3) #I hate matplotlib
                    #cax.xaxis.set_major_formatter(matplotlib.ticker.FormatStrFormatter('%.1f'))

                    cb.ax.tick_params(labelsize=fontsize3,labelrotation=30)
                    cb_title = cax.set_title(cb_title_use,fontsize=fontsize3,fontweight='bold', horizontalalignment=horalign)

                else:
                    cb.ax.tick_params(labelsize=fontsize3)#,width=1.5,length=3)
                    cb_title = cax.set_title(cb_title_use,fontsize=fontsize3,fontweight='bold', horizontalalignment=horalign)
            else:
                cb.ax.tick_params(labelsize=fontsize)
                cb_title = cax.set_title(cb_title_use,fontsize=fontsize,fontweight='bold', horizontalalignment=horalign)

            cb_title.set_position((0.,1.+0.025*scale)) # avoids having colourbar title too low when fontsize is increased



        if noxlabels is not None:
            for label in ax1.xaxis.get_ticklabels():
                label.set_visible(False)
        if noylabels is not None:
            for label in ax1.yaxis.get_ticklabels():
                label.set_visible(False)

        # Adjust layout. Uses tight_layout() but in fact this ensures
        # that long titles and tick labels are still within the plot area.
        if axes is not None:
            savefig_pad=0.01
            bbox_inches='tight'
        elif noborder is None:
            plt.tight_layout()
            savefig_pad=0.05 # The default is 0.1
            bbox_inches=None
        else:
            plt.tight_layout(pad=0.01)
            savefig_pad=0.01
            bbox_inches='tight'

        # Add Vlasiator watermark
        if (wmark is not None or wmarkb is not None) and axes is None:
            if wmark is not None:
                wm = plt.imread(get_sample_data(watermarkimage))
            else:
                wmark=wmarkb # for checking for placement
                wm = plt.imread(get_sample_data(watermarkimageblack))
            if type(wmark) is str:
                anchor = wmark
            else:
                anchor="NW"
            # Allowed region and anchor used in tandem for desired effect
            if anchor=="NW" or anchor=="W" or anchor=="SW":
                rect = [0.01, 0.01, 0.3, 0.98]
            elif anchor=="NE" or anchor=="E" or anchor=="SE":
                rect = [0.69, 0.01, 0.3, 0.98]
            elif anchor=="N" or anchor=="C" or anchor=="S":
                rect = [0.35, 0.01, 0.3, 0.98]
            newax = fig.add_axes(rect, anchor=anchor, zorder=1)
            newax.imshow(wm)
            newax.axis('off')

        # Save output or draw on-screen
        if draw is None and axes is None:
            outputfile_default=run+"_vdf_"+pop+"_cellid_"+str(cellid)+stepstr+"_"+slicetype+projstr+".png"
            savefigname=pt.plot.output_path(outputfile,outputfile_default,outputdir,nooverwrite)
            try:
                plt.savefig(savefigname,dpi=300, bbox_inches=bbox_inches, pad_inches=savefig_pad)
                plt.close()
            except:
                logging.info("Error with attempting to save figure due to matplotlib LaTeX integration.")
            logging.info(savefigname+"\n")
        elif axes is None:
            # Draw on-screen
            plt.draw()
            plt.show()<|MERGE_RESOLUTION|>--- conflicted
+++ resolved
@@ -202,11 +202,7 @@
         vlsvReader2=pt.vlsvfile.VlsvReader(filename2)
     elif vlsvobj2 is not None:
         vlsvReader2=vlsvobj2
-<<<<<<< HEAD
     elif ((filedir is not None) and (step is not None)):
-=======
-    elif ((filedir is not None) and (step_diff is not None)):
->>>>>>> 5091495b
         filename = glob.glob(filedir+'bulk*'+str(step_diff).rjust(7,'0')+'.vlsv')[0]
         vlsvReader2=pt.vlsvfile.VlsvReader(filename)
     else:
@@ -254,15 +250,10 @@
 
     if draw is None and axes is None:
         # step, used for file name
-<<<<<<< HEAD
-        if step is not None:
-            stepstr = '_'+str(step).rjust(7,'0')+'_'+str(step_diff).rjust(7,'0')
-=======
         if step is not None and step_diff is not None:
             stepstr = '_'+str(step).rjust(7,'0')+'_'+str(step_diff).rjust(7,'0')
         elif step is not None:
             stepstr = '_'+str(step).rjust(7,'0')
->>>>>>> 5091495b
         else:
             if timeval != None:
                 stepstr = '_t'+str(int(timeval))
