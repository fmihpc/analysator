--- conflicted
+++ resolved
@@ -582,14 +582,10 @@
       figure.scene.disable_render = False
       self.__unstructured_figures.append(figure)
       # Name the figure
-<<<<<<< HEAD
       if name == "":
          figure.name = str(cellid)
       else:
          figure.name = name
-=======
-      figure.name = str(cellid)+", "+self.variable_plotted+" = "+str(self.__vlsvReader.read_variable(self.variable_plotted, cellids=cellid))
->>>>>>> e4923269
 
       from mayavi.modules.axes import Axes 
       axes = Axes()
