--- conflicted
+++ resolved
@@ -58,46 +58,15 @@
       HasTraits.__init__(self, **traits)
       print "Constructing mayavi plot"
       self.__vlsvReader = vlsvReader
-<<<<<<< HEAD
-      self.__engine = 0
-      self.__structured_figures = []
-      self.__unstructured_figures = []
-
-   def __picker_callback_world( self, picker ):
-      """ This gets called when clicking on a cell
-      """
-      point_coordinates = np.array([picker.pick_position[0], picker.pick_position[1], picker.pick_position[2]])
-      cellid = self.__vlsvReader.get_cellid(point_coordinates)
-      if cellid != 0:
-         print "CELL ID: " + str(cellid) + " COORDINATES: " + str(point_coordinates)
-         self.__generate_velocity_grid(cellid)
-      else:
-         print "INVALID CELL ID: " + str(cellid) + " COORDINATES: " + str(point_coordinates)
-
-   def __picker_callback_cell( self, picker ):
-      """ This gets called when clicking on a cell
-      """
-      cellid = picker.cell_id + 1
-      if cellid > 0:
-         print "CELL ID: " + str(cellid)
-         self.__generate_velocity_grid(cellid)
-      else:
-         print "INVALID CELL ID: " + str(cellid)
-=======
       self.engine_view = EngineView(engine=self.scene.engine)
       self.__engine = self.scene.engine
       self.__picker = []
       self.__mins = []
       self.__maxs = []
       self.__last_pick = []
-
-#   def __picker_callback( self, picker ):
-#      """ This gets called when clicking on a cell
-#      """
-#      point_id = picker.cell_id
-#      print "CELL ID: " + str(point_id+1)
-#      # NOTE: In vlasiator cell ids start from 1, in mayavi they start from 0, hence the +1
-#      self.__generate_velocity_grid(point_id+1)
+      self.__structured_figures = []
+      self.__unstructured_figures = []
+
    def __picker_callback( self, picker ):
       """ This gets called when clicking on a cell
       """
@@ -166,7 +135,7 @@
             self.__last_pick = []
          else:
             self.__last_pick = coordinates
->>>>>>> 69ae9231
+
    
    def __generate_grid( self, mins, maxs, cells, datas, names, pickertype="cell" ):
       ''' Generates a grid from given data
@@ -178,14 +147,6 @@
       '''
       # Create nodes
       x, y, z = mgrid[mins[0]:maxs[0]:(cells[0]+1)*complex(0,1), mins[1]:maxs[1]:(cells[1]+1)*complex(0,1), mins[2]:maxs[2]:(cells[2]+1)*complex(0,1)]
-<<<<<<< HEAD
-=======
-
-      # Cell coordinates:
-      x2 = 0.1*0.5 + np.arange(4)/4.0*0.1
-      y2 = 0.1*0.5 + np.arange(4)/4.0*0.1
-      z2 = 0.1*2.0/5.0*0.5 + np.arange(1)
->>>>>>> 69ae9231
       
       # Create points for the nodes:
       pts = empty(z.shape + (3,), dtype=float)
@@ -209,31 +170,12 @@
       
       
       # Visualize the data
-<<<<<<< HEAD
-      d = mayavi.mlab.pipeline.add_dataset(sg)
-      iso = mayavi.mlab.pipeline.surface(d)
-      if pickertype == "world":
-         picker = figure.on_mouse_pick( self.__picker_callback_world, type='world' )
-      elif pickertype == "cell":
-         picker = figure.on_mouse_pick( self.__picker_callback_cell, type='cell' )
-         picker.tolerance = 0
-      #iso.contour.maximum_contour = 75.0
-      #vec = mayavi.mlab.pipeline.vectors(d)
-      #vec.glyph.mask_input_points = True
-      #vec.glyph.glyph.scale_factor = 1.5
-      figure.scene.disable_render = False
-      #figure.add_trait("button", traits.api.ToolbarButton("button"))
-      self.__structured_figures.append(figure)
-      figure.configure_traits()
-      #mayavi.mlab.show()
-=======
       d = self.scene.mlab.pipeline.add_dataset(sg)
       iso = self.scene.mlab.pipeline.surface(d)#CONTINUE
 
       # Configure traits
       self.configure_traits()
       
->>>>>>> 69ae9231
 
    def __generate_velocity_grid( self, cellid ):
       '''Generates a velocity grid from a given spatial cell id
@@ -270,12 +212,9 @@
       d = mayavi.mlab.pipeline.add_dataset(ug)
       iso = mayavi.mlab.pipeline.surface(d)
       figure.scene.disable_render = False
-<<<<<<< HEAD
       self.__unstructured_figures.append(figure)
-=======
       # Name the figure
       figure.name = str(cellid)
->>>>>>> 69ae9231
       return True
 
    def __do_nothing( self, picker ):
@@ -299,27 +238,8 @@
       manager.scalar_lut_manager.show_scalar_bar = True
       manager.scalar_lut_manager.show_legend = True
 
-   # This is currently not needed - might need it in the future
-#   @on_trait_change('picker')
-#   def switch_cell_pick(self):
-#      if (self.picker == "Velocity_space") or (self.picker == "Pitch_angle"):
-#         func = self.__picker_callback
-#         typeid = 'world'
-#         click = 'Left'
-#         pick = self.figure.on_mouse_pick( func, type=typeid, button=click )
-#      elif self.picker == "None":
-#         func = self.__do_nothing
-#         typeid = 'world'
-#         click = 'Left'
-#         pick = self.figure.on_mouse_pick( func, type=typeid, button=click )
-#      else:
-#         return
-#      # Remove the old picker
-#      self.figure.on_mouse_pick( self.__picker[0], type=self.__picker[1], button=self.__picker[2], remove=True )
-#      # Put the current picker as the active picker:
-#      self.__picker = [func, typeid, click]
-
-   def load_grid( self, variable, pickertype="cell" ):
+
+   def load_grid( self, variable ):
       ''' Creates a grid and inputs scalar variables from a vlsv file
           :param variable        Name of the variable to plot
           :param pickertype      Type of mouse click for plotting velocity space, 'cell' by default. The other option is 'world'
@@ -342,12 +262,7 @@
       self.__mins = mins
       self.__maxs = maxs
       # Draw the grid:
-<<<<<<< HEAD
-      self.__generate_grid( mins=mins, maxs=maxs, cells=cells, datas=variable_array_sorted, names=variable, pickertype=pickertype )
-=======
       self.__generate_grid( mins=mins, maxs=maxs, cells=cells, datas=variable_array_sorted, names=variable )
 
->>>>>>> 69ae9231
-
-
-
+
+
