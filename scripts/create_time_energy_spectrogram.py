--- conflicted
+++ resolved
@@ -157,15 +157,9 @@
 vlsvReader = pt.vlsvfile.VlsvReader(vlsvFiles[0])
 cidsTemp = []
 if 'cids' not in locals():
-<<<<<<< HEAD
  logging.info('Finding nearest cells with vspace from given coordinates')
- if ('xReq' not in locals()) or ('yReq' not in locals()) or ('zReq' not in locals()):
+ if (xReq is None) or (yReq is None) or (zReq is None):
   logging.info('ERROR: cids or (xReq,yReq,zReq) coordinates must be given')
-=======
- print('Finding nearest cells with vspace from given coordinates')
- if (xReq is None) or (yReq is None) or (zReq is None):
-  print('ERROR: cids or (xReq,yReq,zReq) coordinates must be given')
->>>>>>> a5654c0a
   quit()
  if xReq.shape == yReq.shape == zReq.shape:
   logging.info('Number of points: ' + str(xReq.shape[0]))
