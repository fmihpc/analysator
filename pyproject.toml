[build-system]
requires = ["hatchling"]
build-backend = "hatchling.build"

[project]
name = "analysator"
version = "0.9.6"
authors = [
    { name = "Markku Alho", email = "markku.alho@helsinki.fi"},
    { name = "Et al"},
]
maintainters = [
    { name = "Markku Alho", email = "markku.alho@helsinki.fi"},
]
description = "Tools for reading and analysing Vlasiator .vlsv output files."
readme = "README.md"
requires-python = ">=3.6"
classifiers = [
    "Programming Language :: Python :: 3",
    "License :: OSI Approved :: GNU General Public License v2 (GPLv2)",
    "Operating System :: OS Independent",
]
dependencies = [
    "numpy",
    "scipy",
    "matplotlib",
    "packaging",
    "scikit-image",
<<<<<<< HEAD
    "yt"
=======
    "tree"
>>>>>>> 3f7093d8
]
[project.optional-dependencies]
none = [
]
vtk = [
    "vtk>=9.2",
]
all = [
    "analysator[vtk]",
]
bvtk = [
    "vtk==9.2.6",
]

[project.urls]
Homepage = "https://github.com/fmihpc/analysator"
Issues = "https://github.com/fmihpc/analysator/issues"

[tool.hatch.build.targets.wheel]
packages = ["./analysator","./pytools"]

[tool.hatch.build.targets.sdist]
packages = ["./analysator","./pytools"]<|MERGE_RESOLUTION|>--- conflicted
+++ resolved
@@ -26,11 +26,8 @@
     "matplotlib",
     "packaging",
     "scikit-image",
-<<<<<<< HEAD
     "yt"
-=======
-    "tree"
->>>>>>> 3f7093d8
+    "rtree"
 ]
 [project.optional-dependencies]
 none = [
