# This workflow will install Python dependencies, run tests and lint with a variety of Python versions
# For more information see: https://docs.github.com/en/actions/automating-builds-and-tests/building-and-testing-python

name: generate_reference_data

on:
  workflow_dispatch:


jobs:

  turso_system:
        if: github.repository_owner == 'fmihpc'
        runs-on: carrington
        timeout-minutes: 60
        strategy:
          fail-fast: false
          max-parallel: 2
          matrix:
            extras: ["all"]
        steps:
        - uses: actions/checkout@v4
          timeout-minutes: 5
        - name: Install uv
          uses: astral-sh/setup-uv@v6
          timeout-minutes: 5
        - name: Install dependencies
          timeout-minutes: 5
          run: |
            export TMPDIR=$RUNNER_TEMP
            export UV_LINK_MODE=copy
            module purge
            module load Python/3.10.4-GCCcore-11.3.0
            uv venv CI_env
            . CI_env/bin/activate
            uv pip install --editable ../analysator[${{ matrix.extras }}]
        - name: Produce plots
          run: |
            export TMPDIR=$RUNNER_TEMP
<<<<<<< HEAD

            PATH="/wrk-vakka/turso/group/spacephysics/CI_analysator/analysator_testpackage/verification_sets/$(git rev-parse HEAD)"
            mkdir $PATH
            sbatch -W -o testpackage_gen_verf.txt --job-name gen_verf_plots ./testpackage/run_testpackage_generate_verf_set.sh $PATH
=======
            module purge
            module load Python/3.10.4-GCCcore-11.3.0
            . CI_env/bin/activate
            
            DATAPATH="/wrk-kappa/group/spacephysics/analysator/CI/verification_sets/$(git rev-parse HEAD)"
            mkdir $DATAPATH
            sbatch -W -o testpackage_gen_verf.txt --job-name gen_verf_plots ./testpackage/run_testpackage_generate_verf_set.sh $DATAPATH
>>>>>>> 684cf446
          

            cat testpackage_gen_verf.txt
            module purge
            module load Python/3.10.4-GCCcore-11.3.0
            python ./testpackage/testpackage_get_job_error.py testpackage_gen_verf.txt<|MERGE_RESOLUTION|>--- conflicted
+++ resolved
@@ -37,12 +37,6 @@
         - name: Produce plots
           run: |
             export TMPDIR=$RUNNER_TEMP
-<<<<<<< HEAD
-
-            PATH="/wrk-vakka/turso/group/spacephysics/CI_analysator/analysator_testpackage/verification_sets/$(git rev-parse HEAD)"
-            mkdir $PATH
-            sbatch -W -o testpackage_gen_verf.txt --job-name gen_verf_plots ./testpackage/run_testpackage_generate_verf_set.sh $PATH
-=======
             module purge
             module load Python/3.10.4-GCCcore-11.3.0
             . CI_env/bin/activate
@@ -50,7 +44,6 @@
             DATAPATH="/wrk-kappa/group/spacephysics/analysator/CI/verification_sets/$(git rev-parse HEAD)"
             mkdir $DATAPATH
             sbatch -W -o testpackage_gen_verf.txt --job-name gen_verf_plots ./testpackage/run_testpackage_generate_verf_set.sh $DATAPATH
->>>>>>> 684cf446
           
 
             cat testpackage_gen_verf.txt
