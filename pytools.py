import filemanagement
import socket, re

# Input current folder's path
filemanagement.sys.path.insert(0, filemanagement.os.path.dirname(filemanagement.os.path.abspath(__file__)))
# Input folder paths
filemanagement.sys.path.insert(0, filemanagement.os.path.dirname(filemanagement.os.path.abspath(__file__)) + "/" + "miscellaneous")
filemanagement.sys.path.insert(0, filemanagement.os.path.dirname(filemanagement.os.path.abspath(__file__)) + "/" + "pyCalculations")
filemanagement.sys.path.insert(0, filemanagement.os.path.dirname(filemanagement.os.path.abspath(__file__)) + "/" + "pyCellDataReduction")
filemanagement.sys.path.insert(0, filemanagement.os.path.dirname(filemanagement.os.path.abspath(__file__)) + "/" + "pyMayaVi")
filemanagement.sys.path.insert(0, filemanagement.os.path.dirname(filemanagement.os.path.abspath(__file__)) + "/" + "pyPlots")
filemanagement.sys.path.insert(0, filemanagement.os.path.dirname(filemanagement.os.path.abspath(__file__)) + "/" + "pyVisit")
filemanagement.sys.path.insert(0, filemanagement.os.path.dirname(filemanagement.os.path.abspath(__file__)) + "/" + "pyVlsv")

# Import modules
try:
   import calculations
<<<<<<< HEAD
except ImportError as e:
   print "Note: Did not import calculations module: ", e
try:
   import vlsvfile
except ImportError as e:
   print "Note: Did not import vlsvfile module: ", e
try:
   import grid
except ImportError as e:
   print "Note: Did not import grid module: ", e
try:
   import plot
except ImportError as e:
   print "Note: Did not import plot module: ", e
=======
except ImportError:
   print "Note: Did not import calculations module"

try:
   import vlsvfile
except ImportError:
   print "Note: Did not import vlsvfile module"

import os
import matplotlib.pyplot as plt

if os.getenv('PTNONINTERACTIVE') != None:
   try:
      plt.switch_backend('Agg')
   except:
      print "Note: Unable to switch to Agg backend"
else:
   try:
      import grid
   except ImportError:
      print "Note: Did not import grid module"
   try:
      plt.switch_backend('TkAgg')
   except:
      print "Note: Unable to switch to TkAgg backend"

try:
   import plot
except ImportError:
   print "Note: Did not import plot module"

>>>>>>> 3e600c22
try:
   import miscellaneous
except ImportError as e:
   print "Note: Did not import miscellaneous: ", e
<|MERGE_RESOLUTION|>--- conflicted
+++ resolved
@@ -15,29 +15,13 @@
 # Import modules
 try:
    import calculations
-<<<<<<< HEAD
 except ImportError as e:
    print "Note: Did not import calculations module: ", e
+
 try:
    import vlsvfile
 except ImportError as e:
    print "Note: Did not import vlsvfile module: ", e
-try:
-   import grid
-except ImportError as e:
-   print "Note: Did not import grid module: ", e
-try:
-   import plot
-except ImportError as e:
-   print "Note: Did not import plot module: ", e
-=======
-except ImportError:
-   print "Note: Did not import calculations module"
-
-try:
-   import vlsvfile
-except ImportError:
-   print "Note: Did not import vlsvfile module"
 
 import os
 import matplotlib.pyplot as plt
@@ -50,8 +34,8 @@
 else:
    try:
       import grid
-   except ImportError:
-      print "Note: Did not import grid module"
+   except ImportError as e:
+      print "Note: Did not import grid module: ", e
    try:
       plt.switch_backend('TkAgg')
    except:
@@ -59,10 +43,9 @@
 
 try:
    import plot
-except ImportError:
-   print "Note: Did not import plot module"
+except ImportError as e:
+   print "Note: Did not import plot module: ", e
 
->>>>>>> 3e600c22
 try:
    import miscellaneous
 except ImportError as e:
